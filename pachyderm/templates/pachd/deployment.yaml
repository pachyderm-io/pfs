--- conflicted
+++ resolved
@@ -326,13 +326,9 @@
             command:
             - /pachd
             - --readiness
-<<<<<<< HEAD
         {{- if .Values.pachd.resources }}
-        resources: {{ toYaml .Values.pachd.resources | nindent 12 }}
-        {{- end }}
-=======
         resources: {{ toYaml .Values.pachd.resources | nindent 10 }}
->>>>>>> 8743a01a
+        {{- end }}
         volumeMounts:
         - mountPath: /pach
           name: pach-disk
