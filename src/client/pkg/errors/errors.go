package errors

import (
	"runtime"

	"github.com/pkg/errors"
)

var (
	// New returns an error with the supplied message.
	// New also records the stack trace at the point it was called.
	New = errors.New
	// Errorf formats according to a format specifier and returns the string
	// as a value that satisfies error.
	// Errorf also records the stack trace at the point it was called.
	Errorf = errors.Errorf
	// Unwrap returns the underlying wrapped error if it exists, or nil otherwise.
	Unwrap = errors.Unwrap
	// Is reports whether any error in err's chain matches target. An error is
	// considered to match a target if it is equal to that target or if it
	// implements a method `Is(error) bool` such that `Is(target)` returns true.
	Is = errors.Is
	// Wrap returns an error annotating err with a stack trace
	// at the point Wrap is called, and the supplied message.
	// If err is nil, Wrap returns nil.
	Wrap = errors.Wrap
	// Wrapf returns an error annotating err with a stack trace
	// at the point Wrapf is called, and the format specifier.
	// If err is nil, Wrapf returns nil.
	Wrapf = errors.Wrapf
	// WithStack annotates err with a stack trace at the point WithStack was called.
	// If err is nil, WithStack returns nil.
	WithStack = errors.WithStack
)

<<<<<<< HEAD
// Frame is the type of a StackFrame, it is an alias for errors.Frame.
type Frame errors.Frame
=======
// EnsureStack will add a stack onto the given error only if it does not already
// have a stack. If err is nil, EnsureStack returns nil.
func EnsureStack(err error) error {
	if err == nil {
		return nil
	}

	if _, ok := err.(StackTracer); ok {
		return err
	}

	return WithStack(err)
}
>>>>>>> 58311074

// Callers returns an errors.StackTrace for the place at which it's called.
func Callers() errors.StackTrace {
	const depth = 32
	var pcs [depth]uintptr
	// 2 skips runtime.Callers and this function
	n := runtime.Callers(2, pcs[:])
	st := make(errors.StackTrace, n)
	for i, pc := range pcs[0:n] {
		st[i] = errors.Frame(pc)
	}
	return st
}

// StackTracer is an interface for errors that can return stack traces.
// Unfortuantely github.com/pkg/errors makes us define this ourselves rather
// than defining it for us.
type StackTracer interface {
	StackTrace() errors.StackTrace
}

// ForEachStackFrame calls f on each Frame in the StackTrace contained in err.
// If is a wrapper around another error it is repeatedly unwrapped and f is
// called with frames from the stack of the innermost error.
func ForEachStackFrame(err error, f func(Frame)) {
	var st errors.StackTrace
	for err != nil {
		if err, ok := err.(StackTracer); ok {
			st = err.StackTrace()
		}
		err = errors.Unwrap(err)
	}
	if len(st) > 0 {
		for _, frame := range st {
			f(Frame(frame))
		}
	}
}<|MERGE_RESOLUTION|>--- conflicted
+++ resolved
@@ -33,10 +33,6 @@
 	WithStack = errors.WithStack
 )
 
-<<<<<<< HEAD
-// Frame is the type of a StackFrame, it is an alias for errors.Frame.
-type Frame errors.Frame
-=======
 // EnsureStack will add a stack onto the given error only if it does not already
 // have a stack. If err is nil, EnsureStack returns nil.
 func EnsureStack(err error) error {
@@ -50,7 +46,9 @@
 
 	return WithStack(err)
 }
->>>>>>> 58311074
+
+// Frame is the type of a StackFrame, it is an alias for errors.Frame.
+type Frame errors.Frame
 
 // Callers returns an errors.StackTrace for the place at which it's called.
 func Callers() errors.StackTrace {
