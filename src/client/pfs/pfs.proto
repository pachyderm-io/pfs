syntax = "proto3";

package pfs;
option go_package = "github.com/pachyderm/pachyderm/src/client/pfs";

import "google/protobuf/empty.proto";
import "google/protobuf/timestamp.proto";
import "google/protobuf/wrappers.proto";

import "gogoproto/gogo.proto";

import "client/auth/auth.proto";

////  PFS Data structures (stored in etcd)

message Repo {
  string name = 1;
}

message Branch {
  Repo repo = 1;
  string name = 2;
}

message BranchInfo {
  Branch branch = 4;
  Commit head = 2;
  repeated Branch provenance = 3;
  repeated Branch subvenance = 5;
  repeated Branch direct_provenance = 6;

  // Deprecated field left for backward compatibility.
  string name = 1;
}

message BranchInfos {
  repeated BranchInfo branch_info = 1;
}

message File {
  Commit commit = 1;
  string path = 2;
}

message Block {
  string hash = 1;
}

message Object {
  string hash = 1;
}

message Tag {
  string name = 1;
}

// RepoInfo is the main data structure representing a Repo in etcd
message RepoInfo {
  reserved 4;
  Repo repo = 1;
  google.protobuf.Timestamp created = 2;
  uint64 size_bytes = 3;
  string description = 5;
  repeated Branch branches = 7;

  // Set by ListRepo and InspectRepo if Pachyderm's auth system is active, but
  // not stored in etcd. To set a user's auth scope for a repo, use the
  // Pachyderm Auth API (in src/client/auth/auth.proto)
  RepoAuthInfo auth_info = 6;
}

// RepoAuthInfo includes the caller's access scope for a repo, and is returned
// by ListRepo and InspectRepo but not persisted in etcd. It's used by the
// Pachyderm dashboard to render repo access appropriately. To set a user's auth
// scope for a repo, use the Pachyderm Auth API (in src/client/auth/auth.proto)
message RepoAuthInfo {
  // The callers access level to the relevant repo (e.g. may be OWNER even if
  // the user isn't an OWNER of the repo, if they're an admin for the cluster)
  auth.Scope access_level = 1;
}

// These are the different places where a commit may be originated from
enum OriginKind {
  USER = 0;
  AUTO = 1;
  FSCK = 2;
}

message CommitOrigin {
  OriginKind kind = 1;
}
// Commit is a reference to a commit (e.g. the collection of branches and the
// collection of currently-open commits in etcd are collections of Commit
// protos)
message Commit {
  Repo repo = 1;
  string id = 2 [(gogoproto.customname) = "ID"];
}

// CommitRange represents chain of commits with Lower being an ancestor of
// Upper or, in the case of a range of size 1, the same commit.
message CommitRange {
  Commit lower = 1;
  Commit upper = 2;
}

// CommitProvenance keeps track of where (i.e. which branch) a certain commit
// originated from. A commit's provenance consists of the commits of
// the commits which are in its causal history.
message CommitProvenance {
  Commit commit = 1;
  Branch branch = 2;
}

// CommitInfo is the main data structure representing a commit in etcd
message CommitInfo {
  reserved 6, 10;
  Commit commit = 1;
  Branch branch = 15;
  CommitOrigin origin = 17;
  // description is a user-provided script describing this commit
  string description = 8;
  Commit parent_commit = 2;
  repeated Commit child_commits = 11;
  google.protobuf.Timestamp started = 3;
  google.protobuf.Timestamp finished = 4;
  uint64 size_bytes = 5;

  // the commits and their original branches on which this commit is provenant
  repeated CommitProvenance provenance = 16;

  // ReadyProvenance is the number of provenant commits which have been
  // finished, if ReadyProvenance == len(Provenance) then the commit is ready
  // to be processed by pps.
  int64 ready_provenance = 12;

  repeated CommitRange subvenance = 9;
  // this is the block that stores the serialized form of a tree that
  // represents the entire file system hierarchy of the repo at this commit
  // If this is nil, then the commit is either open (in which case 'finished'
  // will also be nil) or is the output commit of a failed job (in which case
  // 'finished' will have a value -- the end time of the job)
  Object tree = 7;
  repeated Object trees = 13;
  Object datums = 14;

  int64 subvenant_commits_success = 18;
  int64 subvenant_commits_failure = 19;
  int64 subvenant_commits_total = 20;
}

enum FileType {
  RESERVED = 0;
  FILE = 1;
  DIR = 2;
}

message FileInfo {
  File file = 1;
  FileType file_type = 2;
  uint64 size_bytes = 3;
  google.protobuf.Timestamp committed = 10;
  // the base names (i.e. just the filenames, not the full paths) of
  // the children
  repeated string children = 6;
  repeated Object objects = 8;
  repeated BlockRef blockRefs = 9;
  bytes hash = 7;
}

message ByteRange {
  uint64 lower = 1;
  uint64 upper = 2;
}

message BlockRef {
  Block block = 1;
  ByteRange range = 2;
}

message ObjectInfo {
  Object object = 1;
  BlockRef block_ref = 2;
}

message Compaction {
  repeated string input_prefixes = 2;
}

message Shard {
  Compaction compaction = 1;
  PathRange range = 2;
  string output_path = 3;
}

message PathRange {
  string lower = 1;
  string upper = 2;
}

// PFS API

message CreateRepoRequest {
  reserved 2;
  Repo repo = 1;
  string description = 3;
  bool update = 4;
}

message InspectRepoRequest {
  Repo repo = 1;
}

message ListRepoRequest {
  reserved 1;
}

message ListRepoResponse {
  repeated RepoInfo repo_info = 1;
}

message DeleteRepoRequest {
  Repo repo = 1;
  bool force = 2;
  bool all = 3;
}

// CommitState describes the states a commit can be in.
// The states are increasingly specific, i.e. a commit that is FINISHED also counts as STARTED.
enum CommitState {
  STARTED = 0; // The commit has been started, all commits satisfy this state.
  READY = 1; // The commit has been started, and all of its provenant commits have been finished.
  FINISHED = 2; // The commit has been finished.
}

message StartCommitRequest {
  reserved 2;
  // Parent.ID may be empty in which case the commit that Branch points to will be used as the parent.
  // If branch is empty, or if branch does not exist, the commit will have no parent.
  Commit parent = 1;
  // description is a user-provided string describing this commit
  string description = 4;
  string branch = 3;
  repeated CommitProvenance provenance = 5;
}

message BuildCommitRequest {
  reserved 2;
  Commit parent = 1;
  string branch = 4;
  CommitOrigin origin = 12;
  repeated CommitProvenance provenance = 6;
  Object tree = 3;
  repeated Object trees = 7;
  Object datums = 8;
  // ID sets the ID of the created commit.
  string ID = 5;
  uint64 size_bytes = 9;
  // 'started' and 'finished' are set by Restore() when repopulating old
  // commits. If 'finished' is set, the commit being built is always marked
  // finished.
  google.protobuf.Timestamp started = 10;
  google.protobuf.Timestamp finished = 11;
}

message FinishCommitRequest {
  Commit commit = 1;
  // description is a user-provided string describing this commit. Setting this
  // will overwrite the description set in StartCommit
  string description = 2;

  Object tree = 3;
  repeated Object trees = 5;
  Object datums = 7;
  uint64 size_bytes = 6;
  // If set, 'commit' will be closed (its 'finished' field will be set to the
  // current time) but its 'tree' will be left nil.
  bool empty = 4;
}

message InspectCommitRequest {
  Commit commit = 1;
  // BlockState causes inspect commit to block until the commit is in the desired state.
  CommitState block_state = 2;
}

message ListCommitRequest {
  Repo repo = 1;
  Commit from = 2;
  Commit to = 3;
  uint64 number = 4;
  bool reverse = 5;  // Return commits oldest to newest
}

message CommitInfos {
  repeated CommitInfo commit_info = 1;
}

message CreateBranchRequest {
  Commit head = 1;
  // s_branch matches the field number and type of SetBranchRequest.Branch in
  // Pachyderm 1.6--so that operations (generated by pachyderm 1.6's
  // Admin.Export) can be deserialized by pachyderm 1.7 correctly
  string s_branch = 2;
  Branch branch = 3;
  repeated Branch provenance = 4;
}

message InspectBranchRequest {
  Branch branch = 1;
}

message ListBranchRequest {
  Repo repo = 1;
  bool reverse = 2; // Returns branches oldest to newest
}

message DeleteBranchRequest {
  Branch branch = 1;
  bool force = 2;
}

message DeleteCommitRequest {
  Commit commit = 1;
}

message FlushCommitRequest {
  repeated Commit commits = 1;
  repeated Repo to_repos = 2;
}

message SubscribeCommitRequest {
  Repo repo = 1;
  string branch = 2;
  CommitProvenance prov = 5;
  // only commits created since this commit are returned
  Commit from = 3;
  // Don't return commits until they're in (at least) the desired state.
  CommitState state = 4;
}

message GetFileRequest {
  File file = 1;
  int64 offset_bytes = 2;
  int64 size_bytes = 3;
}

enum Delimiter {
  NONE = 0;
  JSON = 1;
  LINE = 2;
  SQL = 3;
  CSV = 4;
}

// An OverwriteIndex specifies the index of objects from which new writes
// are applied to.  Existing objects starting from the index are deleted.
// We want a separate message for ObjectIndex because we want to be able to
// distinguish between a zero index and a non-existent index.
message OverwriteIndex {
  int64 index = 1;
}

message PutFileRequest {
  reserved 2, 4;
  File file = 1;
  bytes value = 3;
  string url = 5;
  // applies only to URLs that can be recursively walked, for example s3:// URLs
  bool recursive = 6;
  // Delimiter causes data to be broken up into separate files with File.Path
  // as a prefix.
  Delimiter delimiter = 7;
  // TargetFileDatums specifies the target number of datums in each written
  // file it may be lower if data does not split evenly, but will never be
  // higher, unless the value is 0.
  int64 target_file_datums = 8;
  // TargetFileBytes specifies the target number of bytes in each written
  // file, files may have more or fewer bytes than the target.
  int64 target_file_bytes = 9;
  // header_records is an option for splitting data when 'delimiter' is not NONE
  // (or SQL). It specifies the number of records that are converted to a
  // header and applied to all file shards.
  //
  // This is particularly useful for CSV files, where the first row often
  // contains column titles; if 'header_records' is set to one in that case,
  // the first row will be associated with the directory that contains the rest
  // of the split-up csv rows as files, and if any data is retrieved from that
  // directory by GetFile, it will appear to begin with that first row of
  // column labels (including in pipeline workers).
  //
  // Note that SQL files have their own logic for determining headers (their
  // header is not a number of records, but a collection of SQL commands that
  // create the relevant tables and such). This way, SQL files retrieved by
  // GetFile can be passed to psql, and they will set up the appropriate tables
  // before inserting the records in the files that were retrieved.
  int64 header_records = 11;
  // overwrite_index is the object index where the write starts from.  All
  // existing objects starting from the index are deleted.
  OverwriteIndex overwrite_index = 10;
  // delete indicates that the file should be deleted, this is redundant with
  // DeleteFile, but is necessary because it allows you to send file deletes
  // atomically with other PutFile operations.
  bool delete = 12;
}

// PutFileRecord is used to record PutFile requests in etcd temporarily.
message PutFileRecord {
  int64 size_bytes = 1;
  string object_hash = 2;
  OverwriteIndex overwrite_index = 3;
  BlockRef block_ref = 4;
}

message PutFileRecords {
  bool split = 1;
  repeated PutFileRecord records = 2;
  bool tombstone = 3;
  PutFileRecord header = 4;
  PutFileRecord footer = 5;
}

message CopyFileRequest {
  File src = 1;
  File dst = 2;
  bool overwrite = 3;
}

message InspectFileRequest {
  File file = 1;
}

message ListFileRequest {
  // File is the parent directory of the files we want to list. This sets the
  // repo, the commit/branch, and path prefix of files we're interested in
  // If the "path" field is omitted, a list of files at the top level of the repo
  // is returned
  File file = 1;

  // Full indicates whether the result should include file contents, which may
  // be large (i.e. the list of children for directories, and the list of object
  // references for regular files)
  bool full = 2;

  // History indicates how many historical versions you want returned. Its
  // semantics are:
  // 0: Return the files as they are at the commit in `file`. FileInfo.File
  //    will equal File in this request.
  // 1: Return the files as they are in the last commit they were modified in.
  //    (This will have the same hash as if you'd passed 0, but
  //    FileInfo.File.Commit will be different.
  // 2: Return the above and the files as they are in the next-last commit they
  //    were modified in.
  // 3: etc.
  //-1: Return all historical versions.
  int64 history = 3;
}

message WalkFileRequest {
    File file = 1;
}

message GlobFileRequest {
  Commit commit = 1;
  string pattern = 2;
}

// FileInfos is the result of both ListFile and GlobFile
message FileInfos {
  repeated FileInfo file_info = 1;
}

message DiffFileRequest {
  File new_file = 1;
  // OldFile may be left nil in which case the same path in the parent of
  // NewFile's commit will be used.
  File old_file = 2;
  bool shallow = 3;
}

message DiffFileResponse {
  repeated FileInfo new_files = 1;
  repeated FileInfo old_files = 2;
}

message DeleteFileRequest {
  File file = 1;
}

message FsckRequest {
  bool fix = 1;
}

message FsckResponse {
  string fix = 1;
  string error = 2;
}

// Messages specific to Pachyderm 2.

// PutTar Protocol:
//   Client sends an initial request with only the commit field set.
//   For each tar stream to put:
//     If the client wants to tag the tar stream:
//       Client sends a request with the tag field set (the first batch
//       of data can be optionally sent with this request).
//     For bytes in the tar stream:
//       Client sends a request with the bytes stored in the data field.
//     Client sends a request with the EOF field set to true.
//   Client connection is closed.

message FileOperationRequestV2 {
  Commit commit = 1;
  oneof operation {
    PutTarRequestV2 put_tar = 2;
    DeleteFilesRequestV2 delete_files = 3;
  }
}

message PutTarRequestV2 {
  string tag = 1;
  bytes data = 2;
  bool EOF = 3;
}

message DeleteFilesRequestV2 {
  repeated string files = 1; 
  string tag = 2;
}

message GetTarRequestV2 {
  File file = 1;
}

// GetTarConditional Protocol:
//   Client sends an initial request that is similar to a GetTar request.
//   For files that match the request:
//     Server sends a response with the file info for the file.
//     If the client wants to skip the file content:
//       Client sends a request with the skip field set to true.
//     Else
//       Client sends a request with the skip field set to false.
//       For file content:
//         Server sends a response with file content in the data field.
//       Server sends a response with the EOF field set to true.
//   Server connection is closed by returning from handler.

message GetTarConditionalRequestV2 {
  File file = 1;
  bool skip = 2;
}

message GetTarConditionalResponseV2 {
  FileInfo file_info = 1;
  bytes data = 2;
  bool EOF = 3;
}

<<<<<<< HEAD
message ClearCommitRequestV2 {
  Commit commit = 1;
=======
message DiffFileResponseV2 {
  FileInfo old_file = 1;
  FileInfo new_file = 2;
>>>>>>> e2850a0f
}

service API {
  // Repo rpcs
  // CreateRepo creates a new repo.
  // An error is returned if the repo already exists.
  rpc CreateRepo(CreateRepoRequest) returns (google.protobuf.Empty) {}
  // InspectRepo returns info about a repo.
  rpc InspectRepo(InspectRepoRequest) returns (RepoInfo) {}
  // ListRepo returns info about all repos.
  rpc ListRepo(ListRepoRequest) returns (ListRepoResponse) {}
  // DeleteRepo deletes a repo.
  rpc DeleteRepo(DeleteRepoRequest) returns (google.protobuf.Empty) {}

  // Commit rpcs
  // StartCommit creates a new write commit from a parent commit.
  rpc StartCommit(StartCommitRequest) returns (Commit) {}
  // FinishCommit turns a write commit into a read commit.
  rpc FinishCommit(FinishCommitRequest) returns (google.protobuf.Empty) {}
  // InspectCommit returns the info about a commit.
  rpc InspectCommit(InspectCommitRequest) returns (CommitInfo) {}
  // ListCommit returns info about all commits. This is deprecated in favor of
  // ListCommitStream.
  rpc ListCommit(ListCommitRequest) returns (CommitInfos) {}
  // ListCommitStream is like ListCommit, but returns its results in a GRPC stream
  rpc ListCommitStream(ListCommitRequest) returns (stream CommitInfo) {}
  // DeleteCommit deletes a commit.
  rpc DeleteCommit(DeleteCommitRequest) returns (google.protobuf.Empty) {}
  // FlushCommit waits for downstream commits to finish
  rpc FlushCommit(FlushCommitRequest) returns (stream CommitInfo) {}
  // SubscribeCommit subscribes for new commits on a given branch
  rpc SubscribeCommit(SubscribeCommitRequest) returns (stream CommitInfo) {}
  // BuildCommit builds a commit that's backed by the given tree
  rpc BuildCommit(BuildCommitRequest) returns (Commit) {}

  // CreateBranch creates a new branch
  rpc CreateBranch(CreateBranchRequest) returns (google.protobuf.Empty) {}
  // InspectBranch returns info about a branch.
  rpc InspectBranch(InspectBranchRequest) returns (BranchInfo) {}
  // ListBranch returns info about the heads of branches.
  rpc ListBranch(ListBranchRequest) returns (BranchInfos) {}
  // DeleteBranch deletes a branch; note that the commits still exist.
  rpc DeleteBranch(DeleteBranchRequest) returns (google.protobuf.Empty) {}

  // File rpcs
  // PutFile writes the specified file to pfs.
  rpc PutFile(stream PutFileRequest) returns (google.protobuf.Empty) {}
  // CopyFile copies the contents of one file to another.
  rpc CopyFile(CopyFileRequest) returns (google.protobuf.Empty) {}
  // GetFile returns a byte stream of the contents of the file.
  rpc GetFile(GetFileRequest) returns (stream google.protobuf.BytesValue) {}
  // InspectFile returns info about a file.
  rpc InspectFile(InspectFileRequest) returns (FileInfo) {}
  // ListFile returns info about all files. This is deprecated in favor of
  // ListFileStream
  rpc ListFile(ListFileRequest) returns (FileInfos) {}
  // ListFileStream is a streaming version of ListFile
  // TODO(msteffen): When the dash has been updated to use ListFileStream,
  // replace ListFile with this RPC (https://github.com/pachyderm/dash/issues/201)
  rpc ListFileStream(ListFileRequest) returns (stream FileInfo) {}
  // WalkFile walks over all the files under a directory, including children of children.
  rpc WalkFile(WalkFileRequest) returns (stream FileInfo) {}
  // GlobFile returns info about all files. This is deprecated in favor of
  // GlobFileStream
  rpc GlobFile(GlobFileRequest) returns (FileInfos) {}
  // GlobFileStream is a streaming version of GlobFile
  // TODO(msteffen): When the dash has been updated to use GlobFileStream,
  // replace GlobFile with this RPC (https://github.com/pachyderm/dash/issues/201)
  rpc GlobFileStream(GlobFileRequest) returns (stream FileInfo) {}
  // DiffFile returns the differences between 2 paths at 2 commits.
  rpc DiffFile(DiffFileRequest) returns (DiffFileResponse) {}
  // DeleteFile deletes a file.
  rpc DeleteFile(DeleteFileRequest) returns (google.protobuf.Empty) {}

  // DeleteAll deletes everything
  rpc DeleteAll(google.protobuf.Empty) returns (google.protobuf.Empty) {}
  // Fsck does a file system consistency check for pfs
  rpc Fsck(FsckRequest) returns (stream FsckResponse) {}

  // RPCs specific to Pachyderm 2.
  rpc FileOperationV2(stream FileOperationRequestV2) returns (google.protobuf.Empty) {}
  rpc GetTarV2(GetTarRequestV2) returns (stream google.protobuf.BytesValue) {}
  // Refer to the GetTarConditionalRequest / GetTarConditionalResponse message definitions for the protocol.
  rpc GetTarConditionalV2(stream GetTarConditionalRequestV2) returns (stream GetTarConditionalResponseV2) {}
  rpc ListFileV2(ListFileRequest) returns (stream FileInfo) {}
  rpc GlobFileV2(GlobFileRequest) returns (stream FileInfo) {}
  // DiffFile returns the differences between 2 paths at 2 commits.
  // it streams back one file at a time which is either from the new path, or the old path
  rpc DiffFileV2(DiffFileRequest) returns (stream DiffFileResponseV2) {}
  // InspectFileV2 returns info about a file.
  rpc InspectFileV2(InspectFileRequest) returns (FileInfo) {}
  // WalkFileV2 walks over all the files under a directory, including children of children.
  rpc WalkFileV2(WalkFileRequest) returns (stream FileInfo) {}
  // ClearCommit removes all data from the commit.
  rpc ClearCommitV2(ClearCommitRequestV2) returns (google.protobuf.Empty) {}
}

message PutObjectRequest {
  bytes value = 1;
  repeated Tag tags = 2;
  Block block = 3;
}

message CreateObjectRequest {
  Object object = 1;
  BlockRef block_ref = 2;
}

message GetObjectsRequest {
  repeated Object objects = 1;
  uint64 offset_bytes = 2;
  // The number of bytes requested.
  uint64 size_bytes = 3;
  // The total amount of bytes in these objects.  It's OK if it's not
  // entirely accurate or if it's unknown (in which case it'd be set to 0).
  // It's used primarily as a hint for cache eviction.
  uint64 total_size = 4;
}

message PutBlockRequest {
  Block block = 1;
  bytes value = 2;
}

message GetBlockRequest {
  Block block = 1;
}

message GetBlocksRequest {
  repeated BlockRef blockRefs = 1;
  uint64 offset_bytes = 2;
  // The number of bytes requested.
  uint64 size_bytes = 3;
  // The total amount of bytes in these blocks.  It's OK if it's not
  // entirely accurate or if it's unknown (in which case it'd be set to 0).
  // It's used primarily as a hint for cache eviction.
  uint64 total_size = 4;
}

message ListBlockRequest {}

message TagObjectRequest {
  Object object = 1;
  repeated Tag tags = 2;
}

message ListObjectsRequest {}

message ListTagsRequest {
  string prefix = 1;
  bool include_object = 2;
}

message ListTagsResponse {
  Tag tag = 1;
  Object object = 2;
}

message DeleteObjectsRequest {
  repeated Object objects = 1;
}

message DeleteObjectsResponse {}

message DeleteTagsRequest {
  repeated Tag tags = 1;
}

message DeleteTagsResponse {}

message CheckObjectRequest {
  Object object = 1;
}

message CheckObjectResponse {
  bool exists = 1;
}

message Objects {
  repeated Object objects = 1;
}

message PutObjDirectRequest {
    string obj = 1;
    bytes value = 2;
}

message GetObjDirectRequest {
    string obj = 1;
}

service ObjectAPI {
  rpc PutObject(stream PutObjectRequest) returns (Object) {}
  rpc PutObjectSplit(stream PutObjectRequest) returns (Objects) {}
  rpc PutObjects(stream PutObjectRequest) returns (google.protobuf.Empty) {}
  rpc CreateObject(CreateObjectRequest) returns (google.protobuf.Empty) {}
  rpc GetObject(Object) returns (stream google.protobuf.BytesValue) {}
  rpc GetObjects(GetObjectsRequest) returns (stream google.protobuf.BytesValue) {}
  rpc PutBlock(stream PutBlockRequest) returns (google.protobuf.Empty) {}
  rpc GetBlock(GetBlockRequest) returns (stream google.protobuf.BytesValue) {}
  rpc GetBlocks(GetBlocksRequest) returns (stream google.protobuf.BytesValue) {}
  rpc ListBlock(ListBlockRequest) returns (stream Block) {}
  rpc TagObject(TagObjectRequest) returns (google.protobuf.Empty) {}
  rpc InspectObject(Object) returns (ObjectInfo) {}
  // CheckObject checks if an object exists in the blob store without
  // actually reading the object.
  rpc CheckObject(CheckObjectRequest) returns (CheckObjectResponse) {}
  rpc ListObjects(ListObjectsRequest) returns (stream ObjectInfo) {}
  rpc DeleteObjects(DeleteObjectsRequest) returns (DeleteObjectsResponse) {}
  rpc GetTag(Tag) returns (stream google.protobuf.BytesValue) {}
  rpc InspectTag(Tag) returns (ObjectInfo) {}
  rpc ListTags(ListTagsRequest) returns (stream ListTagsResponse) {}
  rpc DeleteTags(DeleteTagsRequest) returns (DeleteTagsResponse) {}
  rpc Compact(google.protobuf.Empty) returns (google.protobuf.Empty) {}
  // PutObjDirect puts an obj directly into object store, bypassing the content
  // addressing layer.
  rpc PutObjDirect(stream PutObjDirectRequest) returns (google.protobuf.Empty) {}
  // GetObjDirect gets an obj directly out of object store, bypassing the
  // content addressing layer.
  rpc GetObjDirect(GetObjDirectRequest) returns (stream google.protobuf.BytesValue) {}
}

message ObjectIndex {
  map<string, BlockRef> objects = 1;
  map<string, Object> tags = 2;
}
<|MERGE_RESOLUTION|>--- conflicted
+++ resolved
@@ -556,14 +556,13 @@
   bool EOF = 3;
 }
 
-<<<<<<< HEAD
-message ClearCommitRequestV2 {
-  Commit commit = 1;
-=======
 message DiffFileResponseV2 {
   FileInfo old_file = 1;
   FileInfo new_file = 2;
->>>>>>> e2850a0f
+}
+
+message ClearCommitRequestV2 {
+  Commit commit = 1;
 }
 
 service API {
