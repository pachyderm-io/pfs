--- conflicted
+++ resolved
@@ -185,11 +185,11 @@
 }
 
 message ArchiveCommitRequest {
-<<<<<<< HEAD
   repeated Commit commits = 1;
-=======
-  Commit commit = 1;
->>>>>>> 3fe7be19
+}
+
+message ArchiveCommitRequest {
+  Commit commit = 1;
 }
 
 message InspectCommitRequest {
@@ -197,17 +197,10 @@
 }
 
 enum CommitStatus {
-<<<<<<< HEAD
   NORMAL = 0;
   ARCHIVED = 1;
   CANCELLED = 2;
   ALL = 3;
-=======
-    NORMAL = 0;
-    ARCHIVED = 1;
-    CANCELLED = 2;
-    ALL = 3;
->>>>>>> 3fe7be19
 }
 
 message ListCommitRequest {
