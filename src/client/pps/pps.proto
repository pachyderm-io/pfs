--- conflicted
+++ resolved
@@ -58,14 +58,10 @@
   string commit = 4;
   string glob = 5;
   bool lazy = 6;
-<<<<<<< HEAD
-=======
-  string from_commit = 7;
   // EmptyFiles, if true, will cause files from this atom to be presented as
   // empty files. This is useful in shuffle pipelines where you want to read
   // the names of files and reorganize them using symlinks.
   bool empty_files = 8;
->>>>>>> b802bc39
 }
 
 message CronInput {
