--- conflicted
+++ resolved
@@ -88,49 +88,6 @@
 	fmt.Println(repos)
 }
 
-<<<<<<< HEAD
-func ExampleAPIClient_PutFileWriter() {
-
-	// This method enables you to put data into a
-	// Pachyderm repo by using an "io.Writer" API.
-
-	c, err := NewFromAddress("127.0.0.1:30650")
-	if err != nil {
-		panic(err)
-	}
-
-	if _, err := c.PfsAPIClient.CreateRepo(
-		c.Ctx(),
-		&pfs.CreateRepoRequest{
-			Repo:        NewRepo("test"),
-			Description: "A test repo",
-			Update:      true,
-		},
-	); err != nil {
-		panic(err)
-	}
-	w, err := c.PutFileWriter("test", "master", "file")
-	if err != nil {
-		panic(err)
-	}
-	defer func() {
-		if err := w.Close(); err != nil {
-			panic(err)
-		}
-	}()
-	if _, err := w.Write([]byte("foo\n")); err != nil {
-		panic(err)
-	}
-
-	files, err := c.ListFileAll("test", "master", "/")
-	if err != nil {
-		panic(err)
-	}
-	fmt.Println(files)
-}
-
-=======
->>>>>>> 2166fd5f
 func ExampleAPIClient_NewModifyFileClient() {
 
 	// This method enables you to group multiple "put file" operations into one
