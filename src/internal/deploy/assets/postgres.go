package assets

import (
	"fmt"
	"path"

	"github.com/pachyderm/pachyderm/v2/src/internal/dbutil"
	"github.com/pachyderm/pachyderm/v2/src/internal/errors"
	"github.com/pachyderm/pachyderm/v2/src/internal/serde"
	apps "k8s.io/api/apps/v1"
	v1 "k8s.io/api/core/v1"
	storagev1 "k8s.io/api/storage/v1"
	"k8s.io/apimachinery/pkg/api/resource"
	metav1 "k8s.io/apimachinery/pkg/apis/meta/v1"
)

// TODO: Refactor the stateful set setup to better capture the shared functionality between the etcd / postgres setup.
// New / existing features that apply to both should be captured in one place.
// TODO: Move off of kubernetes Deployment object entirely since it is not well suited for stateful applications.
// The primary motivation for this would be to avoid the deadlock that can occur when using a ReadWriteOnce volume mount
// with a kubernetes Deployment.

var (
	postgresImage = "postgres:13.0-alpine"

	postgresHeadlessServiceName     = "postgres-headless"
	postgresName                    = "postgres"
	postgresVolumeName              = "postgres-volume"
	postgresInitVolumeName          = "postgres-init"
	postgresInitConfigMapName       = "postgres-init-cm"
	postgresVolumeClaimName         = "postgres-storage"
	defaultPostgresStorageClassName = "postgres-storage-class"
)

// PostgresOpts are options that are applicable to postgres.
type PostgresOpts struct {
	Nodes  int
	Volume string

	// CPURequest is the amount of CPU (in cores) we request for each
	// postgres node. If empty, assets.go will choose a default size.
	CPURequest string

	// MemRequest is the amount of memory we request for each postgres
	// node. If empty, assets.go will choose a default size.
	MemRequest string

	// StorageClassName is the name of an existing StorageClass to use when
	// creating a StatefulSet for dynamic postgres storage. If unset, a new
	// StorageClass will be created for the StatefulSet.
	StorageClassName string

	// Port is the port to use for the NodePort service
	Port int32
}

// WritePostgresAssets generates all of the postgres-related parts of the
// kubernetes manifest according to the given options and writes it into the
// given encoder.
func WritePostgresAssets(encoder serde.Encoder, opts *AssetOpts, objectStoreBackend Backend,
	persistentDiskBackend Backend, volumeSize int,
	hostPath string) error {
	if err := encoder.Encode(PostgresInitConfigMap(opts)); err != nil {
		return err
	}

	// In the dynamic route, we create a storage class which dynamically
	// provisions volumes, and run postgres as a stateful set.
	// In the static route, we create a single volume, a single volume
	// claim, and run postgres as a replication controller with a single node.
	if persistentDiskBackend == LocalBackend {
		if err := encoder.Encode(PostgresDeployment(opts, hostPath)); err != nil {
			return err
		}
	} else if opts.PostgresOpts.Nodes > 0 {
		// TODO: Add support for multiple Postgres pods?
		if opts.PostgresOpts.Nodes > 1 {
			return errors.Errorf("--dynamic-postgres-nodes must be equal to 1")
		}
		// Create a StorageClass, if the user didn't provide one.
		if opts.PostgresOpts.StorageClassName == "" {
<<<<<<< HEAD
			sc, err := PostgresStorageClass(opts, persistentDiskBackend)
			if err != nil {
				return err
			}
			if sc != nil {
				if err = encoder.Encode(sc); err != nil {
=======
			if sc := PostgresStorageClass(opts, persistentDiskBackend); sc != nil {
				if err := encoder.Encode(sc); err != nil {
>>>>>>> 81b08a4c
					return err
				}
			}
		}
		if err := encoder.Encode(PostgresHeadlessService(opts)); err != nil {
			return err
		}
		if err := encoder.Encode(PostgresStatefulSet(opts, persistentDiskBackend, volumeSize)); err != nil {
			return err
		}
	} else if opts.PostgresOpts.Volume != "" {
		volume, err := PostgresVolume(persistentDiskBackend, opts, hostPath, opts.PostgresOpts.Volume, volumeSize)
		if err != nil {
			return err
		}
		if err = encoder.Encode(volume); err != nil {
			return err
		}
		if err = encoder.Encode(PostgresVolumeClaim(volumeSize, opts)); err != nil {
			return err
		}
		if err = encoder.Encode(PostgresDeployment(opts, "")); err != nil {
			return err
		}
	} else {
		return errors.Errorf("unless deploying locally, either --dynamic-postgres-nodes or --static-postgres-volume needs to be provided")
	}
	if err := encoder.Encode(PostgresService(opts)); err != nil {
		return err
	}
	return nil
}

// PostgresDeployment generates a Deployment for the pachyderm postgres instance.
func PostgresDeployment(opts *AssetOpts, hostPath string) *apps.Deployment {
	cpu := resource.MustParse(opts.PostgresOpts.CPURequest)
	mem := resource.MustParse(opts.PostgresOpts.MemRequest)
	var volumes []v1.Volume
	if hostPath == "" {
		volumes = []v1.Volume{
			{
				Name: "postgres-storage",
				VolumeSource: v1.VolumeSource{
					PersistentVolumeClaim: &v1.PersistentVolumeClaimVolumeSource{
						ClaimName: postgresVolumeClaimName,
					},
				},
			},
		}
	} else {
		volumes = []v1.Volume{
			{
				Name: "postgres-storage",
				VolumeSource: v1.VolumeSource{
					HostPath: &v1.HostPathVolumeSource{
						Path: path.Join(hostPath, "postgres"),
					},
				},
			},
		}
	}
	volumes = append(volumes, v1.Volume{
		Name: postgresInitVolumeName,
		VolumeSource: v1.VolumeSource{
			ConfigMap: &v1.ConfigMapVolumeSource{
				LocalObjectReference: v1.LocalObjectReference{Name: postgresInitConfigMapName},
			},
		},
	})
	resourceRequirements := v1.ResourceRequirements{
		Requests: v1.ResourceList{
			v1.ResourceCPU:    cpu,
			v1.ResourceMemory: mem,
		},
	}
	if !opts.NoGuaranteed {
		resourceRequirements.Limits = v1.ResourceList{
			v1.ResourceCPU:    cpu,
			v1.ResourceMemory: mem,
		}
	}
	image := postgresImage
	if opts.Registry != "" {
		image = AddRegistry(opts.Registry, postgresImage)
	}
	return &apps.Deployment{
		TypeMeta: metav1.TypeMeta{
			Kind:       "Deployment",
			APIVersion: "apps/v1",
		},
		ObjectMeta: objectMeta(postgresName, labels(postgresName), nil, opts.Namespace),
		Spec: apps.DeploymentSpec{
			Replicas: replicas(1),
			Selector: &metav1.LabelSelector{
				MatchLabels: labels(postgresName),
			},
			Template: v1.PodTemplateSpec{
				ObjectMeta: objectMeta(postgresName, labels(postgresName), nil, opts.Namespace),
				Spec: v1.PodSpec{
					Containers: []v1.Container{
						{
							Name:  postgresName,
							Image: image,
							//TODO figure out how to get a cluster of these to talk to each other
							Ports: []v1.ContainerPort{
								{
									ContainerPort: 5432,
									Name:          "client-port",
								},
							},
							VolumeMounts: []v1.VolumeMount{
								{
									Name:      "postgres-storage",
									MountPath: "/var/lib/postgresql",
								},
								{
									Name:      postgresInitVolumeName,
									MountPath: "/docker-entrypoint-initdb.d",
								},
							},
							ImagePullPolicy: "IfNotPresent",
							Resources:       resourceRequirements,
							Env: []v1.EnvVar{
								// TODO: Figure out how we want to handle auth in real deployments.
								// The auth has been removed for now to allow PFS tests to run against
								// a deployed Postgres instance.
								{Name: "POSTGRES_DB", Value: dbutil.DefaultDBName},
								{Name: "POSTGRES_HOST_AUTH_METHOD", Value: "trust"},
							},
						},
					},
					Volumes:          volumes,
					ImagePullSecrets: imagePullSecrets(opts),
				},
			},
		},
	}
}

// PostgresStorageClass creates a storage class used for dynamic volume
// provisioning.  Currently dynamic volume provisioning only works
// on AWS and GCE.
func PostgresStorageClass(opts *AssetOpts, backend Backend) *storagev1.StorageClass {
	return makeStorageClass(opts, backend, defaultPostgresStorageClassName, labels(postgresName))
}

// PostgresHeadlessService returns a headless postgres service, which is only for DNS
// resolution.
func PostgresHeadlessService(opts *AssetOpts) *v1.Service {
	ports := []v1.ServicePort{
		{
			Name: "client-port",
			Port: 5432,
		},
	}
	return makeHeadlessService(opts, postgresName, postgresHeadlessServiceName, ports)
}

// PostgresStatefulSet returns a stateful set that manages an etcd cluster
func PostgresStatefulSet(opts *AssetOpts, backend Backend, diskSpace int) interface{} {
	mem := resource.MustParse(opts.PostgresOpts.MemRequest)
	cpu := resource.MustParse(opts.PostgresOpts.CPURequest)
	volumes := []v1.Volume{
		v1.Volume{
			Name: postgresInitVolumeName,
			VolumeSource: v1.VolumeSource{
				ConfigMap: &v1.ConfigMapVolumeSource{
					LocalObjectReference: v1.LocalObjectReference{Name: postgresInitConfigMapName},
				},
			},
		},
	}
	var pvcTemplates []interface{}
	switch backend {
	case GoogleBackend, AmazonBackend:
		storageClassName := opts.PostgresOpts.StorageClassName
		if storageClassName == "" {
			storageClassName = defaultPostgresStorageClassName
		}
		pvcTemplates = []interface{}{
			map[string]interface{}{
				"metadata": map[string]interface{}{
					"name":   postgresVolumeClaimName,
					"labels": labels(postgresName),
					"annotations": map[string]string{
						"volume.beta.kubernetes.io/storage-class": storageClassName,
					},
					"namespace": opts.Namespace,
				},
				"spec": map[string]interface{}{
					"resources": map[string]interface{}{
						"requests": map[string]interface{}{
							"storage": resource.MustParse(fmt.Sprintf("%vGi", diskSpace)),
						},
					},
					"accessModes": []string{"ReadWriteOnce"},
				},
			},
		}
	default:
		pvcTemplates = []interface{}{
			map[string]interface{}{
				"metadata": map[string]interface{}{
					"name":      postgresVolumeClaimName,
					"labels":    labels(postgresName),
					"namespace": opts.Namespace,
				},
				"spec": map[string]interface{}{
					"resources": map[string]interface{}{
						"requests": map[string]interface{}{
							"storage": resource.MustParse(fmt.Sprintf("%vGi", diskSpace)),
						},
					},
					"accessModes": []string{"ReadWriteOnce"},
				},
			},
		}
	}
	var imagePullSecrets []map[string]string
	if opts.ImagePullSecret != "" {
		imagePullSecrets = append(imagePullSecrets, map[string]string{"name": opts.ImagePullSecret})
	}
	// As of March 17, 2017, the Kubernetes client does not include structs for
	// Stateful Set, so we generate the kubernetes manifest using raw json.
	// TODO(msteffen): we're now upgrading our kubernetes client, so we should be
	// abe to rewrite this spec using k8s client structs
	image := postgresImage
	if opts.Registry != "" {
		image = AddRegistry(opts.Registry, postgresImage)
	}
	return map[string]interface{}{
		"apiVersion": "apps/v1",
		"kind":       "StatefulSet",
		"metadata": map[string]interface{}{
			"name":      postgresName,
			"labels":    labels(postgresName),
			"namespace": opts.Namespace,
		},
		"spec": map[string]interface{}{
			// Effectively configures a RC
			"serviceName": postgresHeadlessServiceName,
			"replicas":    int(opts.PostgresOpts.Nodes),
			"selector": map[string]interface{}{
				"matchLabels": labels(postgresName),
			},

			// pod template
			"template": map[string]interface{}{
				"metadata": map[string]interface{}{
					"name":      postgresName,
					"labels":    labels(postgresName),
					"namespace": opts.Namespace,
				},
				"spec": map[string]interface{}{
					"imagePullSecrets": imagePullSecrets,
					"containers": []interface{}{
						map[string]interface{}{
							"name":  postgresName,
							"image": image,
							// TODO: Figure out how we want to handle auth in real deployments.
							// The auth has been removed for now to allow PFS tests to run against
							// a deployed Postgres instance.
							"env": []map[string]interface{}{{
								"name":  "POSTGRES_DB",
								"value": dbutil.DefaultDBName,
							}, {
								"name":  "POSTGRES_HOST_AUTH_METHOD",
								"value": "trust",
							}},
							"ports": []interface{}{
								map[string]interface{}{
									"containerPort": 5432,
									"name":          "client-port",
								},
							},
							"volumeMounts": []interface{}{
								map[string]interface{}{
									"name":      postgresVolumeClaimName,
									"mountPath": "/var/lib/postgresql",
								},
								map[string]interface{}{
									"name":      postgresInitVolumeName,
									"mountPath": "/docker-entrypoint-initdb.d",
								},
							},
							"imagePullPolicy": "IfNotPresent",
							"resources": map[string]interface{}{
								"requests": map[string]interface{}{
									string(v1.ResourceCPU):    cpu.String(),
									string(v1.ResourceMemory): mem.String(),
								},
							},
						},
					},
					"volumes": volumes,
				},
			},
			"volumeClaimTemplates": pvcTemplates,
		},
	}
}

// TestPostgresVolume creates a persistent volume for use with StatefulSets in a
// local deployment (used by some tests).
func TestPostgresVolume(opts *AssetOpts, hostPath string, volumeName string, size int) (*v1.PersistentVolume, error) {
	volumeLabels := labels(postgresName)
	volumeLabels["namespace"] = opts.Namespace
	volume, err := makePersistentVolume(opts, LocalBackend, hostPath, "", size, volumeName, volumeLabels)
	if err != nil {
		return nil, err
	}
	volume.Spec.PersistentVolumeReclaimPolicy = v1.PersistentVolumeReclaimDelete
	return volume, nil
}

// PostgresVolume creates a persistent volume backed by a volume with name "name"
func PostgresVolume(persistentDiskBackend Backend, opts *AssetOpts,
	hostPath string, name string, size int) (*v1.PersistentVolume, error) {
	return makePersistentVolume(opts, persistentDiskBackend, hostPath, name, size, postgresVolumeName, labels(postgresName))
}

// PostgresVolumeClaim creates a persistent volume claim of 'size' GB.
//
// Note that if you're controlling Postgres with a Stateful Set, this is
// unnecessary (the stateful set controller will create PVCs automatically).
func PostgresVolumeClaim(size int, opts *AssetOpts) *v1.PersistentVolumeClaim {
	return makeVolumeClaim(opts, size, postgresVolumeName, postgresVolumeClaimName, labels(postgresName))
}

// PostgresService generates a Service for the pachyderm postgres instance.
func PostgresService(opts *AssetOpts) *v1.Service {
	return &v1.Service{
		TypeMeta: metav1.TypeMeta{
			Kind:       "Service",
			APIVersion: "v1",
		},
		ObjectMeta: objectMeta(postgresName, labels(postgresName), nil, opts.Namespace),
		Spec: v1.ServiceSpec{
			Type: v1.ServiceTypeNodePort,
			Selector: map[string]string{
				"app": postgresName,
			},
			Ports: []v1.ServicePort{
				{
					Port:     5432,
					Name:     "client-port",
					NodePort: opts.PostgresOpts.Port,
				},
			},
		},
	}
}

// PostgresInitConfigMap generates a configmap which can be mounted into
// the postgres container to initialize the database.
func PostgresInitConfigMap(opts *AssetOpts) *v1.ConfigMap {
	return &v1.ConfigMap{
		TypeMeta: metav1.TypeMeta{
			Kind:       "ConfigMap",
			APIVersion: "v1",
		},
		ObjectMeta: objectMeta(postgresInitConfigMapName, labels(postgresName), nil, opts.Namespace),
		Data: map[string]string{
			"init-db.sh": `
#!/bin/bash
set -e

psql -v ON_ERROR_STOP=1 --username "$POSTGRES_USER" --dbname "$POSTGRES_DB" <<-EOSQL
    CREATE DATABASE dex;
    GRANT ALL PRIVILEGES ON DATABASE dex TO postgres;
EOSQL
`,
		},
	}
}<|MERGE_RESOLUTION|>--- conflicted
+++ resolved
@@ -79,17 +79,8 @@
 		}
 		// Create a StorageClass, if the user didn't provide one.
 		if opts.PostgresOpts.StorageClassName == "" {
-<<<<<<< HEAD
-			sc, err := PostgresStorageClass(opts, persistentDiskBackend)
-			if err != nil {
-				return err
-			}
-			if sc != nil {
-				if err = encoder.Encode(sc); err != nil {
-=======
 			if sc := PostgresStorageClass(opts, persistentDiskBackend); sc != nil {
 				if err := encoder.Encode(sc); err != nil {
->>>>>>> 81b08a4c
 					return err
 				}
 			}
