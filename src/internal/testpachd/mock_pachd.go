package testpachd

import (
	"context"
	"net"
	"reflect"

	"github.com/gogo/protobuf/types"

	"github.com/pachyderm/pachyderm/v2/src/admin"
	"github.com/pachyderm/pachyderm/v2/src/auth"
	"github.com/pachyderm/pachyderm/v2/src/enterprise"
	"github.com/pachyderm/pachyderm/v2/src/internal/errors"
	"github.com/pachyderm/pachyderm/v2/src/internal/grpcutil"
	"github.com/pachyderm/pachyderm/v2/src/pfs"
	"github.com/pachyderm/pachyderm/v2/src/pps"
	"github.com/pachyderm/pachyderm/v2/src/transaction"
	version "github.com/pachyderm/pachyderm/v2/src/version/versionpb"
)

// linkServers can be used to default a mock server to make calls to a real api
// server. Due to some reflection shenanigans, mockServerPtr must explicitly be
// a pointer to the mock server instance.
func linkServers(mockServerPtr interface{}, realServer interface{}) {
	mockValue := reflect.ValueOf(mockServerPtr).Elem()
	realValue := reflect.ValueOf(realServer)
	mockType := mockValue.Type()
	for i := 0; i < mockType.NumField(); i++ {
		field := mockType.Field(i)
		if field.Name != "api" {
			mock := mockValue.FieldByName(field.Name)
			realMethod := realValue.MethodByName(field.Name)

			// We need a pointer to the mock field to call the right method
			mockPtr := reflect.New(reflect.PtrTo(mock.Type()))
			mockPtrValue := mockPtr.Elem()
			mockPtrValue.Set(mock.Addr())

			useFn := mockPtrValue.MethodByName("Use")
			useFn.Call([]reflect.Value{realMethod})
		}
	}
}

/* Admin Server Mocks */

type inspectClusterFunc func(context.Context, *types.Empty) (*admin.ClusterInfo, error)

type mockInspectCluster struct{ handler inspectClusterFunc }

func (mock *mockInspectCluster) Use(cb inspectClusterFunc) { mock.handler = cb }

type adminServerAPI struct {
	mock *mockAdminServer
}

type mockAdminServer struct {
	api            adminServerAPI
	InspectCluster mockInspectCluster
}

func (api *adminServerAPI) InspectCluster(ctx context.Context, req *types.Empty) (*admin.ClusterInfo, error) {
	if api.mock.InspectCluster.handler != nil {
		return api.mock.InspectCluster.handler(ctx, req)
	}
	return nil, errors.Errorf("unhandled pachd mock admin.InspectCluster")
}

/* Auth Server Mocks */

type activateAuthFunc func(context.Context, *auth.ActivateRequest) (*auth.ActivateResponse, error)
type deactivateAuthFunc func(context.Context, *auth.DeactivateRequest) (*auth.DeactivateResponse, error)
type getConfigurationFunc func(context.Context, *auth.GetConfigurationRequest) (*auth.GetConfigurationResponse, error)
type setConfigurationFunc func(context.Context, *auth.SetConfigurationRequest) (*auth.SetConfigurationResponse, error)

type modifyRoleBindingFunc func(context.Context, *auth.ModifyRoleBindingRequest) (*auth.ModifyRoleBindingResponse, error)
type getRoleBindingFunc func(context.Context, *auth.GetRoleBindingRequest) (*auth.GetRoleBindingResponse, error)

type authenticateFunc func(context.Context, *auth.AuthenticateRequest) (*auth.AuthenticateResponse, error)
type authorizeFunc func(context.Context, *auth.AuthorizeRequest) (*auth.AuthorizeResponse, error)
type getPermissionsFunc func(context.Context, *auth.GetPermissionsRequest) (*auth.GetPermissionsResponse, error)
type getPermissionsForPrincipalFunc func(context.Context, *auth.GetPermissionsForPrincipalRequest) (*auth.GetPermissionsResponse, error)
type whoAmIFunc func(context.Context, *auth.WhoAmIRequest) (*auth.WhoAmIResponse, error)
type getOIDCLoginFunc func(context.Context, *auth.GetOIDCLoginRequest) (*auth.GetOIDCLoginResponse, error)
type getRobotTokenFunc func(context.Context, *auth.GetRobotTokenRequest) (*auth.GetRobotTokenResponse, error)
type revokeAuthTokenFunc func(context.Context, *auth.RevokeAuthTokenRequest) (*auth.RevokeAuthTokenResponse, error)
type revokeAuthTokensForUserFunc func(context.Context, *auth.RevokeAuthTokensForUserRequest) (*auth.RevokeAuthTokensForUserResponse, error)
type setGroupsForUserFunc func(context.Context, *auth.SetGroupsForUserRequest) (*auth.SetGroupsForUserResponse, error)
type modifyMembersFunc func(context.Context, *auth.ModifyMembersRequest) (*auth.ModifyMembersResponse, error)
type getGroupsFunc func(context.Context, *auth.GetGroupsRequest) (*auth.GetGroupsResponse, error)
type getGroupsForPrincipalFunc func(context.Context, *auth.GetGroupsForPrincipalRequest) (*auth.GetGroupsResponse, error)
type getUsersFunc func(context.Context, *auth.GetUsersRequest) (*auth.GetUsersResponse, error)
type extractAuthTokensFunc func(context.Context, *auth.ExtractAuthTokensRequest) (*auth.ExtractAuthTokensResponse, error)
type restoreAuthTokenFunc func(context.Context, *auth.RestoreAuthTokenRequest) (*auth.RestoreAuthTokenResponse, error)
type deleteExpiredAuthTokensFunc func(context.Context, *auth.DeleteExpiredAuthTokensRequest) (*auth.DeleteExpiredAuthTokensResponse, error)
type RotateRootTokenFunc func(context.Context, *auth.RotateRootTokenRequest) (*auth.RotateRootTokenResponse, error)

type mockActivateAuth struct{ handler activateAuthFunc }
type mockDeactivateAuth struct{ handler deactivateAuthFunc }
type mockGetConfiguration struct{ handler getConfigurationFunc }
type mockSetConfiguration struct{ handler setConfigurationFunc }
type mockModifyRoleBinding struct{ handler modifyRoleBindingFunc }
type mockGetRoleBinding struct{ handler getRoleBindingFunc }

type mockAuthenticate struct{ handler authenticateFunc }
type mockAuthorize struct{ handler authorizeFunc }
type mockGetPermissions struct{ handler getPermissionsFunc }
type mockGetPermissionsForPrincipal struct {
	handler getPermissionsForPrincipalFunc
}
type mockWhoAmI struct{ handler whoAmIFunc }
type mockGetOIDCLogin struct{ handler getOIDCLoginFunc }
type mockGetRobotToken struct{ handler getRobotTokenFunc }
type mockRevokeAuthToken struct{ handler revokeAuthTokenFunc }
type mockRevokeAuthTokensForUser struct{ handler revokeAuthTokensForUserFunc }
type mockSetGroupsForUser struct{ handler setGroupsForUserFunc }
type mockModifyMembers struct{ handler modifyMembersFunc }
type mockGetGroups struct{ handler getGroupsFunc }
type mockGetGroupsForPrincipal struct{ handler getGroupsForPrincipalFunc }
type mockGetUsers struct{ handler getUsersFunc }
type mockExtractAuthTokens struct{ handler extractAuthTokensFunc }
type mockRestoreAuthToken struct{ handler restoreAuthTokenFunc }
type mockDeleteExpiredAuthTokens struct{ handler deleteExpiredAuthTokensFunc }
type mockRotateRootToken struct{ handler RotateRootTokenFunc }

func (mock *mockActivateAuth) Use(cb activateAuthFunc)                             { mock.handler = cb }
func (mock *mockDeactivateAuth) Use(cb deactivateAuthFunc)                         { mock.handler = cb }
func (mock *mockGetConfiguration) Use(cb getConfigurationFunc)                     { mock.handler = cb }
func (mock *mockSetConfiguration) Use(cb setConfigurationFunc)                     { mock.handler = cb }
func (mock *mockModifyRoleBinding) Use(cb modifyRoleBindingFunc)                   { mock.handler = cb }
func (mock *mockGetRoleBinding) Use(cb getRoleBindingFunc)                         { mock.handler = cb }
func (mock *mockAuthenticate) Use(cb authenticateFunc)                             { mock.handler = cb }
func (mock *mockAuthorize) Use(cb authorizeFunc)                                   { mock.handler = cb }
func (mock *mockWhoAmI) Use(cb whoAmIFunc)                                         { mock.handler = cb }
func (mock *mockGetOIDCLogin) Use(cb getOIDCLoginFunc)                             { mock.handler = cb }
func (mock *mockGetRobotToken) Use(cb getRobotTokenFunc)                           { mock.handler = cb }
func (mock *mockRevokeAuthToken) Use(cb revokeAuthTokenFunc)                       { mock.handler = cb }
func (mock *mockRevokeAuthTokensForUser) Use(cb revokeAuthTokensForUserFunc)       { mock.handler = cb }
func (mock *mockSetGroupsForUser) Use(cb setGroupsForUserFunc)                     { mock.handler = cb }
func (mock *mockModifyMembers) Use(cb modifyMembersFunc)                           { mock.handler = cb }
func (mock *mockGetGroups) Use(cb getGroupsFunc)                                   { mock.handler = cb }
func (mock *mockGetGroupsForPrincipal) Use(cb getGroupsForPrincipalFunc)           { mock.handler = cb }
func (mock *mockGetPermissions) Use(cb getPermissionsFunc)                         { mock.handler = cb }
func (mock *mockGetPermissionsForPrincipal) Use(cb getPermissionsForPrincipalFunc) { mock.handler = cb }
func (mock *mockGetUsers) Use(cb getUsersFunc)                                     { mock.handler = cb }
func (mock *mockExtractAuthTokens) Use(cb extractAuthTokensFunc)                   { mock.handler = cb }
func (mock *mockRestoreAuthToken) Use(cb restoreAuthTokenFunc)                     { mock.handler = cb }
func (mock *mockDeleteExpiredAuthTokens) Use(cb deleteExpiredAuthTokensFunc)       { mock.handler = cb }
func (mock *mockRotateRootToken) Use(cb RotateRootTokenFunc)                       { mock.handler = cb }

type authServerAPI struct {
	mock *mockAuthServer
}

type mockAuthServer struct {
	api                        authServerAPI
	Activate                   mockActivateAuth
	Deactivate                 mockDeactivateAuth
	GetConfiguration           mockGetConfiguration
	SetConfiguration           mockSetConfiguration
	ModifyRoleBinding          mockModifyRoleBinding
	GetRoleBinding             mockGetRoleBinding
	Authenticate               mockAuthenticate
	Authorize                  mockAuthorize
	GetPermissions             mockGetPermissions
	GetPermissionsForPrincipal mockGetPermissionsForPrincipal
	WhoAmI                     mockWhoAmI
	GetOIDCLogin               mockGetOIDCLogin
	GetRobotToken              mockGetRobotToken
	RevokeAuthToken            mockRevokeAuthToken
	RevokeAuthTokensForUser    mockRevokeAuthTokensForUser
	SetGroupsForUser           mockSetGroupsForUser
	ModifyMembers              mockModifyMembers
	GetGroups                  mockGetGroups
	GetGroupsForPrincipal      mockGetGroupsForPrincipal
	GetUsers                   mockGetUsers
	ExtractAuthTokens          mockExtractAuthTokens
	RestoreAuthToken           mockRestoreAuthToken
	DeleteExpiredAuthTokens    mockDeleteExpiredAuthTokens
	RotateRootToken            mockRotateRootToken
}

func (api *authServerAPI) Activate(ctx context.Context, req *auth.ActivateRequest) (*auth.ActivateResponse, error) {
	if api.mock.Activate.handler != nil {
		return api.mock.Activate.handler(ctx, req)
	}
	return nil, errors.Errorf("unhandled pachd mock auth.Activate")
}
func (api *authServerAPI) Deactivate(ctx context.Context, req *auth.DeactivateRequest) (*auth.DeactivateResponse, error) {
	if api.mock.Deactivate.handler != nil {
		return api.mock.Deactivate.handler(ctx, req)
	}
	return nil, errors.Errorf("unhandled pachd mock auth.Deactivate")
}
func (api *authServerAPI) GetConfiguration(ctx context.Context, req *auth.GetConfigurationRequest) (*auth.GetConfigurationResponse, error) {
	if api.mock.GetConfiguration.handler != nil {
		return api.mock.GetConfiguration.handler(ctx, req)
	}
	return nil, errors.Errorf("unhandled pachd mock auth.GetConfiguration")
}
func (api *authServerAPI) SetConfiguration(ctx context.Context, req *auth.SetConfigurationRequest) (*auth.SetConfigurationResponse, error) {
	if api.mock.SetConfiguration.handler != nil {
		return api.mock.SetConfiguration.handler(ctx, req)
	}
	return nil, errors.Errorf("unhandled pachd mock auth.SetConfiguration")
}
func (api *authServerAPI) GetRoleBinding(ctx context.Context, req *auth.GetRoleBindingRequest) (*auth.GetRoleBindingResponse, error) {
	if api.mock.GetRoleBinding.handler != nil {
		return api.mock.GetRoleBinding.handler(ctx, req)
	}
	return nil, errors.Errorf("unhandled pachd mock auth.GetRoleBinding")
}
func (api *authServerAPI) ModifyRoleBinding(ctx context.Context, req *auth.ModifyRoleBindingRequest) (*auth.ModifyRoleBindingResponse, error) {
	if api.mock.ModifyRoleBinding.handler != nil {
		return api.mock.ModifyRoleBinding.handler(ctx, req)
	}
	return nil, errors.Errorf("unhandled pachd mock auth.ModifyRoleBinding")
}
func (api *authServerAPI) Authenticate(ctx context.Context, req *auth.AuthenticateRequest) (*auth.AuthenticateResponse, error) {
	if api.mock.Authenticate.handler != nil {
		return api.mock.Authenticate.handler(ctx, req)
	}
	return nil, errors.Errorf("unhandled pachd mock auth.Authenticate")
}
func (api *authServerAPI) GetPermissions(ctx context.Context, req *auth.GetPermissionsRequest) (*auth.GetPermissionsResponse, error) {
	if api.mock.GetPermissions.handler != nil {
		return api.mock.GetPermissions.handler(ctx, req)
	}
	return nil, errors.Errorf("unhandled pachd mock auth.GetPermissions")
}
func (api *authServerAPI) GetPermissionsForPrincipal(ctx context.Context, req *auth.GetPermissionsForPrincipalRequest) (*auth.GetPermissionsResponse, error) {
	if api.mock.GetPermissionsForPrincipal.handler != nil {
		return api.mock.GetPermissionsForPrincipal.handler(ctx, req)
	}
	return nil, errors.Errorf("unhandled pachd mock auth.GetPermissions")
}
func (api *authServerAPI) Authorize(ctx context.Context, req *auth.AuthorizeRequest) (*auth.AuthorizeResponse, error) {
	if api.mock.Authorize.handler != nil {
		return api.mock.Authorize.handler(ctx, req)
	}
	return nil, errors.Errorf("unhandled pachd mock auth.Authorize")
}
func (api *authServerAPI) WhoAmI(ctx context.Context, req *auth.WhoAmIRequest) (*auth.WhoAmIResponse, error) {
	if api.mock.WhoAmI.handler != nil {
		return api.mock.WhoAmI.handler(ctx, req)
	}
	return nil, errors.Errorf("unhandled pachd mock auth.WhoAmI")
}
func (api *authServerAPI) GetOIDCLogin(ctx context.Context, req *auth.GetOIDCLoginRequest) (*auth.GetOIDCLoginResponse, error) {
	if api.mock.GetOIDCLogin.handler != nil {
		return api.mock.GetOIDCLogin.handler(ctx, req)
	}
	return nil, errors.Errorf("unhandled pachd mock auth.GetOIDCLogin")
}
func (api *authServerAPI) GetRobotToken(ctx context.Context, req *auth.GetRobotTokenRequest) (*auth.GetRobotTokenResponse, error) {
	if api.mock.GetRobotToken.handler != nil {
		return api.mock.GetRobotToken.handler(ctx, req)
	}
	return nil, errors.Errorf("unhandled pachd mock auth.GetRobotToken")
}
func (api *authServerAPI) RevokeAuthToken(ctx context.Context, req *auth.RevokeAuthTokenRequest) (*auth.RevokeAuthTokenResponse, error) {
	if api.mock.RevokeAuthToken.handler != nil {
		return api.mock.RevokeAuthToken.handler(ctx, req)
	}
	return nil, errors.Errorf("unhandled pachd mock auth.RevokeAuthToken")
}
func (api *authServerAPI) RevokeAuthTokensForUser(ctx context.Context, req *auth.RevokeAuthTokensForUserRequest) (*auth.RevokeAuthTokensForUserResponse, error) {
	if api.mock.RevokeAuthTokensForUser.handler != nil {
		return api.mock.RevokeAuthTokensForUser.handler(ctx, req)
	}
	return nil, errors.Errorf("unhandled pachd mock auth.RevokeAuthTokensForUser")
}
func (api *authServerAPI) SetGroupsForUser(ctx context.Context, req *auth.SetGroupsForUserRequest) (*auth.SetGroupsForUserResponse, error) {
	if api.mock.SetGroupsForUser.handler != nil {
		return api.mock.SetGroupsForUser.handler(ctx, req)
	}
	return nil, errors.Errorf("unhandled pachd mock auth.SetGroupsForUser")
}
func (api *authServerAPI) ModifyMembers(ctx context.Context, req *auth.ModifyMembersRequest) (*auth.ModifyMembersResponse, error) {
	if api.mock.ModifyMembers.handler != nil {
		return api.mock.ModifyMembers.handler(ctx, req)
	}
	return nil, errors.Errorf("unhandled pachd mock auth.ModifyMembers")
}
func (api *authServerAPI) GetGroups(ctx context.Context, req *auth.GetGroupsRequest) (*auth.GetGroupsResponse, error) {
	if api.mock.GetGroups.handler != nil {
		return api.mock.GetGroups.handler(ctx, req)
	}
	return nil, errors.Errorf("unhandled pachd mock auth.GetGroups")
}
func (api *authServerAPI) GetGroupsForPrincipal(ctx context.Context, req *auth.GetGroupsForPrincipalRequest) (*auth.GetGroupsResponse, error) {
	if api.mock.GetGroupsForPrincipal.handler != nil {
		return api.mock.GetGroupsForPrincipal.handler(ctx, req)
	}
	return nil, errors.Errorf("unhandled pachd mock auth.GetGroupsForPrincipal")
}
func (api *authServerAPI) GetUsers(ctx context.Context, req *auth.GetUsersRequest) (*auth.GetUsersResponse, error) {
	if api.mock.GetUsers.handler != nil {
		return api.mock.GetUsers.handler(ctx, req)
	}
	return nil, errors.Errorf("unhandled pachd mock auth.GetUsers")
}

func (api *authServerAPI) ExtractAuthTokens(ctx context.Context, req *auth.ExtractAuthTokensRequest) (*auth.ExtractAuthTokensResponse, error) {
	if api.mock.ExtractAuthTokens.handler != nil {
		return api.mock.ExtractAuthTokens.handler(ctx, req)
	}
	return nil, errors.Errorf("unhandled pachd mock auth.ExtractAuthTokens")
}

func (api *authServerAPI) RestoreAuthToken(ctx context.Context, req *auth.RestoreAuthTokenRequest) (*auth.RestoreAuthTokenResponse, error) {
	if api.mock.RestoreAuthToken.handler != nil {
		return api.mock.RestoreAuthToken.handler(ctx, req)
	}
	return nil, errors.Errorf("unhandled pachd mock auth.RestoreAuthToken")
}

func (api *authServerAPI) DeleteExpiredAuthTokens(ctx context.Context, req *auth.DeleteExpiredAuthTokensRequest) (*auth.DeleteExpiredAuthTokensResponse, error) {
	if api.mock.DeleteExpiredAuthTokens.handler != nil {
		return api.mock.DeleteExpiredAuthTokens.handler(ctx, req)
	}
	return nil, errors.Errorf("unhandled pachd mock auth.DeleteExpiredAuthTokens")
}

func (api *authServerAPI) RotateRootToken(ctx context.Context, req *auth.RotateRootTokenRequest) (*auth.RotateRootTokenResponse, error) {
	if api.mock.RotateRootToken.handler != nil {
		return api.mock.RotateRootToken.handler(ctx, req)
	}
	return nil, errors.Errorf("unhandled pachd mock auth.RotateRootToken")
}

/* Enterprise Server Mocks */

type activateEnterpriseFunc func(context.Context, *enterprise.ActivateRequest) (*enterprise.ActivateResponse, error)
type getStateFunc func(context.Context, *enterprise.GetStateRequest) (*enterprise.GetStateResponse, error)
type getActivationCodeFunc func(context.Context, *enterprise.GetActivationCodeRequest) (*enterprise.GetActivationCodeResponse, error)
type deactivateEnterpriseFunc func(context.Context, *enterprise.DeactivateRequest) (*enterprise.DeactivateResponse, error)
type heartbeatEnterpriseFunc func(context.Context, *enterprise.HeartbeatRequest) (*enterprise.HeartbeatResponse, error)

type mockActivateEnterprise struct{ handler activateEnterpriseFunc }
type mockGetState struct{ handler getStateFunc }
type mockGetActivationCode struct{ handler getActivationCodeFunc }
type mockDeactivateEnterprise struct{ handler deactivateEnterpriseFunc }
type mockHeartbeatEnterprise struct{ handler heartbeatEnterpriseFunc }

func (mock *mockActivateEnterprise) Use(cb activateEnterpriseFunc)     { mock.handler = cb }
func (mock *mockGetState) Use(cb getStateFunc)                         { mock.handler = cb }
func (mock *mockGetActivationCode) Use(cb getActivationCodeFunc)       { mock.handler = cb }
func (mock *mockDeactivateEnterprise) Use(cb deactivateEnterpriseFunc) { mock.handler = cb }
func (mock *mockHeartbeatEnterprise) Use(cb heartbeatEnterpriseFunc)   { mock.handler = cb }

type enterpriseServerAPI struct {
	mock *mockEnterpriseServer
}

type mockEnterpriseServer struct {
	api               enterpriseServerAPI
	Activate          mockActivateEnterprise
	GetState          mockGetState
	GetActivationCode mockGetActivationCode
	Deactivate        mockDeactivateEnterprise
	Heartbeat         mockHeartbeatEnterprise
}

func (api *enterpriseServerAPI) Activate(ctx context.Context, req *enterprise.ActivateRequest) (*enterprise.ActivateResponse, error) {
	if api.mock.Activate.handler != nil {
		return api.mock.Activate.handler(ctx, req)
	}
	return nil, errors.Errorf("unhandled pachd mock enterprise.Activate")
}
func (api *enterpriseServerAPI) GetState(ctx context.Context, req *enterprise.GetStateRequest) (*enterprise.GetStateResponse, error) {
	if api.mock.GetState.handler != nil {
		return api.mock.GetState.handler(ctx, req)
	}
	return nil, errors.Errorf("unhandled pachd mock enterprise.GetState")
}
func (api *enterpriseServerAPI) GetActivationCode(ctx context.Context, req *enterprise.GetActivationCodeRequest) (*enterprise.GetActivationCodeResponse, error) {
	if api.mock.GetActivationCode.handler != nil {
		return api.mock.GetActivationCode.handler(ctx, req)
	}
	return nil, errors.Errorf("unhandled pachd mock enterprise.GetActivationCode")
}
func (api *enterpriseServerAPI) Deactivate(ctx context.Context, req *enterprise.DeactivateRequest) (*enterprise.DeactivateResponse, error) {
	if api.mock.Deactivate.handler != nil {
		return api.mock.Deactivate.handler(ctx, req)
	}
	return nil, errors.Errorf("unhandled pachd mock enterprise.Deactivate")
}
func (api *enterpriseServerAPI) Heartbeat(ctx context.Context, req *enterprise.HeartbeatRequest) (*enterprise.HeartbeatResponse, error) {
	if api.mock.Heartbeat.handler != nil {
		return api.mock.Heartbeat.handler(ctx, req)
	}
	return nil, errors.Errorf("unhandled pachd mock enterprise.Heartbeat")
}

/* PFS Server Mocks */

type activateAuthPFSFunc func(context.Context, *pfs.ActivateAuthRequest) (*pfs.ActivateAuthResponse, error)
type createRepoFunc func(context.Context, *pfs.CreateRepoRequest) (*types.Empty, error)
type inspectRepoFunc func(context.Context, *pfs.InspectRepoRequest) (*pfs.RepoInfo, error)
type listRepoFunc func(context.Context, *pfs.ListRepoRequest) (*pfs.ListRepoResponse, error)
type deleteRepoFunc func(context.Context, *pfs.DeleteRepoRequest) (*types.Empty, error)
type startCommitFunc func(context.Context, *pfs.StartCommitRequest) (*pfs.Commit, error)
type finishCommitFunc func(context.Context, *pfs.FinishCommitRequest) (*types.Empty, error)
type inspectCommitFunc func(context.Context, *pfs.InspectCommitRequest) (*pfs.CommitInfo, error)
type listCommitFunc func(*pfs.ListCommitRequest, pfs.API_ListCommitServer) error
type squashCommitsetFunc func(context.Context, *pfs.SquashCommitsetRequest) (*types.Empty, error)
type inspectCommitsetFunc func(*pfs.InspectCommitsetRequest, pfs.API_InspectCommitsetServer) error
type subscribeCommitFunc func(*pfs.SubscribeCommitRequest, pfs.API_SubscribeCommitServer) error
type clearCommitFunc func(context.Context, *pfs.ClearCommitRequest) (*types.Empty, error)
type createBranchFunc func(context.Context, *pfs.CreateBranchRequest) (*types.Empty, error)
type inspectBranchFunc func(context.Context, *pfs.InspectBranchRequest) (*pfs.BranchInfo, error)
type listBranchFunc func(context.Context, *pfs.ListBranchRequest) (*pfs.BranchInfos, error)
type deleteBranchFunc func(context.Context, *pfs.DeleteBranchRequest) (*types.Empty, error)
type modifyFileFunc func(pfs.API_ModifyFileServer) error
type getFileTARFunc func(*pfs.GetFileRequest, pfs.API_GetFileTARServer) error
type inspectFileFunc func(context.Context, *pfs.InspectFileRequest) (*pfs.FileInfo, error)
type listFileFunc func(*pfs.ListFileRequest, pfs.API_ListFileServer) error
type walkFileFunc func(*pfs.WalkFileRequest, pfs.API_WalkFileServer) error
type globFileFunc func(*pfs.GlobFileRequest, pfs.API_GlobFileServer) error
type diffFileFunc func(*pfs.DiffFileRequest, pfs.API_DiffFileServer) error
type deleteAllPFSFunc func(context.Context, *types.Empty) (*types.Empty, error)
type fsckFunc func(*pfs.FsckRequest, pfs.API_FsckServer) error
type createFilesetFunc func(pfs.API_CreateFilesetServer) error
type addFilesetFunc func(context.Context, *pfs.AddFilesetRequest) (*types.Empty, error)
type getFilesetFunc func(context.Context, *pfs.GetFilesetRequest) (*pfs.CreateFilesetResponse, error)
type renewFilesetFunc func(context.Context, *pfs.RenewFilesetRequest) (*types.Empty, error)
type runLoadTestFunc func(context.Context, *pfs.RunLoadTestRequest) (*pfs.RunLoadTestResponse, error)

type mockActivateAuthPFS struct{ handler activateAuthPFSFunc }
type mockCreateRepo struct{ handler createRepoFunc }
type mockInspectRepo struct{ handler inspectRepoFunc }
type mockListRepo struct{ handler listRepoFunc }
type mockDeleteRepo struct{ handler deleteRepoFunc }
type mockStartCommit struct{ handler startCommitFunc }
type mockFinishCommit struct{ handler finishCommitFunc }
type mockInspectCommit struct{ handler inspectCommitFunc }
type mockListCommit struct{ handler listCommitFunc }
type mockSquashCommitset struct{ handler squashCommitsetFunc }
type mockInspectCommitset struct{ handler inspectCommitsetFunc }
type mockSubscribeCommit struct{ handler subscribeCommitFunc }
type mockClearCommit struct{ handler clearCommitFunc }
type mockCreateBranch struct{ handler createBranchFunc }
type mockInspectBranch struct{ handler inspectBranchFunc }
type mockListBranch struct{ handler listBranchFunc }
type mockDeleteBranch struct{ handler deleteBranchFunc }
type mockModifyFile struct{ handler modifyFileFunc }
type mockGetFileTAR struct{ handler getFileTARFunc }
type mockInspectFile struct{ handler inspectFileFunc }
type mockListFile struct{ handler listFileFunc }
type mockWalkFile struct{ handler walkFileFunc }
type mockGlobFile struct{ handler globFileFunc }
type mockDiffFile struct{ handler diffFileFunc }
type mockDeleteAllPFS struct{ handler deleteAllPFSFunc }
type mockFsck struct{ handler fsckFunc }
type mockCreateFileset struct{ handler createFilesetFunc }
type mockAddFileset struct{ handler addFilesetFunc }
type mockGetFileset struct{ handler getFilesetFunc }
type mockRenewFileset struct{ handler renewFilesetFunc }
type mockRunLoadTest struct{ handler runLoadTestFunc }

func (mock *mockActivateAuthPFS) Use(cb activateAuthPFSFunc)   { mock.handler = cb }
func (mock *mockCreateRepo) Use(cb createRepoFunc)             { mock.handler = cb }
func (mock *mockInspectRepo) Use(cb inspectRepoFunc)           { mock.handler = cb }
func (mock *mockListRepo) Use(cb listRepoFunc)                 { mock.handler = cb }
func (mock *mockDeleteRepo) Use(cb deleteRepoFunc)             { mock.handler = cb }
func (mock *mockStartCommit) Use(cb startCommitFunc)           { mock.handler = cb }
func (mock *mockFinishCommit) Use(cb finishCommitFunc)         { mock.handler = cb }
func (mock *mockInspectCommit) Use(cb inspectCommitFunc)       { mock.handler = cb }
func (mock *mockListCommit) Use(cb listCommitFunc)             { mock.handler = cb }
func (mock *mockSubscribeCommit) Use(cb subscribeCommitFunc)   { mock.handler = cb }
func (mock *mockClearCommit) Use(cb clearCommitFunc)           { mock.handler = cb }
func (mock *mockSquashCommitset) Use(cb squashCommitsetFunc)   { mock.handler = cb }
func (mock *mockInspectCommitset) Use(cb inspectCommitsetFunc) { mock.handler = cb }
func (mock *mockCreateBranch) Use(cb createBranchFunc)         { mock.handler = cb }
func (mock *mockInspectBranch) Use(cb inspectBranchFunc)       { mock.handler = cb }
func (mock *mockListBranch) Use(cb listBranchFunc)             { mock.handler = cb }
func (mock *mockDeleteBranch) Use(cb deleteBranchFunc)         { mock.handler = cb }
func (mock *mockModifyFile) Use(cb modifyFileFunc)             { mock.handler = cb }
func (mock *mockGetFileTAR) Use(cb getFileTARFunc)             { mock.handler = cb }
func (mock *mockInspectFile) Use(cb inspectFileFunc)           { mock.handler = cb }
func (mock *mockListFile) Use(cb listFileFunc)                 { mock.handler = cb }
func (mock *mockWalkFile) Use(cb walkFileFunc)                 { mock.handler = cb }
func (mock *mockGlobFile) Use(cb globFileFunc)                 { mock.handler = cb }
func (mock *mockDiffFile) Use(cb diffFileFunc)                 { mock.handler = cb }
func (mock *mockDeleteAllPFS) Use(cb deleteAllPFSFunc)         { mock.handler = cb }
func (mock *mockFsck) Use(cb fsckFunc)                         { mock.handler = cb }
func (mock *mockCreateFileset) Use(cb createFilesetFunc)       { mock.handler = cb }
func (mock *mockAddFileset) Use(cb addFilesetFunc)             { mock.handler = cb }
func (mock *mockGetFileset) Use(cb getFilesetFunc)             { mock.handler = cb }
func (mock *mockRenewFileset) Use(cb renewFilesetFunc)         { mock.handler = cb }
func (mock *mockRunLoadTest) Use(cb runLoadTestFunc)           { mock.handler = cb }

type pfsServerAPI struct {
	mock *mockPFSServer
}

type mockPFSServer struct {
	api              pfsServerAPI
	ActivateAuth     mockActivateAuthPFS
	CreateRepo       mockCreateRepo
	InspectRepo      mockInspectRepo
	ListRepo         mockListRepo
	DeleteRepo       mockDeleteRepo
	StartCommit      mockStartCommit
	FinishCommit     mockFinishCommit
	InspectCommit    mockInspectCommit
	ListCommit       mockListCommit
	SubscribeCommit  mockSubscribeCommit
	ClearCommit      mockClearCommit
	SquashCommitset  mockSquashCommitset
	InspectCommitset mockInspectCommitset
	CreateBranch     mockCreateBranch
	InspectBranch    mockInspectBranch
	ListBranch       mockListBranch
	DeleteBranch     mockDeleteBranch
	ModifyFile       mockModifyFile
	GetFileTAR       mockGetFileTAR
	InspectFile      mockInspectFile
	ListFile         mockListFile
	WalkFile         mockWalkFile
	GlobFile         mockGlobFile
	DiffFile         mockDiffFile
	DeleteAll        mockDeleteAllPFS
	Fsck             mockFsck
	CreateFileset    mockCreateFileset
	AddFileset       mockAddFileset
	GetFileset       mockGetFileset
	RenewFileset     mockRenewFileset
	RunLoadTest      mockRunLoadTest
}

func (api *pfsServerAPI) ActivateAuth(ctx context.Context, req *pfs.ActivateAuthRequest) (*pfs.ActivateAuthResponse, error) {
	if api.mock.ActivateAuth.handler != nil {
		return api.mock.ActivateAuth.handler(ctx, req)
	}
	return nil, errors.Errorf("unhandled pachd mock pfs.ActivateAuth")
}
func (api *pfsServerAPI) CreateRepo(ctx context.Context, req *pfs.CreateRepoRequest) (*types.Empty, error) {
	if api.mock.CreateRepo.handler != nil {
		return api.mock.CreateRepo.handler(ctx, req)
	}
	return nil, errors.Errorf("unhandled pachd mock pfs.CreateRepo")
}
func (api *pfsServerAPI) InspectRepo(ctx context.Context, req *pfs.InspectRepoRequest) (*pfs.RepoInfo, error) {
	if api.mock.InspectRepo.handler != nil {
		return api.mock.InspectRepo.handler(ctx, req)
	}
	return nil, errors.Errorf("unhandled pachd mock pfs.InspectRepo")
}
func (api *pfsServerAPI) ListRepo(ctx context.Context, req *pfs.ListRepoRequest) (*pfs.ListRepoResponse, error) {
	if api.mock.ListRepo.handler != nil {
		return api.mock.ListRepo.handler(ctx, req)
	}
	return nil, errors.Errorf("unhandled pachd mock pfs.ListRepo")
}
func (api *pfsServerAPI) DeleteRepo(ctx context.Context, req *pfs.DeleteRepoRequest) (*types.Empty, error) {
	if api.mock.DeleteRepo.handler != nil {
		return api.mock.DeleteRepo.handler(ctx, req)
	}
	return nil, errors.Errorf("unhandled pachd mock pfs.DeleteRepo")
}
func (api *pfsServerAPI) StartCommit(ctx context.Context, req *pfs.StartCommitRequest) (*pfs.Commit, error) {
	if api.mock.StartCommit.handler != nil {
		return api.mock.StartCommit.handler(ctx, req)
	}
	return nil, errors.Errorf("unhandled pachd mock pfs.StartCommit")
}
func (api *pfsServerAPI) FinishCommit(ctx context.Context, req *pfs.FinishCommitRequest) (*types.Empty, error) {
	if api.mock.FinishCommit.handler != nil {
		return api.mock.FinishCommit.handler(ctx, req)
	}
	return nil, errors.Errorf("unhandled pachd mock pfs.FinishCommit")
}
func (api *pfsServerAPI) InspectCommit(ctx context.Context, req *pfs.InspectCommitRequest) (*pfs.CommitInfo, error) {
	if api.mock.InspectCommit.handler != nil {
		return api.mock.InspectCommit.handler(ctx, req)
	}
	return nil, errors.Errorf("unhandled pachd mock pfs.InspectCommit")
}
func (api *pfsServerAPI) ListCommit(req *pfs.ListCommitRequest, serv pfs.API_ListCommitServer) error {
	if api.mock.ListCommit.handler != nil {
		return api.mock.ListCommit.handler(req, serv)
	}
	return errors.Errorf("unhandled pachd mock pfs.ListCommit")
}
func (api *pfsServerAPI) SquashCommitset(ctx context.Context, req *pfs.SquashCommitsetRequest) (*types.Empty, error) {
	if api.mock.SquashCommitset.handler != nil {
		return api.mock.SquashCommitset.handler(ctx, req)
	}
	return nil, errors.Errorf("unhandled pachd mock pfs.SquashCommitset")
}
func (api *pfsServerAPI) InspectCommitset(req *pfs.InspectCommitsetRequest, serv pfs.API_InspectCommitsetServer) error {
	if api.mock.InspectCommitset.handler != nil {
		return api.mock.InspectCommitset.handler(req, serv)
	}
	return errors.Errorf("unhandled pachd mock pfs.InspectCommitset")
}
func (api *pfsServerAPI) SubscribeCommit(req *pfs.SubscribeCommitRequest, serv pfs.API_SubscribeCommitServer) error {
	if api.mock.SubscribeCommit.handler != nil {
		return api.mock.SubscribeCommit.handler(req, serv)
	}
	return errors.Errorf("unhandled pachd mock pfs.SubscribeCommit")
}
func (api *pfsServerAPI) ClearCommit(ctx context.Context, req *pfs.ClearCommitRequest) (*types.Empty, error) {
	if api.mock.ClearCommit.handler != nil {
		return api.mock.ClearCommit.handler(ctx, req)
	}
	return nil, errors.Errorf("unhandled pachd mock pfs.ClearCommit")
}
func (api *pfsServerAPI) CreateBranch(ctx context.Context, req *pfs.CreateBranchRequest) (*types.Empty, error) {
	if api.mock.CreateBranch.handler != nil {
		return api.mock.CreateBranch.handler(ctx, req)
	}
	return nil, errors.Errorf("unhandled pachd mock pfs.CreateBranch")
}
func (api *pfsServerAPI) InspectBranch(ctx context.Context, req *pfs.InspectBranchRequest) (*pfs.BranchInfo, error) {
	if api.mock.InspectBranch.handler != nil {
		return api.mock.InspectBranch.handler(ctx, req)
	}
	return nil, errors.Errorf("unhandled pachd mock pfs.InspectBranch")
}
func (api *pfsServerAPI) ListBranch(ctx context.Context, req *pfs.ListBranchRequest) (*pfs.BranchInfos, error) {
	if api.mock.ListBranch.handler != nil {
		return api.mock.ListBranch.handler(ctx, req)
	}
	return nil, errors.Errorf("unhandled pachd mock pfs.ListBranch")
}
func (api *pfsServerAPI) DeleteBranch(ctx context.Context, req *pfs.DeleteBranchRequest) (*types.Empty, error) {
	if api.mock.DeleteBranch.handler != nil {
		return api.mock.DeleteBranch.handler(ctx, req)
	}
	return nil, errors.Errorf("unhandled pachd mock pfs.DeleteBranch")
}
func (api *pfsServerAPI) ModifyFile(serv pfs.API_ModifyFileServer) error {
	if api.mock.ModifyFile.handler != nil {
		return api.mock.ModifyFile.handler(serv)
	}
	return errors.Errorf("unhandled pachd mock pfs.ModifyFile")
}
func (api *pfsServerAPI) GetFileTAR(req *pfs.GetFileRequest, serv pfs.API_GetFileTARServer) error {
	if api.mock.GetFileTAR.handler != nil {
		return api.mock.GetFileTAR.handler(req, serv)
	}
	return errors.Errorf("unhandled pachd mock pfs.GetFileTAR")
}
func (api *pfsServerAPI) InspectFile(ctx context.Context, req *pfs.InspectFileRequest) (*pfs.FileInfo, error) {
	if api.mock.InspectFile.handler != nil {
		return api.mock.InspectFile.handler(ctx, req)
	}
	return nil, errors.Errorf("unhandled pachd mock pfs.InspectFile")
}
func (api *pfsServerAPI) ListFile(req *pfs.ListFileRequest, serv pfs.API_ListFileServer) error {
	if api.mock.ListFile.handler != nil {
		return api.mock.ListFile.handler(req, serv)
	}
	return errors.Errorf("unhandled pachd mock pfs.ListFile")
}
func (api *pfsServerAPI) WalkFile(req *pfs.WalkFileRequest, serv pfs.API_WalkFileServer) error {
	if api.mock.WalkFile.handler != nil {
		return api.mock.WalkFile.handler(req, serv)
	}
	return errors.Errorf("unhandled pachd mock pfs.WalkFile")
}
func (api *pfsServerAPI) GlobFile(req *pfs.GlobFileRequest, serv pfs.API_GlobFileServer) error {
	if api.mock.GlobFile.handler != nil {
		return api.mock.GlobFile.handler(req, serv)
	}
	return errors.Errorf("unhandled pachd mock pfs.GlobFile")
}
func (api *pfsServerAPI) DiffFile(req *pfs.DiffFileRequest, serv pfs.API_DiffFileServer) error {
	if api.mock.DiffFile.handler != nil {
		return api.mock.DiffFile.handler(req, serv)
	}
	return errors.Errorf("unhandled pachd mock pfs.DiffFile")
}
func (api *pfsServerAPI) DeleteAll(ctx context.Context, req *types.Empty) (*types.Empty, error) {
	if api.mock.DeleteAll.handler != nil {
		return api.mock.DeleteAll.handler(ctx, req)
	}
	return nil, errors.Errorf("unhandled pachd mock pfs.DeleteAll")
}
func (api *pfsServerAPI) Fsck(req *pfs.FsckRequest, serv pfs.API_FsckServer) error {
	if api.mock.Fsck.handler != nil {
		return api.mock.Fsck.handler(req, serv)
	}
	return errors.Errorf("unhandled pachd mock pfs.Fsck")
}
func (api *pfsServerAPI) CreateFileset(srv pfs.API_CreateFilesetServer) error {
	if api.mock.CreateFileset.handler != nil {
		return api.mock.CreateFileset.handler(srv)
	}
	return errors.Errorf("unhandled pachd mock pfs.CreateFileset")
}
func (api *pfsServerAPI) AddFileset(ctx context.Context, req *pfs.AddFilesetRequest) (*types.Empty, error) {
	if api.mock.AddFileset.handler != nil {
		return api.mock.AddFileset.handler(ctx, req)
	}
	return nil, errors.Errorf("unhandled pachd mock pfs.AddFileset")
}
func (api *pfsServerAPI) GetFileset(ctx context.Context, req *pfs.GetFilesetRequest) (*pfs.CreateFilesetResponse, error) {
	if api.mock.AddFileset.handler != nil {
		return api.mock.GetFileset.handler(ctx, req)
	}
	return nil, errors.Errorf("unhandled pachd mock pfs.AddFileset")
}
func (api *pfsServerAPI) RenewFileset(ctx context.Context, req *pfs.RenewFilesetRequest) (*types.Empty, error) {
	if api.mock.RenewFileset.handler != nil {
		return api.mock.RenewFileset.handler(ctx, req)
	}
	return nil, errors.Errorf("unhandled pachd mock pfs.RenewFileset")
}
func (api *pfsServerAPI) RunLoadTest(ctx context.Context, req *pfs.RunLoadTestRequest) (*pfs.RunLoadTestResponse, error) {
	if api.mock.RunLoadTest.handler != nil {
		return api.mock.RunLoadTest.handler(ctx, req)
	}
	return nil, errors.Errorf("unhandled pachd mock pfs.RunLoadTest")
}

/* PPS Server Mocks */

<<<<<<< HEAD
type inspectPipelineJobFunc func(context.Context, *pps.InspectPipelineJobRequest) (*pps.PipelineJobInfo, error)
type inspectPipelineJobsetFunc func(*pps.InspectPipelineJobsetRequest, pps.API_InspectPipelineJobsetServer) error
type listPipelineJobFunc func(*pps.ListPipelineJobRequest, pps.API_ListPipelineJobServer) error
type subscribePipelineJobFunc func(*pps.SubscribePipelineJobRequest, pps.API_SubscribePipelineJobServer) error
type deletePipelineJobFunc func(context.Context, *pps.DeletePipelineJobRequest) (*types.Empty, error)
type stopPipelineJobFunc func(context.Context, *pps.StopPipelineJobRequest) (*types.Empty, error)
type updatePipelineJobStateFunc func(context.Context, *pps.UpdatePipelineJobStateRequest) (*types.Empty, error)
=======
type inspectJobFunc func(context.Context, *pps.InspectJobRequest) (*pps.JobInfo, error)
type listJobFunc func(*pps.ListJobRequest, pps.API_ListJobServer) error
type subscribeJobFunc func(*pps.SubscribeJobRequest, pps.API_SubscribeJobServer) error
type flushJobFunc func(*pps.FlushJobRequest, pps.API_FlushJobServer) error
type deleteJobFunc func(context.Context, *pps.DeleteJobRequest) (*types.Empty, error)
type stopJobFunc func(context.Context, *pps.StopJobRequest) (*types.Empty, error)
type updateJobStateFunc func(context.Context, *pps.UpdateJobStateRequest) (*types.Empty, error)
>>>>>>> b62ede97
type inspectDatumFunc func(context.Context, *pps.InspectDatumRequest) (*pps.DatumInfo, error)
type listDatumFunc func(*pps.ListDatumRequest, pps.API_ListDatumServer) error
type restartDatumFunc func(context.Context, *pps.RestartDatumRequest) (*types.Empty, error)
type createPipelineFunc func(context.Context, *pps.CreatePipelineRequest) (*types.Empty, error)
type inspectPipelineFunc func(context.Context, *pps.InspectPipelineRequest) (*pps.PipelineInfo, error)
type listPipelineFunc func(context.Context, *pps.ListPipelineRequest) (*pps.PipelineInfos, error)
type deletePipelineFunc func(context.Context, *pps.DeletePipelineRequest) (*types.Empty, error)
type startPipelineFunc func(context.Context, *pps.StartPipelineRequest) (*types.Empty, error)
type stopPipelineFunc func(context.Context, *pps.StopPipelineRequest) (*types.Empty, error)
type runPipelineFunc func(context.Context, *pps.RunPipelineRequest) (*types.Empty, error)
type runCronFunc func(context.Context, *pps.RunCronRequest) (*types.Empty, error)
type createSecretFunc func(context.Context, *pps.CreateSecretRequest) (*types.Empty, error)
type deleteSecretFunc func(context.Context, *pps.DeleteSecretRequest) (*types.Empty, error)
type inspectSecretFunc func(context.Context, *pps.InspectSecretRequest) (*pps.SecretInfo, error)
type listSecretFunc func(context.Context, *types.Empty) (*pps.SecretInfos, error)
type deleteAllPPSFunc func(context.Context, *types.Empty) (*types.Empty, error)
type getLogsFunc func(*pps.GetLogsRequest, pps.API_GetLogsServer) error
type activateAuthPPSFunc func(context.Context, *pps.ActivateAuthRequest) (*pps.ActivateAuthResponse, error)

<<<<<<< HEAD
type mockInspectPipelineJob struct{ handler inspectPipelineJobFunc }
type mockInspectPipelineJobset struct{ handler inspectPipelineJobsetFunc }
type mockListPipelineJob struct{ handler listPipelineJobFunc }
type mockSubscribePipelineJob struct{ handler subscribePipelineJobFunc }
type mockDeletePipelineJob struct{ handler deletePipelineJobFunc }
type mockStopPipelineJob struct{ handler stopPipelineJobFunc }
type mockUpdatePipelineJobState struct{ handler updatePipelineJobStateFunc }
=======
type mockInspectJob struct{ handler inspectJobFunc }
type mockListJob struct{ handler listJobFunc }
type mockSubscribeJob struct{ handler subscribeJobFunc }
type mockFlushJob struct{ handler flushJobFunc }
type mockDeleteJob struct{ handler deleteJobFunc }
type mockStopJob struct{ handler stopJobFunc }
type mockUpdateJobState struct{ handler updateJobStateFunc }
>>>>>>> b62ede97
type mockInspectDatum struct{ handler inspectDatumFunc }
type mockListDatum struct{ handler listDatumFunc }
type mockRestartDatum struct{ handler restartDatumFunc }
type mockCreatePipeline struct{ handler createPipelineFunc }
type mockInspectPipeline struct{ handler inspectPipelineFunc }
type mockListPipeline struct{ handler listPipelineFunc }
type mockDeletePipeline struct{ handler deletePipelineFunc }
type mockStartPipeline struct{ handler startPipelineFunc }
type mockStopPipeline struct{ handler stopPipelineFunc }
type mockRunPipeline struct{ handler runPipelineFunc }
type mockRunCron struct{ handler runCronFunc }
type mockCreateSecret struct{ handler createSecretFunc }
type mockDeleteSecret struct{ handler deleteSecretFunc }
type mockInspectSecret struct{ handler inspectSecretFunc }
type mockListSecret struct{ handler listSecretFunc }
type mockDeleteAllPPS struct{ handler deleteAllPPSFunc }
type mockGetLogs struct{ handler getLogsFunc }
type mockActivateAuthPPS struct{ handler activateAuthPPSFunc }

<<<<<<< HEAD
func (mock *mockInspectPipelineJob) Use(cb inspectPipelineJobFunc)         { mock.handler = cb }
func (mock *mockInspectPipelineJobset) Use(cb inspectPipelineJobsetFunc)   { mock.handler = cb }
func (mock *mockListPipelineJob) Use(cb listPipelineJobFunc)               { mock.handler = cb }
func (mock *mockSubscribePipelineJob) Use(cb subscribePipelineJobFunc)     { mock.handler = cb }
func (mock *mockDeletePipelineJob) Use(cb deletePipelineJobFunc)           { mock.handler = cb }
func (mock *mockStopPipelineJob) Use(cb stopPipelineJobFunc)               { mock.handler = cb }
func (mock *mockUpdatePipelineJobState) Use(cb updatePipelineJobStateFunc) { mock.handler = cb }
func (mock *mockInspectDatum) Use(cb inspectDatumFunc)                     { mock.handler = cb }
func (mock *mockListDatum) Use(cb listDatumFunc)                           { mock.handler = cb }
func (mock *mockRestartDatum) Use(cb restartDatumFunc)                     { mock.handler = cb }
func (mock *mockCreatePipeline) Use(cb createPipelineFunc)                 { mock.handler = cb }
func (mock *mockInspectPipeline) Use(cb inspectPipelineFunc)               { mock.handler = cb }
func (mock *mockListPipeline) Use(cb listPipelineFunc)                     { mock.handler = cb }
func (mock *mockDeletePipeline) Use(cb deletePipelineFunc)                 { mock.handler = cb }
func (mock *mockStartPipeline) Use(cb startPipelineFunc)                   { mock.handler = cb }
func (mock *mockStopPipeline) Use(cb stopPipelineFunc)                     { mock.handler = cb }
func (mock *mockRunPipeline) Use(cb runPipelineFunc)                       { mock.handler = cb }
func (mock *mockRunCron) Use(cb runCronFunc)                               { mock.handler = cb }
func (mock *mockCreateSecret) Use(cb createSecretFunc)                     { mock.handler = cb }
func (mock *mockDeleteSecret) Use(cb deleteSecretFunc)                     { mock.handler = cb }
func (mock *mockInspectSecret) Use(cb inspectSecretFunc)                   { mock.handler = cb }
func (mock *mockListSecret) Use(cb listSecretFunc)                         { mock.handler = cb }
func (mock *mockDeleteAllPPS) Use(cb deleteAllPPSFunc)                     { mock.handler = cb }
func (mock *mockGetLogs) Use(cb getLogsFunc)                               { mock.handler = cb }
func (mock *mockActivateAuthPPS) Use(cb activateAuthPPSFunc)               { mock.handler = cb }
=======
func (mock *mockInspectJob) Use(cb inspectJobFunc)           { mock.handler = cb }
func (mock *mockListJob) Use(cb listJobFunc)                 { mock.handler = cb }
func (mock *mockSubscribeJob) Use(cb subscribeJobFunc)       { mock.handler = cb }
func (mock *mockFlushJob) Use(cb flushJobFunc)               { mock.handler = cb }
func (mock *mockDeleteJob) Use(cb deleteJobFunc)             { mock.handler = cb }
func (mock *mockStopJob) Use(cb stopJobFunc)                 { mock.handler = cb }
func (mock *mockUpdateJobState) Use(cb updateJobStateFunc)   { mock.handler = cb }
func (mock *mockInspectDatum) Use(cb inspectDatumFunc)       { mock.handler = cb }
func (mock *mockListDatum) Use(cb listDatumFunc)             { mock.handler = cb }
func (mock *mockRestartDatum) Use(cb restartDatumFunc)       { mock.handler = cb }
func (mock *mockCreatePipeline) Use(cb createPipelineFunc)   { mock.handler = cb }
func (mock *mockInspectPipeline) Use(cb inspectPipelineFunc) { mock.handler = cb }
func (mock *mockListPipeline) Use(cb listPipelineFunc)       { mock.handler = cb }
func (mock *mockDeletePipeline) Use(cb deletePipelineFunc)   { mock.handler = cb }
func (mock *mockStartPipeline) Use(cb startPipelineFunc)     { mock.handler = cb }
func (mock *mockStopPipeline) Use(cb stopPipelineFunc)       { mock.handler = cb }
func (mock *mockRunPipeline) Use(cb runPipelineFunc)         { mock.handler = cb }
func (mock *mockRunCron) Use(cb runCronFunc)                 { mock.handler = cb }
func (mock *mockCreateSecret) Use(cb createSecretFunc)       { mock.handler = cb }
func (mock *mockDeleteSecret) Use(cb deleteSecretFunc)       { mock.handler = cb }
func (mock *mockInspectSecret) Use(cb inspectSecretFunc)     { mock.handler = cb }
func (mock *mockListSecret) Use(cb listSecretFunc)           { mock.handler = cb }
func (mock *mockDeleteAllPPS) Use(cb deleteAllPPSFunc)       { mock.handler = cb }
func (mock *mockGetLogs) Use(cb getLogsFunc)                 { mock.handler = cb }
func (mock *mockActivateAuthPPS) Use(cb activateAuthPPSFunc) { mock.handler = cb }
>>>>>>> b62ede97

type ppsServerAPI struct {
	mock *mockPPSServer
}

type mockPPSServer struct {
<<<<<<< HEAD
	api                    ppsServerAPI
	InspectPipelineJob     mockInspectPipelineJob
	InspectPipelineJobset  mockInspectPipelineJobset
	ListPipelineJob        mockListPipelineJob
	SubscribePipelineJob   mockSubscribePipelineJob
	DeletePipelineJob      mockDeletePipelineJob
	StopPipelineJob        mockStopPipelineJob
	UpdatePipelineJobState mockUpdatePipelineJobState
	InspectDatum           mockInspectDatum
	ListDatum              mockListDatum
	RestartDatum           mockRestartDatum
	CreatePipeline         mockCreatePipeline
	InspectPipeline        mockInspectPipeline
	ListPipeline           mockListPipeline
	DeletePipeline         mockDeletePipeline
	StartPipeline          mockStartPipeline
	StopPipeline           mockStopPipeline
	RunPipeline            mockRunPipeline
	RunCron                mockRunCron
	CreateSecret           mockCreateSecret
	DeleteSecret           mockDeleteSecret
	InspectSecret          mockInspectSecret
	ListSecret             mockListSecret
	DeleteAll              mockDeleteAllPPS
	GetLogs                mockGetLogs
	ActivateAuth           mockActivateAuthPPS
}

func (api *ppsServerAPI) InspectPipelineJob(ctx context.Context, req *pps.InspectPipelineJobRequest) (*pps.PipelineJobInfo, error) {
	if api.mock.InspectPipelineJob.handler != nil {
		return api.mock.InspectPipelineJob.handler(ctx, req)
	}
	return nil, errors.Errorf("unhandled pachd mock pps.InspectPipelineJob")
}
func (api *ppsServerAPI) InspectPipelineJobset(req *pps.InspectPipelineJobsetRequest, serv pps.API_InspectPipelineJobsetServer) error {
	if api.mock.InspectPipelineJobset.handler != nil {
		return api.mock.InspectPipelineJobset.handler(req, serv)
	}
	return errors.Errorf("unhandled pachd mock pps.InspectPipelineJobset")
}
func (api *ppsServerAPI) ListPipelineJob(req *pps.ListPipelineJobRequest, serv pps.API_ListPipelineJobServer) error {
	if api.mock.ListPipelineJob.handler != nil {
		return api.mock.ListPipelineJob.handler(req, serv)
	}
	return errors.Errorf("unhandled pachd mock pps.ListPipelineJob")
}
func (api *ppsServerAPI) SubscribePipelineJob(req *pps.SubscribePipelineJobRequest, serv pps.API_SubscribePipelineJobServer) error {
	if api.mock.SubscribePipelineJob.handler != nil {
		return api.mock.SubscribePipelineJob.handler(req, serv)
	}
	return errors.Errorf("unhandled pachd mock pps.SubscribePipelineJob")
}
func (api *ppsServerAPI) DeletePipelineJob(ctx context.Context, req *pps.DeletePipelineJobRequest) (*types.Empty, error) {
	if api.mock.DeletePipelineJob.handler != nil {
		return api.mock.DeletePipelineJob.handler(ctx, req)
	}
	return nil, errors.Errorf("unhandled pachd mock pps.DeletePipelineJob")
}
func (api *ppsServerAPI) UpdatePipelineJobState(ctx context.Context, req *pps.UpdatePipelineJobStateRequest) (*types.Empty, error) {
	if api.mock.UpdatePipelineJobState.handler != nil {
		return api.mock.UpdatePipelineJobState.handler(ctx, req)
	}
	return nil, errors.Errorf("unhandled pachd mock pps.UpdatePipelineJobState")
}
func (api *ppsServerAPI) StopPipelineJob(ctx context.Context, req *pps.StopPipelineJobRequest) (*types.Empty, error) {
	if api.mock.StopPipelineJob.handler != nil {
		return api.mock.StopPipelineJob.handler(ctx, req)
	}
	return nil, errors.Errorf("unhandled pachd mock pps.StopPipelineJob")
=======
	api             ppsServerAPI
	InspectJob      mockInspectJob
	ListJob         mockListJob
	SubscribeJob    mockSubscribeJob
	FlushJob        mockFlushJob
	DeleteJob       mockDeleteJob
	StopJob         mockStopJob
	UpdateJobState  mockUpdateJobState
	InspectDatum    mockInspectDatum
	ListDatum       mockListDatum
	RestartDatum    mockRestartDatum
	CreatePipeline  mockCreatePipeline
	InspectPipeline mockInspectPipeline
	ListPipeline    mockListPipeline
	DeletePipeline  mockDeletePipeline
	StartPipeline   mockStartPipeline
	StopPipeline    mockStopPipeline
	RunPipeline     mockRunPipeline
	RunCron         mockRunCron
	CreateSecret    mockCreateSecret
	DeleteSecret    mockDeleteSecret
	InspectSecret   mockInspectSecret
	ListSecret      mockListSecret
	DeleteAll       mockDeleteAllPPS
	GetLogs         mockGetLogs
	ActivateAuth    mockActivateAuthPPS
}

func (api *ppsServerAPI) InspectJob(ctx context.Context, req *pps.InspectJobRequest) (*pps.JobInfo, error) {
	if api.mock.InspectJob.handler != nil {
		return api.mock.InspectJob.handler(ctx, req)
	}
	return nil, errors.Errorf("unhandled pachd mock pps.InspectJob")
}
func (api *ppsServerAPI) ListJob(req *pps.ListJobRequest, serv pps.API_ListJobServer) error {
	if api.mock.ListJob.handler != nil {
		return api.mock.ListJob.handler(req, serv)
	}
	return errors.Errorf("unhandled pachd mock pps.ListJob")
}
func (api *ppsServerAPI) SubscribeJob(req *pps.SubscribeJobRequest, serv pps.API_SubscribeJobServer) error {
	if api.mock.SubscribeJob.handler != nil {
		return api.mock.SubscribeJob.handler(req, serv)
	}
	return errors.Errorf("unhandled pachd mock pps.SubscribeJob")
}
func (api *ppsServerAPI) FlushJob(req *pps.FlushJobRequest, serv pps.API_FlushJobServer) error {
	if api.mock.FlushJob.handler != nil {
		return api.mock.FlushJob.handler(req, serv)
	}
	return errors.Errorf("unhandled pachd mock pps.FlushJob")
}
func (api *ppsServerAPI) DeleteJob(ctx context.Context, req *pps.DeleteJobRequest) (*types.Empty, error) {
	if api.mock.DeleteJob.handler != nil {
		return api.mock.DeleteJob.handler(ctx, req)
	}
	return nil, errors.Errorf("unhandled pachd mock pps.DeleteJob")
}
func (api *ppsServerAPI) UpdateJobState(ctx context.Context, req *pps.UpdateJobStateRequest) (*types.Empty, error) {
	if api.mock.UpdateJobState.handler != nil {
		return api.mock.UpdateJobState.handler(ctx, req)
	}
	return nil, errors.Errorf("unhandled pachd mock pps.UpdateJobState")
}
func (api *ppsServerAPI) StopJob(ctx context.Context, req *pps.StopJobRequest) (*types.Empty, error) {
	if api.mock.StopJob.handler != nil {
		return api.mock.StopJob.handler(ctx, req)
	}
	return nil, errors.Errorf("unhandled pachd mock pps.StopJob")
>>>>>>> b62ede97
}
func (api *ppsServerAPI) InspectDatum(ctx context.Context, req *pps.InspectDatumRequest) (*pps.DatumInfo, error) {
	if api.mock.InspectDatum.handler != nil {
		return api.mock.InspectDatum.handler(ctx, req)
	}
	return nil, errors.Errorf("unhandled pachd mock pps.InspectDatum")
}
func (api *ppsServerAPI) ListDatum(req *pps.ListDatumRequest, serv pps.API_ListDatumServer) error {
	if api.mock.ListDatum.handler != nil {
		return api.mock.ListDatum.handler(req, serv)
	}
	return errors.Errorf("unhandled pachd mock pps.ListDatum")
}
func (api *ppsServerAPI) RestartDatum(ctx context.Context, req *pps.RestartDatumRequest) (*types.Empty, error) {
	if api.mock.RestartDatum.handler != nil {
		return api.mock.RestartDatum.handler(ctx, req)
	}
	return nil, errors.Errorf("unhandled pachd mock pps.RestartDatum")
}
func (api *ppsServerAPI) CreatePipeline(ctx context.Context, req *pps.CreatePipelineRequest) (*types.Empty, error) {
	if api.mock.CreatePipeline.handler != nil {
		return api.mock.CreatePipeline.handler(ctx, req)
	}
	return nil, errors.Errorf("unhandled pachd mock pps.CreatePipeline")
}
func (api *ppsServerAPI) InspectPipeline(ctx context.Context, req *pps.InspectPipelineRequest) (*pps.PipelineInfo, error) {
	if api.mock.InspectPipeline.handler != nil {
		return api.mock.InspectPipeline.handler(ctx, req)
	}
	return nil, errors.Errorf("unhandled pachd mock pps.InspectPipeline")
}
func (api *ppsServerAPI) ListPipeline(ctx context.Context, req *pps.ListPipelineRequest) (*pps.PipelineInfos, error) {
	if api.mock.ListPipeline.handler != nil {
		return api.mock.ListPipeline.handler(ctx, req)
	}
	return nil, errors.Errorf("unhandled pachd mock pps.ListPipeline")
}
func (api *ppsServerAPI) DeletePipeline(ctx context.Context, req *pps.DeletePipelineRequest) (*types.Empty, error) {
	if api.mock.DeletePipeline.handler != nil {
		return api.mock.DeletePipeline.handler(ctx, req)
	}
	return nil, errors.Errorf("unhandled pachd mock pps.DeletePipeline")
}
func (api *ppsServerAPI) StartPipeline(ctx context.Context, req *pps.StartPipelineRequest) (*types.Empty, error) {
	if api.mock.StartPipeline.handler != nil {
		return api.mock.StartPipeline.handler(ctx, req)
	}
	return nil, errors.Errorf("unhandled pachd mock pps.StartPipeline")
}
func (api *ppsServerAPI) StopPipeline(ctx context.Context, req *pps.StopPipelineRequest) (*types.Empty, error) {
	if api.mock.StopPipeline.handler != nil {
		return api.mock.StopPipeline.handler(ctx, req)
	}
	return nil, errors.Errorf("unhandled pachd mock pps.StopPipeline")
}
func (api *ppsServerAPI) RunPipeline(ctx context.Context, req *pps.RunPipelineRequest) (*types.Empty, error) {
	if api.mock.RunPipeline.handler != nil {
		return api.mock.RunPipeline.handler(ctx, req)
	}
	return nil, errors.Errorf("unhandled pachd mock pps.RunPipeline")
}
func (api *ppsServerAPI) RunCron(ctx context.Context, req *pps.RunCronRequest) (*types.Empty, error) {
	if api.mock.RunCron.handler != nil {
		return api.mock.RunCron.handler(ctx, req)
	}
	return nil, errors.Errorf("unhandled pachd mock pps.RunCron")
}
func (api *ppsServerAPI) CreateSecret(ctx context.Context, req *pps.CreateSecretRequest) (*types.Empty, error) {
	if api.mock.CreateSecret.handler != nil {
		return api.mock.CreateSecret.handler(ctx, req)
	}
	return nil, errors.Errorf("unhandled pachd mock pps.CreateSecret")
}
func (api *ppsServerAPI) DeleteSecret(ctx context.Context, req *pps.DeleteSecretRequest) (*types.Empty, error) {
	if api.mock.DeleteSecret.handler != nil {
		return api.mock.DeleteSecret.handler(ctx, req)
	}
	return nil, errors.Errorf("unhandled pachd mock pps.DeleteSecret")
}
func (api *ppsServerAPI) InspectSecret(ctx context.Context, req *pps.InspectSecretRequest) (*pps.SecretInfo, error) {
	if api.mock.InspectSecret.handler != nil {
		return api.mock.InspectSecret.handler(ctx, req)
	}
	return nil, errors.Errorf("unhandled pachd mock pps.InspectSecret")
}
func (api *ppsServerAPI) ListSecret(ctx context.Context, in *types.Empty) (*pps.SecretInfos, error) {
	if api.mock.ListSecret.handler != nil {
		return api.mock.ListSecret.handler(ctx, in)
	}
	return nil, errors.Errorf("unhandled pachd mock pps.ListSecret")
}
func (api *ppsServerAPI) DeleteAll(ctx context.Context, req *types.Empty) (*types.Empty, error) {
	if api.mock.DeleteAll.handler != nil {
		return api.mock.DeleteAll.handler(ctx, req)
	}
	return nil, errors.Errorf("unhandled pachd mock pps.DeleteAll")
}
func (api *ppsServerAPI) GetLogs(req *pps.GetLogsRequest, serv pps.API_GetLogsServer) error {
	if api.mock.GetLogs.handler != nil {
		return api.mock.GetLogs.handler(req, serv)
	}
	return errors.Errorf("unhandled pachd mock pps.GetLogs")
}
func (api *ppsServerAPI) ActivateAuth(ctx context.Context, req *pps.ActivateAuthRequest) (*pps.ActivateAuthResponse, error) {
	if api.mock.ActivateAuth.handler != nil {
		return api.mock.ActivateAuth.handler(ctx, req)
	}
	return nil, errors.Errorf("unhandled pachd mock pps.ActivateAuth")
}

/* Transaction Server Mocks */

type batchTransactionFunc func(context.Context, *transaction.BatchTransactionRequest) (*transaction.TransactionInfo, error)
type startTransactionFunc func(context.Context, *transaction.StartTransactionRequest) (*transaction.Transaction, error)
type inspectTransactionFunc func(context.Context, *transaction.InspectTransactionRequest) (*transaction.TransactionInfo, error)
type deleteTransactionFunc func(context.Context, *transaction.DeleteTransactionRequest) (*types.Empty, error)
type listTransactionFunc func(context.Context, *transaction.ListTransactionRequest) (*transaction.TransactionInfos, error)
type finishTransactionFunc func(context.Context, *transaction.FinishTransactionRequest) (*transaction.TransactionInfo, error)
type deleteAllTransactionFunc func(context.Context, *transaction.DeleteAllRequest) (*types.Empty, error)

type mockBatchTransaction struct{ handler batchTransactionFunc }
type mockStartTransaction struct{ handler startTransactionFunc }
type mockInspectTransaction struct{ handler inspectTransactionFunc }
type mockDeleteTransaction struct{ handler deleteTransactionFunc }
type mockListTransaction struct{ handler listTransactionFunc }
type mockFinishTransaction struct{ handler finishTransactionFunc }
type mockDeleteAllTransaction struct{ handler deleteAllTransactionFunc }

func (mock *mockBatchTransaction) Use(cb batchTransactionFunc)         { mock.handler = cb }
func (mock *mockStartTransaction) Use(cb startTransactionFunc)         { mock.handler = cb }
func (mock *mockInspectTransaction) Use(cb inspectTransactionFunc)     { mock.handler = cb }
func (mock *mockDeleteTransaction) Use(cb deleteTransactionFunc)       { mock.handler = cb }
func (mock *mockListTransaction) Use(cb listTransactionFunc)           { mock.handler = cb }
func (mock *mockFinishTransaction) Use(cb finishTransactionFunc)       { mock.handler = cb }
func (mock *mockDeleteAllTransaction) Use(cb deleteAllTransactionFunc) { mock.handler = cb }

type transactionServerAPI struct {
	mock *mockTransactionServer
}

type mockTransactionServer struct {
	api                transactionServerAPI
	BatchTransaction   mockBatchTransaction
	StartTransaction   mockStartTransaction
	InspectTransaction mockInspectTransaction
	DeleteTransaction  mockDeleteTransaction
	ListTransaction    mockListTransaction
	FinishTransaction  mockFinishTransaction
	DeleteAll          mockDeleteAllTransaction
}

func (api *transactionServerAPI) BatchTransaction(ctx context.Context, req *transaction.BatchTransactionRequest) (*transaction.TransactionInfo, error) {
	if api.mock.BatchTransaction.handler != nil {
		return api.mock.BatchTransaction.handler(ctx, req)
	}
	return nil, errors.Errorf("unhandled pachd mock transaction.BatchTransaction")
}
func (api *transactionServerAPI) StartTransaction(ctx context.Context, req *transaction.StartTransactionRequest) (*transaction.Transaction, error) {
	if api.mock.StartTransaction.handler != nil {
		return api.mock.StartTransaction.handler(ctx, req)
	}
	return nil, errors.Errorf("unhandled pachd mock transaction.StartTransaction")
}
func (api *transactionServerAPI) InspectTransaction(ctx context.Context, req *transaction.InspectTransactionRequest) (*transaction.TransactionInfo, error) {
	if api.mock.InspectTransaction.handler != nil {
		return api.mock.InspectTransaction.handler(ctx, req)
	}
	return nil, errors.Errorf("unhandled pachd mock transaction.InspectTransaction")
}
func (api *transactionServerAPI) DeleteTransaction(ctx context.Context, req *transaction.DeleteTransactionRequest) (*types.Empty, error) {
	if api.mock.DeleteTransaction.handler != nil {
		return api.mock.DeleteTransaction.handler(ctx, req)
	}
	return nil, errors.Errorf("unhandled pachd mock transaction.DeleteTransaction")
}
func (api *transactionServerAPI) ListTransaction(ctx context.Context, req *transaction.ListTransactionRequest) (*transaction.TransactionInfos, error) {
	if api.mock.ListTransaction.handler != nil {
		return api.mock.ListTransaction.handler(ctx, req)
	}
	return nil, errors.Errorf("unhandled pachd mock transaction.ListTransaction")
}
func (api *transactionServerAPI) FinishTransaction(ctx context.Context, req *transaction.FinishTransactionRequest) (*transaction.TransactionInfo, error) {
	if api.mock.FinishTransaction.handler != nil {
		return api.mock.FinishTransaction.handler(ctx, req)
	}
	return nil, errors.Errorf("unhandled pachd mock transaction.FinishTransaction")
}
func (api *transactionServerAPI) DeleteAll(ctx context.Context, req *transaction.DeleteAllRequest) (*types.Empty, error) {
	if api.mock.DeleteAll.handler != nil {
		return api.mock.DeleteAll.handler(ctx, req)
	}
	return nil, errors.Errorf("unhandled pachd mock transaction.DeleteAll")
}

/* Version Server Mocks */

type getVersionFunc func(context.Context, *types.Empty) (*version.Version, error)

type mockGetVersion struct{ handler getVersionFunc }

func (mock *mockGetVersion) Use(cb getVersionFunc) { mock.handler = cb }

type versionServerAPI struct {
	mock *mockVersionServer
}

type mockVersionServer struct {
	api        versionServerAPI
	GetVersion mockGetVersion
}

func (api *versionServerAPI) GetVersion(ctx context.Context, req *types.Empty) (*version.Version, error) {
	if api.mock.GetVersion.handler != nil {
		return api.mock.GetVersion.handler(ctx, req)
	}
	return nil, errors.Errorf("unhandled pachd mock version.GetVersion")
}

// MockPachd provides an interface for running the interface for a Pachd API
// server locally without any of its dependencies. Tests may mock out specific
// API calls by providing a handler function, and later check information about
// the mocked calls.
type MockPachd struct {
	cancel  context.CancelFunc
	errchan chan error

	Addr net.Addr

	PFS         mockPFSServer
	PPS         mockPPSServer
	Auth        mockAuthServer
	Transaction mockTransactionServer
	Enterprise  mockEnterpriseServer
	Version     mockVersionServer
	Admin       mockAdminServer
}

// NewMockPachd constructs a mock Pachd API server whose behavior can be
// controlled through the MockPachd instance. By default, all API calls will
// error, unless a handler is specified.
func NewMockPachd(ctx context.Context) (*MockPachd, error) {
	mock := &MockPachd{
		errchan: make(chan error),
	}

	ctx, mock.cancel = context.WithCancel(ctx)

	mock.PFS.api.mock = &mock.PFS
	mock.PPS.api.mock = &mock.PPS
	mock.Auth.api.mock = &mock.Auth
	mock.Transaction.api.mock = &mock.Transaction
	mock.Enterprise.api.mock = &mock.Enterprise
	mock.Version.api.mock = &mock.Version
	mock.Admin.api.mock = &mock.Admin

	server, err := grpcutil.NewServer(ctx, false)
	if err != nil {
		return nil, err
	}

	admin.RegisterAPIServer(server.Server, &mock.Admin.api)
	auth.RegisterAPIServer(server.Server, &mock.Auth.api)
	enterprise.RegisterAPIServer(server.Server, &mock.Enterprise.api)
	pfs.RegisterAPIServer(server.Server, &mock.PFS.api)
	pps.RegisterAPIServer(server.Server, &mock.PPS.api)
	transaction.RegisterAPIServer(server.Server, &mock.Transaction.api)
	version.RegisterAPIServer(server.Server, &mock.Version.api)

	listener, err := server.ListenTCP("localhost", 0)
	if err != nil {
		return nil, err
	}

	go func() {
		mock.errchan <- server.Wait()
		close(mock.errchan)
	}()

	mock.Addr = listener.Addr()

	return mock, nil
}

// Err returns a read-only channel that will receive the first error that occurs
// in the server group (stopping all the servers).
func (mock *MockPachd) Err() <-chan error {
	return mock.errchan
}

// Close will cancel the mock Pachd API server goroutine and return its result
func (mock *MockPachd) Close() error {
	mock.cancel()
	return <-mock.errchan
}<|MERGE_RESOLUTION|>--- conflicted
+++ resolved
@@ -719,23 +719,13 @@
 
 /* PPS Server Mocks */
 
-<<<<<<< HEAD
-type inspectPipelineJobFunc func(context.Context, *pps.InspectPipelineJobRequest) (*pps.PipelineJobInfo, error)
-type inspectPipelineJobsetFunc func(*pps.InspectPipelineJobsetRequest, pps.API_InspectPipelineJobsetServer) error
-type listPipelineJobFunc func(*pps.ListPipelineJobRequest, pps.API_ListPipelineJobServer) error
-type subscribePipelineJobFunc func(*pps.SubscribePipelineJobRequest, pps.API_SubscribePipelineJobServer) error
-type deletePipelineJobFunc func(context.Context, *pps.DeletePipelineJobRequest) (*types.Empty, error)
-type stopPipelineJobFunc func(context.Context, *pps.StopPipelineJobRequest) (*types.Empty, error)
-type updatePipelineJobStateFunc func(context.Context, *pps.UpdatePipelineJobStateRequest) (*types.Empty, error)
-=======
 type inspectJobFunc func(context.Context, *pps.InspectJobRequest) (*pps.JobInfo, error)
+type inspectJobsetFunc func(*pps.InspectJobsetRequest, pps.API_InspectJobsetServer) error
 type listJobFunc func(*pps.ListJobRequest, pps.API_ListJobServer) error
 type subscribeJobFunc func(*pps.SubscribeJobRequest, pps.API_SubscribeJobServer) error
-type flushJobFunc func(*pps.FlushJobRequest, pps.API_FlushJobServer) error
 type deleteJobFunc func(context.Context, *pps.DeleteJobRequest) (*types.Empty, error)
 type stopJobFunc func(context.Context, *pps.StopJobRequest) (*types.Empty, error)
 type updateJobStateFunc func(context.Context, *pps.UpdateJobStateRequest) (*types.Empty, error)
->>>>>>> b62ede97
 type inspectDatumFunc func(context.Context, *pps.InspectDatumRequest) (*pps.DatumInfo, error)
 type listDatumFunc func(*pps.ListDatumRequest, pps.API_ListDatumServer) error
 type restartDatumFunc func(context.Context, *pps.RestartDatumRequest) (*types.Empty, error)
@@ -755,23 +745,13 @@
 type getLogsFunc func(*pps.GetLogsRequest, pps.API_GetLogsServer) error
 type activateAuthPPSFunc func(context.Context, *pps.ActivateAuthRequest) (*pps.ActivateAuthResponse, error)
 
-<<<<<<< HEAD
-type mockInspectPipelineJob struct{ handler inspectPipelineJobFunc }
-type mockInspectPipelineJobset struct{ handler inspectPipelineJobsetFunc }
-type mockListPipelineJob struct{ handler listPipelineJobFunc }
-type mockSubscribePipelineJob struct{ handler subscribePipelineJobFunc }
-type mockDeletePipelineJob struct{ handler deletePipelineJobFunc }
-type mockStopPipelineJob struct{ handler stopPipelineJobFunc }
-type mockUpdatePipelineJobState struct{ handler updatePipelineJobStateFunc }
-=======
 type mockInspectJob struct{ handler inspectJobFunc }
+type mockInspectJobset struct{ handler inspectJobsetFunc }
 type mockListJob struct{ handler listJobFunc }
 type mockSubscribeJob struct{ handler subscribeJobFunc }
-type mockFlushJob struct{ handler flushJobFunc }
 type mockDeleteJob struct{ handler deleteJobFunc }
 type mockStopJob struct{ handler stopJobFunc }
 type mockUpdateJobState struct{ handler updateJobStateFunc }
->>>>>>> b62ede97
 type mockInspectDatum struct{ handler inspectDatumFunc }
 type mockListDatum struct{ handler listDatumFunc }
 type mockRestartDatum struct{ handler restartDatumFunc }
@@ -791,37 +771,10 @@
 type mockGetLogs struct{ handler getLogsFunc }
 type mockActivateAuthPPS struct{ handler activateAuthPPSFunc }
 
-<<<<<<< HEAD
-func (mock *mockInspectPipelineJob) Use(cb inspectPipelineJobFunc)         { mock.handler = cb }
-func (mock *mockInspectPipelineJobset) Use(cb inspectPipelineJobsetFunc)   { mock.handler = cb }
-func (mock *mockListPipelineJob) Use(cb listPipelineJobFunc)               { mock.handler = cb }
-func (mock *mockSubscribePipelineJob) Use(cb subscribePipelineJobFunc)     { mock.handler = cb }
-func (mock *mockDeletePipelineJob) Use(cb deletePipelineJobFunc)           { mock.handler = cb }
-func (mock *mockStopPipelineJob) Use(cb stopPipelineJobFunc)               { mock.handler = cb }
-func (mock *mockUpdatePipelineJobState) Use(cb updatePipelineJobStateFunc) { mock.handler = cb }
-func (mock *mockInspectDatum) Use(cb inspectDatumFunc)                     { mock.handler = cb }
-func (mock *mockListDatum) Use(cb listDatumFunc)                           { mock.handler = cb }
-func (mock *mockRestartDatum) Use(cb restartDatumFunc)                     { mock.handler = cb }
-func (mock *mockCreatePipeline) Use(cb createPipelineFunc)                 { mock.handler = cb }
-func (mock *mockInspectPipeline) Use(cb inspectPipelineFunc)               { mock.handler = cb }
-func (mock *mockListPipeline) Use(cb listPipelineFunc)                     { mock.handler = cb }
-func (mock *mockDeletePipeline) Use(cb deletePipelineFunc)                 { mock.handler = cb }
-func (mock *mockStartPipeline) Use(cb startPipelineFunc)                   { mock.handler = cb }
-func (mock *mockStopPipeline) Use(cb stopPipelineFunc)                     { mock.handler = cb }
-func (mock *mockRunPipeline) Use(cb runPipelineFunc)                       { mock.handler = cb }
-func (mock *mockRunCron) Use(cb runCronFunc)                               { mock.handler = cb }
-func (mock *mockCreateSecret) Use(cb createSecretFunc)                     { mock.handler = cb }
-func (mock *mockDeleteSecret) Use(cb deleteSecretFunc)                     { mock.handler = cb }
-func (mock *mockInspectSecret) Use(cb inspectSecretFunc)                   { mock.handler = cb }
-func (mock *mockListSecret) Use(cb listSecretFunc)                         { mock.handler = cb }
-func (mock *mockDeleteAllPPS) Use(cb deleteAllPPSFunc)                     { mock.handler = cb }
-func (mock *mockGetLogs) Use(cb getLogsFunc)                               { mock.handler = cb }
-func (mock *mockActivateAuthPPS) Use(cb activateAuthPPSFunc)               { mock.handler = cb }
-=======
 func (mock *mockInspectJob) Use(cb inspectJobFunc)           { mock.handler = cb }
+func (mock *mockInspectJobset) Use(cb inspectJobsetFunc)     { mock.handler = cb }
 func (mock *mockListJob) Use(cb listJobFunc)                 { mock.handler = cb }
 func (mock *mockSubscribeJob) Use(cb subscribeJobFunc)       { mock.handler = cb }
-func (mock *mockFlushJob) Use(cb flushJobFunc)               { mock.handler = cb }
 func (mock *mockDeleteJob) Use(cb deleteJobFunc)             { mock.handler = cb }
 func (mock *mockStopJob) Use(cb stopJobFunc)                 { mock.handler = cb }
 func (mock *mockUpdateJobState) Use(cb updateJobStateFunc)   { mock.handler = cb }
@@ -843,89 +796,17 @@
 func (mock *mockDeleteAllPPS) Use(cb deleteAllPPSFunc)       { mock.handler = cb }
 func (mock *mockGetLogs) Use(cb getLogsFunc)                 { mock.handler = cb }
 func (mock *mockActivateAuthPPS) Use(cb activateAuthPPSFunc) { mock.handler = cb }
->>>>>>> b62ede97
 
 type ppsServerAPI struct {
 	mock *mockPPSServer
 }
 
 type mockPPSServer struct {
-<<<<<<< HEAD
-	api                    ppsServerAPI
-	InspectPipelineJob     mockInspectPipelineJob
-	InspectPipelineJobset  mockInspectPipelineJobset
-	ListPipelineJob        mockListPipelineJob
-	SubscribePipelineJob   mockSubscribePipelineJob
-	DeletePipelineJob      mockDeletePipelineJob
-	StopPipelineJob        mockStopPipelineJob
-	UpdatePipelineJobState mockUpdatePipelineJobState
-	InspectDatum           mockInspectDatum
-	ListDatum              mockListDatum
-	RestartDatum           mockRestartDatum
-	CreatePipeline         mockCreatePipeline
-	InspectPipeline        mockInspectPipeline
-	ListPipeline           mockListPipeline
-	DeletePipeline         mockDeletePipeline
-	StartPipeline          mockStartPipeline
-	StopPipeline           mockStopPipeline
-	RunPipeline            mockRunPipeline
-	RunCron                mockRunCron
-	CreateSecret           mockCreateSecret
-	DeleteSecret           mockDeleteSecret
-	InspectSecret          mockInspectSecret
-	ListSecret             mockListSecret
-	DeleteAll              mockDeleteAllPPS
-	GetLogs                mockGetLogs
-	ActivateAuth           mockActivateAuthPPS
-}
-
-func (api *ppsServerAPI) InspectPipelineJob(ctx context.Context, req *pps.InspectPipelineJobRequest) (*pps.PipelineJobInfo, error) {
-	if api.mock.InspectPipelineJob.handler != nil {
-		return api.mock.InspectPipelineJob.handler(ctx, req)
-	}
-	return nil, errors.Errorf("unhandled pachd mock pps.InspectPipelineJob")
-}
-func (api *ppsServerAPI) InspectPipelineJobset(req *pps.InspectPipelineJobsetRequest, serv pps.API_InspectPipelineJobsetServer) error {
-	if api.mock.InspectPipelineJobset.handler != nil {
-		return api.mock.InspectPipelineJobset.handler(req, serv)
-	}
-	return errors.Errorf("unhandled pachd mock pps.InspectPipelineJobset")
-}
-func (api *ppsServerAPI) ListPipelineJob(req *pps.ListPipelineJobRequest, serv pps.API_ListPipelineJobServer) error {
-	if api.mock.ListPipelineJob.handler != nil {
-		return api.mock.ListPipelineJob.handler(req, serv)
-	}
-	return errors.Errorf("unhandled pachd mock pps.ListPipelineJob")
-}
-func (api *ppsServerAPI) SubscribePipelineJob(req *pps.SubscribePipelineJobRequest, serv pps.API_SubscribePipelineJobServer) error {
-	if api.mock.SubscribePipelineJob.handler != nil {
-		return api.mock.SubscribePipelineJob.handler(req, serv)
-	}
-	return errors.Errorf("unhandled pachd mock pps.SubscribePipelineJob")
-}
-func (api *ppsServerAPI) DeletePipelineJob(ctx context.Context, req *pps.DeletePipelineJobRequest) (*types.Empty, error) {
-	if api.mock.DeletePipelineJob.handler != nil {
-		return api.mock.DeletePipelineJob.handler(ctx, req)
-	}
-	return nil, errors.Errorf("unhandled pachd mock pps.DeletePipelineJob")
-}
-func (api *ppsServerAPI) UpdatePipelineJobState(ctx context.Context, req *pps.UpdatePipelineJobStateRequest) (*types.Empty, error) {
-	if api.mock.UpdatePipelineJobState.handler != nil {
-		return api.mock.UpdatePipelineJobState.handler(ctx, req)
-	}
-	return nil, errors.Errorf("unhandled pachd mock pps.UpdatePipelineJobState")
-}
-func (api *ppsServerAPI) StopPipelineJob(ctx context.Context, req *pps.StopPipelineJobRequest) (*types.Empty, error) {
-	if api.mock.StopPipelineJob.handler != nil {
-		return api.mock.StopPipelineJob.handler(ctx, req)
-	}
-	return nil, errors.Errorf("unhandled pachd mock pps.StopPipelineJob")
-=======
 	api             ppsServerAPI
 	InspectJob      mockInspectJob
+	InspectJobset   mockInspectJobset
 	ListJob         mockListJob
 	SubscribeJob    mockSubscribeJob
-	FlushJob        mockFlushJob
 	DeleteJob       mockDeleteJob
 	StopJob         mockStopJob
 	UpdateJobState  mockUpdateJobState
@@ -955,6 +836,12 @@
 	}
 	return nil, errors.Errorf("unhandled pachd mock pps.InspectJob")
 }
+func (api *ppsServerAPI) InspectJobset(req *pps.InspectJobsetRequest, serv pps.API_InspectJobsetServer) error {
+	if api.mock.InspectJobset.handler != nil {
+		return api.mock.InspectJobset.handler(req, serv)
+	}
+	return errors.Errorf("unhandled pachd mock pps.InspectJobset")
+}
 func (api *ppsServerAPI) ListJob(req *pps.ListJobRequest, serv pps.API_ListJobServer) error {
 	if api.mock.ListJob.handler != nil {
 		return api.mock.ListJob.handler(req, serv)
@@ -967,12 +854,6 @@
 	}
 	return errors.Errorf("unhandled pachd mock pps.SubscribeJob")
 }
-func (api *ppsServerAPI) FlushJob(req *pps.FlushJobRequest, serv pps.API_FlushJobServer) error {
-	if api.mock.FlushJob.handler != nil {
-		return api.mock.FlushJob.handler(req, serv)
-	}
-	return errors.Errorf("unhandled pachd mock pps.FlushJob")
-}
 func (api *ppsServerAPI) DeleteJob(ctx context.Context, req *pps.DeleteJobRequest) (*types.Empty, error) {
 	if api.mock.DeleteJob.handler != nil {
 		return api.mock.DeleteJob.handler(ctx, req)
@@ -990,7 +871,6 @@
 		return api.mock.StopJob.handler(ctx, req)
 	}
 	return nil, errors.Errorf("unhandled pachd mock pps.StopJob")
->>>>>>> b62ede97
 }
 func (api *ppsServerAPI) InspectDatum(ctx context.Context, req *pps.InspectDatumRequest) (*pps.DatumInfo, error) {
 	if api.mock.InspectDatum.handler != nil {
