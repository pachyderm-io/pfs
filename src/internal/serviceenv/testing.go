--- conflicted
+++ resolved
@@ -25,10 +25,7 @@
 	LokiClient       *loki.Client
 	DBClient         *sqlx.DB
 	PostgresListener *col.PostgresListener
-<<<<<<< HEAD
-=======
 	DexDB            dex_storage.Storage
->>>>>>> 90c402ec
 	Log              *log.Logger
 	Ctx              context.Context
 
@@ -83,10 +80,7 @@
 	eg.Go(s.GetPachClient(context.Background()).Close)
 	eg.Go(s.GetEtcdClient().Close)
 	eg.Go(s.GetDBClient().Close)
-<<<<<<< HEAD
-=======
 	eg.Go(s.GetDexDB().Close)
->>>>>>> 90c402ec
 	eg.Go(s.GetPostgresListener().Close)
 	return eg.Wait()
 }