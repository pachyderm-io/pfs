--- conflicted
+++ resolved
@@ -10,28 +10,6 @@
 // GlobalConfiguration contains the global configuration.
 type GlobalConfiguration struct {
 	FeatureFlags
-<<<<<<< HEAD
-	EtcdHost            string `env:"ETCD_SERVICE_HOST,required"`
-	EtcdPort            string `env:"ETCD_SERVICE_PORT,required"`
-	PPSWorkerPort       uint16 `env:"PPS_WORKER_GRPC_PORT,default=1080"`
-	Port                uint16 `env:"PORT,default=1650"`
-	PeerPort            uint16 `env:"PEER_PORT,default=1653"`
-	S3GatewayPort       uint16 `env:"S3GATEWAY_PORT,default=1600"`
-	PPSEtcdPrefix       string `env:"PPS_ETCD_PREFIX,default=pachyderm_pps"`
-	Namespace           string `env:"PACH_NAMESPACE,default=default"`
-	StorageRoot         string `env:"PACH_ROOT,default=/pach"`
-	GCPercent           int    `env:"GC_PERCENT,default=50"`
-	LokiHost            string `env:"LOKI_SERVICE_HOST"`
-	LokiPort            string `env:"LOKI_SERVICE_PORT"`
-	OidcPort            uint16 `env:"OIDC_PORT,default=1657"`
-	PostgresServiceHost string `env:"POSTGRES_SERVICE_HOST"`
-	PostgresServicePort int    `env:"POSTGRES_SERVICE_PORT"`
-	PostgresServiceSSL  string `env:"POSTGRES_SERVICE_SSL,default=disable"`
-	PostgresDBName      string `env:"POSTGRES_DATABASE_NAME"`
-	PachdServiceHost    string `env:"PACHD_SERVICE_HOST"`
-	PachdServicePort    string `env:"PACHD_SERVICE_PORT"`
-=======
-
 	EtcdHost         string `env:"ETCD_SERVICE_HOST,required"`
 	EtcdPort         string `env:"ETCD_SERVICE_PORT,required"`
 	PPSWorkerPort    uint16 `env:"PPS_WORKER_GRPC_PORT,default=1080"`
@@ -51,7 +29,8 @@
 	PostgresDBName   string `env:"POSTGRES_DATABASE_NAME"`
 	PostgresUser     string `env:"POSTGRES_USER,default=postgres"`
 	PostgresPassword string `env:"POSTGRES_PASSWORD"`
->>>>>>> efa29e2c
+	PachdServiceHost string `env:"PACHD_SERVICE_HOST"`
+	PachdServicePort string `env:"PACHD_SERVICE_PORT"`
 
 	EtcdPrefix           string `env:"ETCD_PREFIX,default="`
 	DeploymentID         string `env:"CLUSTER_DEPLOYMENT_ID,default="`
