package collection

import (
	"fmt"
	"strings"

	"github.com/pachyderm/pachyderm/v2/src/internal/errors"
)

// ErrNotFound indicates that a key was not found when it was expected to
// exist.
type ErrNotFound struct {
	Type string
	Key  string
}

func (err ErrNotFound) Is(other error) bool {
	_, ok := other.(ErrNotFound)
	return ok
}

func (err ErrNotFound) Error() string {
	return fmt.Sprintf("%s %s not found", strings.TrimPrefix(err.Type, DefaultPrefix), err.Key)
}

// IsErrNotFound determines if an error is an ErrNotFound error
func IsErrNotFound(err error) bool {
	return errors.Is(err, ErrNotFound{})
}

// ErrExists indicates that a key was found to exist when it was expected not
// to.
type ErrExists struct {
	Type string
	Key  string
}

func (err ErrExists) Is(other error) bool {
	_, ok := other.(ErrExists)
	return ok
}

func (err ErrExists) Error() string {
	return fmt.Sprintf("%s %s already exists", strings.TrimPrefix(err.Type, DefaultPrefix), err.Key)
}

// IsErrExists determines if an error is an ErrExists error
func IsErrExists(err error) bool {
	return errors.Is(err, ErrExists{})
<<<<<<< HEAD
}

// ErrTransactionConflict should be used by user code to indicate a conflict in
// the transaction that should be reattempted.
type ErrTransactionConflict struct{}

func (err ErrTransactionConflict) Is(other error) bool {
	_, ok := other.(ErrTransactionConflict)
	return ok
}

func (err ErrTransactionConflict) Error() string {
	return "transaction conflict, will be reattempted"
}

// IsErrTransactionConflict determines if an error is an ErrTransactionConflict error
func IsErrTransactionConflict(err error) bool {
	return errors.Is(err, ErrTransactionConflict{})
}

// ErrNotUnique indicates that an indexed query expected to have exactly one
// result had more than one result.
type ErrNotUnique struct {
	Type  string
	Index string
	Value string
}

func (err ErrNotUnique) Is(other error) bool {
	_, ok := other.(ErrNotUnique)
	return ok
}

func (err ErrNotUnique) Error() string {
	return fmt.Sprintf("more than one matching row found in %s on index %s with value %s", err.Type, err.Index, err.Value)
}

// IsErrNotUnique determines if an error is an ErrNotUnique error
func IsErrNotUnique(err error) bool {
	return errors.Is(err, ErrNotUnique{})
=======
>>>>>>> 7efd3e46
}<|MERGE_RESOLUTION|>--- conflicted
+++ resolved
@@ -47,25 +47,6 @@
 // IsErrExists determines if an error is an ErrExists error
 func IsErrExists(err error) bool {
 	return errors.Is(err, ErrExists{})
-<<<<<<< HEAD
-}
-
-// ErrTransactionConflict should be used by user code to indicate a conflict in
-// the transaction that should be reattempted.
-type ErrTransactionConflict struct{}
-
-func (err ErrTransactionConflict) Is(other error) bool {
-	_, ok := other.(ErrTransactionConflict)
-	return ok
-}
-
-func (err ErrTransactionConflict) Error() string {
-	return "transaction conflict, will be reattempted"
-}
-
-// IsErrTransactionConflict determines if an error is an ErrTransactionConflict error
-func IsErrTransactionConflict(err error) bool {
-	return errors.Is(err, ErrTransactionConflict{})
 }
 
 // ErrNotUnique indicates that an indexed query expected to have exactly one
@@ -88,6 +69,4 @@
 // IsErrNotUnique determines if an error is an ErrNotUnique error
 func IsErrNotUnique(err error) bool {
 	return errors.Is(err, ErrNotUnique{})
-=======
->>>>>>> 7efd3e46
 }