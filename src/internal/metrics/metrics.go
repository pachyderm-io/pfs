--- conflicted
+++ resolved
@@ -347,21 +347,9 @@
 						metrics.PpsSpoutService++
 					}
 				}
-				if details.Standby {
-					metrics.CfgStandby++
-				}
 				if details.S3Out {
 					metrics.CfgS3Gateway++
 				}
-<<<<<<< HEAD
-			}
-			if pi.S3Out {
-				metrics.CfgS3Gateway++
-			}
-			if pi.Transform != nil {
-				if pi.Transform.ErrCmd != nil {
-					metrics.CfgErrcmd++
-=======
 				if details.Transform != nil {
 					if details.Transform.ErrCmd != nil {
 						metrics.CfgErrcmd++
@@ -369,7 +357,6 @@
 				}
 				if details.TFJob != nil {
 					metrics.CfgTfjob++
->>>>>>> 331da79d
 				}
 			}
 		}
