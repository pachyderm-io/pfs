package fileset

import (
	"context"
	"io"
	"time"

	"github.com/pachyderm/pachyderm/v2/src/internal/errors"
	"github.com/pachyderm/pachyderm/v2/src/internal/storage/fileset/index"
	"github.com/pachyderm/pachyderm/v2/src/internal/storage/renew"
)

// UnorderedWriter allows writing Files, unordered by path, into multiple ordered filesets.
// This may be a full filesystem or a subfilesystem (e.g. datum / datum set / shard).
type UnorderedWriter struct {
	ctx                        context.Context
	storage                    *Storage
	memAvailable, memThreshold int64
	buffer                     *Buffer
	subFileSet                 int64
	ttl                        time.Duration
	renewer                    *renew.StringSet
	ids                        []ID
	parentID                   *ID
}

func newUnorderedWriter(ctx context.Context, storage *Storage, memThreshold int64, opts ...UnorderedWriterOption) (*UnorderedWriter, error) {
	if err := storage.filesetSem.Acquire(ctx, 1); err != nil {
		return nil, err
	}
	uw := &UnorderedWriter{
		ctx:          ctx,
		storage:      storage,
		memAvailable: memThreshold,
		memThreshold: memThreshold,
		buffer:       NewBuffer(),
	}
	for _, opt := range opts {
		opt(uw)
	}
	return uw, nil
}

<<<<<<< HEAD
func (uw *UnorderedWriter) Put(p string, appendFile bool, r io.Reader, tag ...string) (retErr error) {
	// TODO: Validate
	//if err := ppath.ValidatePath(hdr.Name); err != nil {
	//	return nil, err
	//}
=======
func (uw *UnorderedWriter) Put(p string, appendFile bool, r io.Reader, customTag ...string) error {
	if err := Validate(p); err != nil {
		return err
	}
	tag := uw.defaultTag
	if len(customTag) > 0 && customTag[0] != "" {
		tag = customTag[0]
	}
	// TODO: Tag overwrite?
>>>>>>> d4696458
	if !appendFile {
		uw.buffer.Delete(p)
	}
	w := uw.buffer.Add(p, tag...)
	for {
		n, err := io.CopyN(w, r, uw.memAvailable)
		uw.memAvailable -= n
		if err != nil {
			if errors.Is(err, io.EOF) {
				return nil
			}
			return err
		}
		if uw.memAvailable == 0 {
			if err := uw.serialize(); err != nil {
				return err
			}
			w = uw.buffer.Add(p, tag...)
		}
	}
}

// serialize will be called whenever the in-memory file set is past the memory threshold.
// A new in-memory file set will be created for the following operations.
func (uw *UnorderedWriter) serialize() error {
	if uw.buffer.Empty() {
		return nil
	}
	return uw.withWriter(func(w *Writer) error {
		if err := uw.buffer.WalkAdditive(func(path string, r io.Reader, tag ...string) error {
			return w.Add(path, r, tag...)
		}); err != nil {
			return err
		}
		return uw.buffer.WalkDeletive(func(path string) error {
			return w.Delete(path)
		})
	})
}

func (uw *UnorderedWriter) withWriter(cb func(*Writer) error) error {
	// Serialize file set.
	var writerOpts []WriterOption
	if uw.ttl > 0 {
		writerOpts = append(writerOpts, WithTTL(uw.ttl))
	}
	w := uw.storage.newWriter(uw.ctx, writerOpts...)
	if err := cb(w); err != nil {
		return err
	}
	id, err := w.Close()
	if err != nil {
		return err
	}
	uw.ids = append(uw.ids, *id)
	if uw.renewer != nil {
		uw.renewer.Add(id.TrackerID())
	}
	// Reset fileset buffer.
	uw.buffer = NewBuffer()
	uw.memAvailable = uw.memThreshold
	uw.subFileSet++
	return nil
}

// Delete deletes a file from the file set.
<<<<<<< HEAD
func (uw *UnorderedWriter) Delete(p string) error {
=======
func (uw *UnorderedWriter) Delete(p string, tags ...string) error {
	if err := Validate(p); err != nil {
		return err
	}
>>>>>>> d4696458
	p = Clean(p, IsDir(p))
	if IsDir(p) {
		uw.buffer.Delete(p)
		var ids []ID
		if uw.parentID != nil {
			ids = []ID{*uw.parentID}
		}
		fs, err := uw.storage.Open(uw.ctx, append(ids, uw.ids...), index.WithPrefix(p))
		if err != nil {
			return err
		}
		return fs.Iterate(uw.ctx, func(f File) error {
			return uw.Delete(f.Index().Path)
		})
	}
	uw.buffer.Delete(p)
	return nil
}

func (uw *UnorderedWriter) Copy(ctx context.Context, fs FileSet, appendFile bool, tag ...string) error {
	if err := uw.serialize(); err != nil {
		return err
	}
	return uw.withWriter(func(w *Writer) error {
		return fs.Iterate(ctx, func(f File) error {
			if !appendFile {
				if err := w.Delete(f.Index().Path); err != nil {
					return err
				}
			}
			return w.Copy(f, tag...)
		})
	})
}

// Close closes the writer.
func (uw *UnorderedWriter) Close() (*ID, error) {
	defer uw.storage.filesetSem.Release(1)
	if err := uw.serialize(); err != nil {
		return nil, err
	}
	return uw.storage.newComposite(uw.ctx, &Composite{
		Layers: idsToHex(uw.ids),
	}, uw.ttl)
}<|MERGE_RESOLUTION|>--- conflicted
+++ resolved
@@ -41,23 +41,10 @@
 	return uw, nil
 }
 
-<<<<<<< HEAD
 func (uw *UnorderedWriter) Put(p string, appendFile bool, r io.Reader, tag ...string) (retErr error) {
-	// TODO: Validate
-	//if err := ppath.ValidatePath(hdr.Name); err != nil {
-	//	return nil, err
-	//}
-=======
-func (uw *UnorderedWriter) Put(p string, appendFile bool, r io.Reader, customTag ...string) error {
 	if err := Validate(p); err != nil {
 		return err
 	}
-	tag := uw.defaultTag
-	if len(customTag) > 0 && customTag[0] != "" {
-		tag = customTag[0]
-	}
-	// TODO: Tag overwrite?
->>>>>>> d4696458
 	if !appendFile {
 		uw.buffer.Delete(p)
 	}
@@ -124,14 +111,10 @@
 }
 
 // Delete deletes a file from the file set.
-<<<<<<< HEAD
 func (uw *UnorderedWriter) Delete(p string) error {
-=======
-func (uw *UnorderedWriter) Delete(p string, tags ...string) error {
 	if err := Validate(p); err != nil {
 		return err
 	}
->>>>>>> d4696458
 	p = Clean(p, IsDir(p))
 	if IsDir(p) {
 		uw.buffer.Delete(p)
