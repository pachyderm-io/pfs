--- conflicted
+++ resolved
@@ -47,13 +47,7 @@
 
 	"/auth.API/GetConfiguration":        clusterPermissions(auth.Permission_CLUSTER_AUTH_GET_CONFIG),
 	"/auth.API/SetConfiguration":        clusterPermissions(auth.Permission_CLUSTER_AUTH_SET_CONFIG),
-<<<<<<< HEAD
-	"/auth.API/GetAuthToken":            clusterPermissions(auth.Permission_CLUSTER_AUTH_GET_TOKEN),
 	"/auth.API/GetRobotToken":           clusterPermissions(auth.Permission_CLUSTER_AUTH_GET_ROBOT_TOKEN),
-	"/auth.API/ExtendAuthToken":         clusterPermissions(auth.Permission_CLUSTER_AUTH_EXTEND_TOKEN),
-=======
-	"/auth.API/GetRobotToken":           clusterPermissions(auth.Permission_CLUSTER_AUTH_GET_ROBOT_TOKEN),
->>>>>>> 955df726
 	"/auth.API/SetGroupsForUser":        clusterPermissions(auth.Permission_CLUSTER_AUTH_MODIFY_GROUP_MEMBERS),
 	"/auth.API/ModifyMembers":           clusterPermissions(auth.Permission_CLUSTER_AUTH_MODIFY_GROUP_MEMBERS),
 	"/auth.API/GetUsers":                clusterPermissions(auth.Permission_CLUSTER_AUTH_GET_GROUP_USERS),
