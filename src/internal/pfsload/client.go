--- conflicted
+++ resolved
@@ -18,11 +18,8 @@
 type Client interface {
 	WithModifyFileClient(ctx context.Context, commit *pfs.Commit, cb func(client.ModifyFile) error) error
 	GetFileTar(ctx context.Context, commit *pfs.Commit, path string) (io.Reader, error)
-<<<<<<< HEAD
-	BlockCommitset(id string, cb func(*pfs.CommitInfo) error) error
-=======
+	WaitCommitSet(id string, cb func(*pfs.CommitInfo) error) error
 	Ctx() context.Context
->>>>>>> 22d79b06
 }
 
 type pachClient struct {
@@ -41,13 +38,12 @@
 	return pc.client.WithCtx(ctx).GetFileTar(commit, path)
 }
 
-<<<<<<< HEAD
-func (pc *pachClient) BlockCommitset(id string, cb func(*pfs.CommitInfo) error) error {
-	return pc.client.BlockCommitset(id, cb)
-=======
+func (pc *pachClient) WaitCommitSet(id string, cb func(*pfs.CommitInfo) error) error {
+	return pc.client.WaitCommitSet(id, cb)
+}
+
 func (pc *pachClient) Ctx() context.Context {
 	return pc.client.Ctx()
->>>>>>> 22d79b06
 }
 
 type ThroughputSpec struct {
