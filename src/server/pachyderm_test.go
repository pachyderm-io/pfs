package server

import (
	"bytes"
	"context"
	"encoding/base64"
	"encoding/hex"
	"fmt"
	"io"
	"math/rand"
	"os"
	"path"
	"strconv"
	"strings"
	"sync"
	"testing"
	"time"

	"github.com/pachyderm/pachyderm/src/client"
	"github.com/pachyderm/pachyderm/src/client/pfs"
	"github.com/pachyderm/pachyderm/src/client/pkg/require"
	"github.com/pachyderm/pachyderm/src/client/pkg/uuid"
	"github.com/pachyderm/pachyderm/src/client/pps"
	pfspretty "github.com/pachyderm/pachyderm/src/server/pfs/pretty"
	"github.com/pachyderm/pachyderm/src/server/pkg/backoff"
	ppsserver "github.com/pachyderm/pachyderm/src/server/pps"
	ppspretty "github.com/pachyderm/pachyderm/src/server/pps/pretty"

	"github.com/gogo/protobuf/types"
	"k8s.io/kubernetes/pkg/api"
	"k8s.io/kubernetes/pkg/apis/extensions"
	kube_client "k8s.io/kubernetes/pkg/client/restclient"
	kube "k8s.io/kubernetes/pkg/client/unversioned"
	"k8s.io/kubernetes/pkg/labels"
)

const (
	// If this environment variable is set, then the tests are being run
	// in a real cluster in the cloud.
	InCloudEnv = "PACH_TEST_CLOUD"
)

func TestPipelineWithParallelism(t *testing.T) {
	if testing.Short() {
		t.Skip("Skipping integration tests in short mode")
	}
	t.Parallel()
	c := getPachClient(t)

	dataRepo := uniqueString("TestPipelineInputDataModification_data")
	require.NoError(t, c.CreateRepo(dataRepo))

	numFiles := 1000
	commit1, err := c.StartCommit(dataRepo, "master")
	require.NoError(t, err)
	for i := 0; i < numFiles; i++ {
		_, err = c.PutFile(dataRepo, commit1.ID, fmt.Sprintf("file-%d", i), strings.NewReader(fmt.Sprintf("%d", i)))
	}
	require.NoError(t, c.FinishCommit(dataRepo, commit1.ID))

	pipeline := uniqueString("pipeline")
	require.NoError(t, c.CreatePipeline(
		pipeline,
		"",
		[]string{"bash"},
		[]string{
			fmt.Sprintf("cp /pfs/%s/* /pfs/out/", dataRepo),
		},
		&pps.ParallelismSpec{
			Constant: 4,
		},
		client.NewAtomInput(dataRepo, "/*"),
		"",
		false,
	))

	commitIter, err := c.FlushCommit([]*pfs.Commit{commit1}, nil)
	require.NoError(t, err)
	commitInfos := collectCommitInfos(t, commitIter)
	require.Equal(t, 1, len(commitInfos))

	for i := 0; i < numFiles; i++ {
		var buf bytes.Buffer
		require.NoError(t, c.GetFile(commitInfos[0].Commit.Repo.Name, commitInfos[0].Commit.ID, fmt.Sprintf("file-%d", i), 0, 0, &buf))
		require.Equal(t, fmt.Sprintf("%d", i), buf.String())
	}
}

func TestDatumDedup(t *testing.T) {
	if testing.Short() {
		t.Skip("Skipping integration tests in short mode")
	}
	t.Parallel()
	c := getPachClient(t)

	dataRepo := uniqueString("TestDatumDedup_data")
	require.NoError(t, c.CreateRepo(dataRepo))

	commit1, err := c.StartCommit(dataRepo, "master")
	require.NoError(t, err)
	_, err = c.PutFile(dataRepo, commit1.ID, "file", strings.NewReader("foo"))
	require.NoError(t, c.FinishCommit(dataRepo, commit1.ID))

	pipeline := uniqueString("pipeline")
	// This pipeline sleeps for 10 secs per datum
	require.NoError(t, c.CreatePipeline(
		pipeline,
		"",
		[]string{"bash"},
		[]string{
			"sleep 10",
		},
		nil,
		client.NewAtomInput(dataRepo, "/*"),
		"",
		false,
	))

	commitIter, err := c.FlushCommit([]*pfs.Commit{commit1}, nil)
	require.NoError(t, err)
	commitInfos := collectCommitInfos(t, commitIter)
	require.Equal(t, 1, len(commitInfos))

	commit2, err := c.StartCommit(dataRepo, "master")
	require.NoError(t, err)
	require.NoError(t, c.FinishCommit(dataRepo, commit2.ID))

	// Since we did not change the datum, the datum should not be processed
	// again, which means that the job should complete instantly.
	ctx, cancel := context.WithTimeout(context.Background(), time.Second*5)
	defer cancel()
	stream, err := c.PfsAPIClient.FlushCommit(
		ctx,
		&pfs.FlushCommitRequest{
			Commits: []*pfs.Commit{commit2},
		})
	require.NoError(t, err)
	_, err = stream.Recv()
	require.NoError(t, err)
}

func TestPipelineInputDataModification(t *testing.T) {
	if testing.Short() {
		t.Skip("Skipping integration tests in short mode")
	}
	t.Parallel()
	c := getPachClient(t)

	dataRepo := uniqueString("TestPipelineInputDataModification_data")
	require.NoError(t, c.CreateRepo(dataRepo))

	commit1, err := c.StartCommit(dataRepo, "master")
	require.NoError(t, err)
	_, err = c.PutFile(dataRepo, commit1.ID, "file", strings.NewReader("foo"))
	require.NoError(t, c.FinishCommit(dataRepo, commit1.ID))

	pipeline := uniqueString("pipeline")
	require.NoError(t, c.CreatePipeline(
		pipeline,
		"",
		[]string{"bash"},
		[]string{
			fmt.Sprintf("cp /pfs/%s/* /pfs/out/", dataRepo),
		},
		nil,
		client.NewAtomInput(dataRepo, "/*"),
		"",
		false,
	))

	commitIter, err := c.FlushCommit([]*pfs.Commit{commit1}, nil)
	require.NoError(t, err)
	commitInfos := collectCommitInfos(t, commitIter)
	require.Equal(t, 1, len(commitInfos))

	var buf bytes.Buffer
	require.NoError(t, c.GetFile(commitInfos[0].Commit.Repo.Name, commitInfos[0].Commit.ID, "file", 0, 0, &buf))
	require.Equal(t, "foo", buf.String())

	commit2, err := c.StartCommit(dataRepo, "master")
	require.NoError(t, err)
	require.NoError(t, c.DeleteFile(dataRepo, commit2.ID, "file"))
	_, err = c.PutFile(dataRepo, commit2.ID, "file", strings.NewReader("bar"))
	require.NoError(t, err)
	require.NoError(t, c.FinishCommit(dataRepo, commit2.ID))

	commitIter, err = c.FlushCommit([]*pfs.Commit{commit2}, nil)
	require.NoError(t, err)
	commitInfos = collectCommitInfos(t, commitIter)
	require.Equal(t, 1, len(commitInfos))

	buf.Reset()
	require.NoError(t, c.GetFile(commitInfos[0].Commit.Repo.Name, commitInfos[0].Commit.ID, "file", 0, 0, &buf))
	require.Equal(t, "bar", buf.String())

	commit3, err := c.StartCommit(dataRepo, "master")
	require.NoError(t, err)
	require.NoError(t, c.DeleteFile(dataRepo, commit3.ID, "file"))
	_, err = c.PutFile(dataRepo, commit3.ID, "file2", strings.NewReader("foo"))
	require.NoError(t, err)
	require.NoError(t, c.FinishCommit(dataRepo, commit3.ID))

	commitIter, err = c.FlushCommit([]*pfs.Commit{commit3}, nil)
	require.NoError(t, err)
	commitInfos = collectCommitInfos(t, commitIter)
	require.Equal(t, 1, len(commitInfos))

	require.YesError(t, c.GetFile(commitInfos[0].Commit.Repo.Name, commitInfos[0].Commit.ID, "file", 0, 0, &buf))
	buf.Reset()
	require.NoError(t, c.GetFile(commitInfos[0].Commit.Repo.Name, commitInfos[0].Commit.ID, "file2", 0, 0, &buf))
	require.Equal(t, "foo", buf.String())

	commitInfos, err = c.ListCommit(pipeline, "", "", 0)
	require.NoError(t, err)
	require.Equal(t, 3, len(commitInfos))
}

func TestMultipleInputsFromTheSameBranch(t *testing.T) {
	if testing.Short() {
		t.Skip("Skipping integration tests in short mode")
	}
	t.Parallel()
	c := getPachClient(t)

	dataRepo := uniqueString("TestMultipleInputsFromTheSameBranch_data")
	require.NoError(t, c.CreateRepo(dataRepo))

	commit1, err := c.StartCommit(dataRepo, "master")
	require.NoError(t, err)
	_, err = c.PutFile(dataRepo, commit1.ID, "dirA/file", strings.NewReader("foo\n"))
	require.NoError(t, err)
	_, err = c.PutFile(dataRepo, commit1.ID, "dirB/file", strings.NewReader("foo\n"))
	require.NoError(t, err)
	require.NoError(t, c.FinishCommit(dataRepo, commit1.ID))

	pipeline := uniqueString("pipeline")
	require.NoError(t, c.CreatePipeline(
		pipeline,
		"",
		[]string{"bash"},
		[]string{
			"cat /pfs/out/file",
			fmt.Sprintf("cat /pfs/dirA/dirA/file >> /pfs/out/file"),
			fmt.Sprintf("cat /pfs/dirB/dirB/file >> /pfs/out/file"),
		},
		nil,
		client.NewCrossInput(
			client.NewAtomInputOpts("dirA", dataRepo, "", "/dirA/*", false, ""),
			client.NewAtomInputOpts("dirB", dataRepo, "", "/dirB/*", false, ""),
		),
		"",
		false,
	))

	commitIter, err := c.FlushCommit([]*pfs.Commit{commit1}, nil)
	require.NoError(t, err)
	commitInfos := collectCommitInfos(t, commitIter)
	require.Equal(t, 1, len(commitInfos))

	var buf bytes.Buffer
	require.NoError(t, c.GetFile(commitInfos[0].Commit.Repo.Name, commitInfos[0].Commit.ID, "file", 0, 0, &buf))
	require.Equal(t, "foo\nfoo\n", buf.String())

	commit2, err := c.StartCommit(dataRepo, "master")
	require.NoError(t, err)
	_, err = c.PutFile(dataRepo, commit2.ID, "dirA/file", strings.NewReader("bar\n"))
	require.NoError(t, err)
	require.NoError(t, c.FinishCommit(dataRepo, commit2.ID))

	commitIter, err = c.FlushCommit([]*pfs.Commit{commit2}, nil)
	require.NoError(t, err)
	commitInfos = collectCommitInfos(t, commitIter)
	require.Equal(t, 1, len(commitInfos))

	buf.Reset()
	require.NoError(t, c.GetFile(commitInfos[0].Commit.Repo.Name, commitInfos[0].Commit.ID, "file", 0, 0, &buf))
	require.Equal(t, "foo\nbar\nfoo\n", buf.String())

	commit3, err := c.StartCommit(dataRepo, "master")
	require.NoError(t, err)
	_, err = c.PutFile(dataRepo, commit3.ID, "dirB/file", strings.NewReader("buzz\n"))
	require.NoError(t, err)
	require.NoError(t, c.FinishCommit(dataRepo, commit3.ID))

	commitIter, err = c.FlushCommit([]*pfs.Commit{commit3}, nil)
	require.NoError(t, err)
	commitInfos = collectCommitInfos(t, commitIter)
	require.Equal(t, 1, len(commitInfos))

	buf.Reset()
	require.NoError(t, c.GetFile(commitInfos[0].Commit.Repo.Name, commitInfos[0].Commit.ID, "file", 0, 0, &buf))
	require.Equal(t, "foo\nbar\nfoo\nbuzz\n", buf.String())

	commitInfos, err = c.ListCommit(pipeline, "", "", 0)
	require.NoError(t, err)
	require.Equal(t, 3, len(commitInfos))
}

func TestMultipleInputsFromTheSameRepoDifferentBranches(t *testing.T) {
	if testing.Short() {
		t.Skip("Skipping integration tests in short mode")
	}
	t.Parallel()
	c := getPachClient(t)

	dataRepo := uniqueString("TestMultipleInputsFromTheSameRepo_data")
	require.NoError(t, c.CreateRepo(dataRepo))

	branchA := "branchA"
	branchB := "branchB"

	pipeline := uniqueString("pipeline")
	// Creating this pipeline should error, because the two inputs are
	// from the same repo but they don't specify different names.
	require.YesError(t, c.CreatePipeline(
		pipeline,
		"",
		[]string{"bash"},
		[]string{
			fmt.Sprintf("cat /pfs/%s/file > /pfs/out/file", dataRepo),
			fmt.Sprintf("cat /pfs/%s/file > /pfs/out/file", dataRepo),
		},
		nil,
		client.NewCrossInput(
			client.NewAtomInputOpts("", dataRepo, branchA, "/*", false, ""),
			client.NewAtomInputOpts("", dataRepo, branchB, "/*", false, ""),
		),
		"",
		false,
	))

	require.YesError(t, c.CreatePipeline(
		pipeline,
		"",
		[]string{"bash"},
		[]string{
			fmt.Sprintf("cat /pfs/%s/file >> /pfs/out/file", branchA),
			fmt.Sprintf("cat /pfs/%s/file >> /pfs/out/file", branchB),
		},
		nil,
		client.NewCrossInput(
			client.NewAtomInputOpts(branchA, dataRepo, branchA, "/*", false, ""),
			client.NewAtomInputOpts(branchB, dataRepo, branchB, "/*", false, ""),
		),
		"",
		false,
	))
}

//func TestJob(t *testing.T) {
//t.Parallel()
//testJob(t, 4)
//}

//func TestJobNoShard(t *testing.T) {
//t.Parallel()
//testJob(t, 0)
//}

//func testJob(t *testing.T, shards int) {
//if testing.Short() {
//t.Skip("Skipping integration tests in short mode")
//}
//c := getPachClient(t)

//// Create repo, commit, and branch
//dataRepo := uniqueString("TestJob_data")
//require.NoError(t, c.CreateRepo(dataRepo))
//commit, err := c.StartCommit(dataRepo, "master")
//require.NoError(t, err)

//fileContent := "foo\n"
//// We want to create lots of files so that each parallel job will be
//// started with some files
//numFiles := shards*100 + 100
//for i := 0; i < numFiles; i++ {
//fmt.Println("putting ", i)
//_, err = c.PutFile(dataRepo, commit.ID, fmt.Sprintf("file-%d", i), strings.NewReader(fileContent))
//require.NoError(t, err)
//}
//require.NoError(t, c.FinishCommit(dataRepo, commit.ID))
//job, err := c.CreateJob(
//"",
//[]string{"bash"},
//[]string{fmt.Sprintf("cp %s %s", "/pfs/input/*", "/pfs/out")},
//&pps.ParallelismSpec{
//Constant: uint64(shards),
//},
//[]*pps.JobInput{{
//Name:   "input",
//Commit: commit,
//Glob:   "/*",
//}},
//0,
//0,
//)
//require.NoError(t, err)

//// Wait for job to finish and then inspect
//jobInfo, err := c.InspectJob(job.ID, true [> wait for job <])
//require.NoError(t, err)
//require.Equal(t, pps.JobState_JOB_SUCCESS.String(), jobInfo.State.String())
//require.NotNil(t, jobInfo.Started)
//require.NotNil(t, jobInfo.Finished)

//// Inspect job timestamps
//tFin, _ := types.TimestampFromProto(jobInfo.Finished)
//tStart, _ := types.TimestampFromProto(jobInfo.Started)
//require.True(t, tFin.After(tStart))

//// Inspect job parallelism
//parellelism, err := pps_server.GetExpectedNumWorkers(getKubeClient(t), jobInfo.ParallelismSpec)
//require.NoError(t, err)
//require.True(t, parellelism > 0)

//// Inspect output commit
//_, err = c.InspectCommit(jobInfo.OutputCommit.Repo.Name, jobInfo.OutputCommit.ID)
//require.NoError(t, err)

//// Inspect output files
//for i := 0; i < numFiles; i++ {
//var buffer bytes.Buffer
//require.NoError(t, c.GetFile(jobInfo.OutputCommit.Repo.Name, jobInfo.OutputCommit.ID, fmt.Sprintf("file-%d", i), 0, 0, &buffer))
//require.Equal(t, fileContent, buffer.String())
//}
//}

// This test fails if you updated some static assets (such as doc/reference/pipeline_spec.md)
// that are used in code but forgot to run:
// $ make assets

func TestPipelineFailure(t *testing.T) {
	if testing.Short() {
		t.Skip("Skipping integration tests in short mode")
	}
	t.Parallel()
	c := getPachClient(t)

	dataRepo := uniqueString("TestPipelineFailure_data")
	require.NoError(t, c.CreateRepo(dataRepo))

	commit, err := c.StartCommit(dataRepo, "master")
	require.NoError(t, err)
	_, err = c.PutFile(dataRepo, commit.ID, "file", strings.NewReader("foo\n"))
	require.NoError(t, err)
	require.NoError(t, c.FinishCommit(dataRepo, commit.ID))

	pipeline := uniqueString("pipeline")
	require.NoError(t, c.CreatePipeline(
		pipeline,
		"",
		[]string{"exit 1"},
		nil,
		&pps.ParallelismSpec{
			Constant: 1,
		},
		client.NewAtomInput(dataRepo, "/*"),
		"",
		false,
	))
	var jobInfos []*pps.JobInfo
	require.NoError(t, backoff.Retry(func() error {
		jobInfos, err = c.ListJob(pipeline, nil)
		require.NoError(t, err)
		if len(jobInfos) != 1 {
			return fmt.Errorf("expected 1 jobs, got %d", len(jobInfos))
		}
		return nil
	}, backoff.NewTestingBackOff()))
	jobInfo, err := c.PpsAPIClient.InspectJob(context.Background(), &pps.InspectJobRequest{
		Job:        jobInfos[0].Job,
		BlockState: true,
	})
	require.NoError(t, err)
	require.Equal(t, pps.JobState_JOB_FAILURE, jobInfo.State)
}

func TestLazyPipelinePropagation(t *testing.T) {
	if testing.Short() {
		t.Skip("Skipping integration tests in short mode")
	}
	t.Parallel()
	c := getPachClient(t)
	dataRepo := uniqueString("TestPipeline_datax")
	require.NoError(t, c.CreateRepo(dataRepo))
	pipelineA := uniqueString("pipelineA")
	require.NoError(t, c.CreatePipeline(
		pipelineA,
		"",
		[]string{"cp", path.Join("/pfs", dataRepo, "file"), "/pfs/out/file"},
		nil,
		&pps.ParallelismSpec{
			Constant: 1,
		},
		client.NewAtomInputOpts("", dataRepo, "", "/*", true, ""),
		"",
		false,
	))
	pipelineB := uniqueString("pipelineB")
	require.NoError(t, c.CreatePipeline(
		pipelineB,
		"",
		[]string{"cp", path.Join("/pfs", pipelineA, "file"), "/pfs/out/file"},
		nil,
		&pps.ParallelismSpec{
			Constant: 1,
		},
		client.NewAtomInputOpts("", pipelineA, "", "/*", true, ""),
		"",
		false,
	))

	commit1, err := c.StartCommit(dataRepo, "master")
	require.NoError(t, err)
	_, err = c.PutFile(dataRepo, commit1.ID, "file", strings.NewReader("foo\n"))
	require.NoError(t, err)
	require.NoError(t, c.FinishCommit(dataRepo, commit1.ID))

	commitIter, err := c.FlushCommit([]*pfs.Commit{client.NewCommit(dataRepo, commit1.ID)}, nil)
	require.NoError(t, err)
	collectCommitInfos(t, commitIter)

	jobInfos, err := c.ListJob(pipelineA, nil)
	require.NoError(t, err)
	require.Equal(t, 1, len(jobInfos))
	require.NotNil(t, jobInfos[0].Input.Atom)
	require.Equal(t, true, jobInfos[0].Input.Atom.Lazy)
	jobInfos, err = c.ListJob(pipelineB, nil)
	require.NoError(t, err)
	require.Equal(t, 1, len(jobInfos))
	require.NotNil(t, jobInfos[0].Input.Atom)
	require.Equal(t, true, jobInfos[0].Input.Atom.Lazy)
}

func TestLazyPipeline(t *testing.T) {
	if testing.Short() {
		t.Skip("Skipping integration tests in short mode")
	}
	t.Parallel()

	c := getPachClient(t)
	// create repos
	dataRepo := uniqueString("TestLazyPipeline_data")
	require.NoError(t, c.CreateRepo(dataRepo))
	// create pipeline
	pipelineName := uniqueString("pipeline")
	_, err := c.PpsAPIClient.CreatePipeline(
		context.Background(),
		&pps.CreatePipelineRequest{
			Pipeline: client.NewPipeline(pipelineName),
			Transform: &pps.Transform{
				Cmd: []string{"cp", path.Join("/pfs", dataRepo, "file"), "/pfs/out/file"},
			},
			ParallelismSpec: &pps.ParallelismSpec{
				Constant: 1,
			},
			Inputs: []*pps.PipelineInput{{
				Repo: &pfs.Repo{Name: dataRepo},
				Glob: "/",
				Lazy: true,
			}},
		})
	require.NoError(t, err)
	// Do a commit
	commit, err := c.StartCommit(dataRepo, "master")
	require.NoError(t, err)
	_, err = c.PutFile(dataRepo, "master", "file", strings.NewReader("foo\n"))
	require.NoError(t, err)
	// We put 2 files, 1 of which will never be touched by the pipeline code.
	// This is an important part of the correctness of this test because the
	// job-shim sets up a goro for each pipe, pipes that are never opened will
	// leak but that shouldn't prevent the job from completing.
	_, err = c.PutFile(dataRepo, "master", "file2", strings.NewReader("foo\n"))
	require.NoError(t, err)
	require.NoError(t, c.FinishCommit(dataRepo, "master"))
	commitIter, err := c.FlushCommit([]*pfs.Commit{commit}, nil)
	require.NoError(t, err)
	commitInfos := collectCommitInfos(t, commitIter)
	require.Equal(t, 1, len(commitInfos))
	buffer := bytes.Buffer{}
	require.NoError(t, c.GetFile(commitInfos[0].Commit.Repo.Name, commitInfos[0].Commit.ID, "file", 0, 0, &buffer))
	require.Equal(t, "foo\n", buffer.String())
}

// There's an issue where if you use cp with certain flags, it might copy
// special files without reading from them.  In our case, we use named pipes
// to simulate lazy files, so the pipes themselves might get copied into
// the output directory, blocking upload.
//
// We've updated the code such that we are able to detect if the files we
// are uploading are pipes, and make the job fail in that case.
func TestLazyPipelineCPPipes(t *testing.T) {
	if testing.Short() {
		t.Skip("Skipping integration tests in short mode")
	}
	t.Parallel()

	c := getPachClient(t)
	// create repos
	dataRepo := uniqueString("TestLazyPipeline_data")
	require.NoError(t, c.CreateRepo(dataRepo))
	// create pipeline
	pipeline := uniqueString("pipeline")
	_, err := c.PpsAPIClient.CreatePipeline(
		context.Background(),
		&pps.CreatePipelineRequest{
			Pipeline: client.NewPipeline(pipeline),
			Transform: &pps.Transform{
				// Using cp with the -r flag apparently just copes go
				Cmd: []string{"cp", "-r", path.Join("/pfs", dataRepo, "file"), "/pfs/out/file"},
			},
			ParallelismSpec: &pps.ParallelismSpec{
				Constant: 1,
			},
			Inputs: []*pps.PipelineInput{{
				Repo: &pfs.Repo{Name: dataRepo},
				Glob: "/",
				Lazy: true,
			}},
		})
	require.NoError(t, err)
	// Do a commit
	_, err = c.StartCommit(dataRepo, "master")
	require.NoError(t, err)
	_, err = c.PutFile(dataRepo, "master", "file", strings.NewReader("foo\n"))
	require.NoError(t, err)
	require.NoError(t, c.FinishCommit(dataRepo, "master"))

	// wait for job to spawn
	time.Sleep(15 * time.Second)
	var jobID string
	require.NoError(t, backoff.Retry(func() error {
		jobInfos, err := c.ListJob(pipeline, nil)
		if err != nil {
			return err
		}
		if len(jobInfos) != 1 {
			return fmt.Errorf("len(jobInfos) should be 1")
		}
		jobID = jobInfos[0].Job.ID
		jobInfo, err := c.PpsAPIClient.InspectJob(context.Background(), &pps.InspectJobRequest{
			Job:        client.NewJob(jobID),
			BlockState: true,
		})
		if err != nil {
			return err
		}
		if jobInfo.State != pps.JobState_JOB_FAILURE {
			return fmt.Errorf("job did not fail, even though it tried to copy " +
				"pipes, which should be disallowed by Pachyderm")
		}
		return nil
	}, backoff.NewTestingBackOff()))
}

// TestProvenance creates a pipeline DAG that's not a transitive reduction
// It looks like this:
// A
// | \
// v  v
// B-->C
// When we commit to A we expect to see 1 commit on C rather than 2.
func TestProvenance(t *testing.T) {
	if testing.Short() {
		t.Skip("Skipping integration tests in short mode")
	}

	t.Parallel()
	c := getPachClient(t)
	aRepo := uniqueString("A")
	require.NoError(t, c.CreateRepo(aRepo))
	bPipeline := uniqueString("B")
	require.NoError(t, c.CreatePipeline(
		bPipeline,
		"",
		[]string{"cp", path.Join("/pfs", aRepo, "file"), "/pfs/out/file"},
		nil,
		&pps.ParallelismSpec{
			Constant: 1,
		},
		client.NewAtomInput(aRepo, "/*"),
		"",
		false,
	))
	cPipeline := uniqueString("C")
	require.NoError(t, c.CreatePipeline(
		cPipeline,
		"",
		[]string{"sh"},
		[]string{fmt.Sprintf("diff %s %s >/pfs/out/file",
			path.Join("/pfs", aRepo, "file"), path.Join("/pfs", bPipeline, "file"))},
		&pps.ParallelismSpec{
			Constant: 1,
		},
		client.NewCrossInput(
			client.NewAtomInput(aRepo, "/*"),
			client.NewAtomInput(bPipeline, "/*"),
		),
		"",
		false,
	))
	// commit to aRepo
	commit1, err := c.StartCommit(aRepo, "master")
	require.NoError(t, err)
	_, err = c.PutFile(aRepo, commit1.ID, "file", strings.NewReader("foo\n"))
	require.NoError(t, err)
	require.NoError(t, c.FinishCommit(aRepo, commit1.ID))

	commit2, err := c.StartCommit(aRepo, "master")
	require.NoError(t, err)
	_, err = c.PutFile(aRepo, commit2.ID, "file", strings.NewReader("bar\n"))
	require.NoError(t, err)
	require.NoError(t, c.FinishCommit(aRepo, commit2.ID))

	aCommit := commit2
	commitIter, err := c.FlushCommit([]*pfs.Commit{aCommit}, []*pfs.Repo{{bPipeline}})
	require.NoError(t, err)
	commitInfos := collectCommitInfos(t, commitIter)
	require.Equal(t, 1, len(commitInfos))
	bCommit := commitInfos[0].Commit
	commitIter, err = c.FlushCommit([]*pfs.Commit{aCommit, bCommit}, nil)
	require.NoError(t, err)
	commitInfos = collectCommitInfos(t, commitIter)
	require.Equal(t, 1, len(commitInfos))
	cCommitInfo := commitInfos[0]
	require.Equal(t, uint64(0), cCommitInfo.SizeBytes)

	// We should only see two commits in each repo.
	commitInfos, err = c.ListCommit(aRepo, "", "", 0)
	require.NoError(t, err)
	require.Equal(t, 2, len(commitInfos))

	commitInfos, err = c.ListCommit(bPipeline, "", "", 0)
	require.NoError(t, err)
	require.Equal(t, 2, len(commitInfos))

	commitInfos, err = c.ListCommit(cPipeline, "", "", 0)
	require.NoError(t, err)
	require.Equal(t, 2, len(commitInfos))
}

// TestProvenance2 tests the following DAG:
//   A
//  / \
// B   C
//  \ /
//   D
func TestProvenance2(t *testing.T) {
	if testing.Short() {
		t.Skip("Skipping integration tests in short mode")
	}

	t.Parallel()
	c := getPachClient(t)
	aRepo := uniqueString("A")
	require.NoError(t, c.CreateRepo(aRepo))
	bPipeline := uniqueString("B")
	require.NoError(t, c.CreatePipeline(
		bPipeline,
		"",
		[]string{"cp", path.Join("/pfs", aRepo, "bfile"), "/pfs/out/bfile"},
		nil,
		&pps.ParallelismSpec{
			Constant: 1,
		},
		client.NewAtomInput(aRepo, "/b*"),
		"",
		false,
	))
	cPipeline := uniqueString("C")
	require.NoError(t, c.CreatePipeline(
		cPipeline,
		"",
		[]string{"cp", path.Join("/pfs", aRepo, "cfile"), "/pfs/out/cfile"},
		nil,
		&pps.ParallelismSpec{
			Constant: 1,
		},
		client.NewAtomInput(aRepo, "/c*"),
		"",
		false,
	))
	dPipeline := uniqueString("D")
	require.NoError(t, c.CreatePipeline(
		dPipeline,
		"",
		[]string{"sh"},
		[]string{
			fmt.Sprintf("diff /pfs/%s/bfile /pfs/%s/cfile >/pfs/out/file", bPipeline, cPipeline),
		},
		&pps.ParallelismSpec{
			Constant: 1,
		},
		client.NewCrossInput(
			client.NewAtomInput(bPipeline, "/*"),
			client.NewAtomInput(cPipeline, "/*"),
		),
		"",
		false,
	))
	// commit to aRepo
	commit1, err := c.StartCommit(aRepo, "master")
	require.NoError(t, err)
	_, err = c.PutFile(aRepo, commit1.ID, "bfile", strings.NewReader("foo\n"))
	require.NoError(t, err)
	_, err = c.PutFile(aRepo, commit1.ID, "cfile", strings.NewReader("foo\n"))
	require.NoError(t, err)
	require.NoError(t, c.FinishCommit(aRepo, commit1.ID))

	commit2, err := c.StartCommit(aRepo, "master")
	require.NoError(t, err)
	_, err = c.PutFile(aRepo, commit2.ID, "bfile", strings.NewReader("bar\n"))
	require.NoError(t, err)
	_, err = c.PutFile(aRepo, commit2.ID, "cfile", strings.NewReader("bar\n"))
	require.NoError(t, err)
	require.NoError(t, c.FinishCommit(aRepo, commit2.ID))

	commitIter, err := c.FlushCommit([]*pfs.Commit{commit2}, []*pfs.Repo{{dPipeline}})
	require.NoError(t, err)
	commitInfos := collectCommitInfos(t, commitIter)
	require.Equal(t, 1, len(commitInfos))

	// We should only see two commits in each repo.
	commitInfos, err = c.ListCommit(bPipeline, "", "", 0)
	require.NoError(t, err)
	require.Equal(t, 2, len(commitInfos))

	commitInfos, err = c.ListCommit(cPipeline, "", "", 0)
	require.NoError(t, err)
	require.Equal(t, 2, len(commitInfos))

	commitInfos, err = c.ListCommit(dPipeline, "", "", 0)
	require.NoError(t, err)
	require.Equal(t, 2, len(commitInfos))

	for _, commitInfo := range commitInfos {
		commit := commitInfo.Commit
		buffer := bytes.Buffer{}
		require.NoError(t, c.GetFile(commit.Repo.Name, commit.ID, "file", 0, 0, &buffer))
		require.Equal(t, "", buffer.String())
	}
}

//func TestDirectory(t *testing.T) {
//if testing.Short() {
//t.Skip("Skipping integration tests in short mode")
//}
//t.Parallel()

//c := getPachClient(t)

//ctx, cancel := context.WithTimeout(context.Background(), time.Second*60)
//defer cancel() //cleanup resources

//job1, err := c.PpsAPIClient.CreateJob(context.Background(), &pps.CreateJobRequest{
//Transform: &pps.Transform{
//Cmd: []string{"sh"},
//Stdin: []string{
//"mkdir /pfs/out/dir",
//"echo foo >> /pfs/out/dir/file",
//},
//},
//ParallelismSpec: &pps.ParallelismSpec{
//Constant: 3,
//},
//})
//require.NoError(t, err)
//inspectJobRequest1 := &pps.InspectJobRequest{
//Job:        job1,
//BlockState: true,
//}
//jobInfo1, err := c.PpsAPIClient.InspectJob(ctx, inspectJobRequest1)
//require.NoError(t, err)
//require.Equal(t, pps.JobState_JOB_SUCCESS, jobInfo1.State)

//var buffer bytes.Buffer
//require.NoError(t, c.GetFile(jobInfo1.OutputCommit.Repo.Name, jobInfo1.OutputCommit.ID, "dir/file", 0, 0, "", false, nil, &buffer))
//require.Equal(t, "foo\nfoo\nfoo\n", buffer.String())

//job2, err := c.PpsAPIClient.CreateJob(context.Background(), &pps.CreateJobRequest{
//Transform: &pps.Transform{
//Cmd: []string{"sh"},
//Stdin: []string{
//"mkdir /pfs/out/dir",
//"echo bar >> /pfs/out/dir/file",
//},
//},
//ParallelismSpec: &pps.ParallelismSpec{
//Constant: 3,
//},
//ParentJob: job1,
//})
//require.NoError(t, err)
//inspectJobRequest2 := &pps.InspectJobRequest{
//Job:        job2,
//BlockState: true,
//}
//jobInfo2, err := c.PpsAPIClient.InspectJob(ctx, inspectJobRequest2)
//require.NoError(t, err)
//require.Equal(t, pps.JobState_JOB_SUCCESS, jobInfo2.State)

//buffer = bytes.Buffer{}
//require.NoError(t, c.GetFile(jobInfo2.OutputCommit.Repo.Name, jobInfo2.OutputCommit.ID, "dir/file", 0, 0, "", false, nil, &buffer))
//require.Equal(t, "foo\nfoo\nfoo\nbar\nbar\nbar\n", buffer.String())
//}

// TestFlushCommit
func TestFlushCommit(t *testing.T) {
	if testing.Short() {
		t.Skip("Skipping integration tests in short mode")
	}

	t.Parallel()
	c := getPachClient(t)
	prefix := uniqueString("repo")
	makeRepoName := func(i int) string {
		return fmt.Sprintf("%s-%d", prefix, i)
	}

	sourceRepo := makeRepoName(0)
	require.NoError(t, c.CreateRepo(sourceRepo))

	// Create a five-stage pipeline
	numStages := 5
	for i := 0; i < numStages; i++ {
		repo := makeRepoName(i)
		require.NoError(t, c.CreatePipeline(
			makeRepoName(i+1),
			"",
			[]string{"cp", path.Join("/pfs", repo, "file"), "/pfs/out/file"},
			nil,
			&pps.ParallelismSpec{
				Constant: 1,
			},
			client.NewAtomInput(repo, "/*"),
			"",
			false,
		))
	}

	for i := 0; i < 10; i++ {
		commit, err := c.StartCommit(sourceRepo, "master")
		require.NoError(t, err)
		_, err = c.PutFile(sourceRepo, commit.ID, "file", strings.NewReader("foo\n"))
		require.NoError(t, err)
		require.NoError(t, c.FinishCommit(sourceRepo, commit.ID))
		commitIter, err := c.FlushCommit([]*pfs.Commit{client.NewCommit(sourceRepo, commit.ID)}, nil)
		require.NoError(t, err)
		commitInfos := collectCommitInfos(t, commitIter)
		require.Equal(t, numStages, len(commitInfos))
	}
}

func TestFlushCommitAfterCreatePipeline(t *testing.T) {
	if testing.Short() {
		t.Skip("Skipping integration tests in short mode")
	}

	t.Parallel()
	c := getPachClient(t)
	repo := uniqueString("data")
	require.NoError(t, c.CreateRepo(repo))

	var commit *pfs.Commit
	var err error
	for i := 0; i < 10; i++ {
		commit, err = c.StartCommit(repo, "")
		require.NoError(t, err)
		_, err = c.PutFile(repo, commit.ID, "file", strings.NewReader(fmt.Sprintf("foo%d\n", i)))
		require.NoError(t, err)
		require.NoError(t, c.FinishCommit(repo, commit.ID))
	}
	require.NoError(t, c.SetBranch(repo, commit.ID, "master"))

	pipeline := uniqueString("pipeline")
	require.NoError(t, c.CreatePipeline(
		pipeline,
		"",
		[]string{"cp", path.Join("/pfs", repo, "file"), "/pfs/out/file"},
		nil,
		&pps.ParallelismSpec{
			Constant: 1,
		},
		client.NewAtomInput(repo, "/*"),
		"",
		false,
	))
	commitIter, err := c.FlushCommit([]*pfs.Commit{client.NewCommit(repo, "master")}, nil)
	require.NoError(t, err)
	collectCommitInfos(t, commitIter)
}

// TestRecreatePipeline tracks #432
func TestRecreatePipeline(t *testing.T) {
	if testing.Short() {
		t.Skip("Skipping integration tests in short mode")
	}

	t.Parallel()
	c := getPachClient(t)
	repo := uniqueString("data")
	require.NoError(t, c.CreateRepo(repo))
	commit, err := c.StartCommit(repo, "master")
	require.NoError(t, err)
	_, err = c.PutFile(repo, commit.ID, "file", strings.NewReader("foo"))
	require.NoError(t, err)
	require.NoError(t, c.FinishCommit(repo, commit.ID))
	pipeline := uniqueString("pipeline")
	createPipeline := func() {
		require.NoError(t, c.CreatePipeline(
			pipeline,
			"",
			[]string{"cp", path.Join("/pfs", repo, "file"), "/pfs/out/file"},
			nil,
			&pps.ParallelismSpec{
				Constant: 1,
			},
			client.NewAtomInput(repo, "/*"),
			"",
			false,
		))
		commitIter, err := c.FlushCommit([]*pfs.Commit{commit}, nil)
		require.NoError(t, err)
		require.Equal(t, 1, len(collectCommitInfos(t, commitIter)))
	}

	// Do it twice.  We expect jobs to be created on both runs.
	createPipeline()
	time.Sleep(5 * time.Second)
	require.NoError(t, c.DeleteRepo(pipeline, false))
	require.NoError(t, c.DeletePipeline(pipeline, true))
	time.Sleep(5 * time.Second)
	createPipeline()
}

func TestDeletePipeline(t *testing.T) {
	if testing.Short() {
		t.Skip("Skipping integration tests in short mode")
	}

	t.Parallel()
	c := getPachClient(t)
	repo := uniqueString("data")
	require.NoError(t, c.CreateRepo(repo))
	commit, err := c.StartCommit(repo, "master")
	require.NoError(t, err)
	_, err = c.PutFile(repo, commit.ID, uuid.NewWithoutDashes(), strings.NewReader("foo"))
	require.NoError(t, err)
	require.NoError(t, c.FinishCommit(repo, commit.ID))
	pipeline := uniqueString("pipeline")
	createPipeline := func() {
		require.NoError(t, c.CreatePipeline(
			pipeline,
			"",
			[]string{"sleep", "20"},
			nil,
			&pps.ParallelismSpec{
				Constant: 1,
			},
			client.NewAtomInput(repo, "/*"),
			"",
			false,
		))
	}

	createPipeline()
	// Wait for the job to start running
	time.Sleep(15 * time.Second)
	require.NoError(t, c.DeleteRepo(pipeline, false))
	require.NoError(t, c.DeletePipeline(pipeline, true))
	time.Sleep(5 * time.Second)

	// The job should be gone
	jobs, err := c.ListJob(pipeline, nil)
	require.NoError(t, err)
	require.Equal(t, len(jobs), 0)

	createPipeline()
	// Wait for the job to start running
	time.Sleep(15 * time.Second)
	require.NoError(t, c.DeleteRepo(pipeline, false))
	require.NoError(t, c.DeletePipeline(pipeline, false))
	time.Sleep(5 * time.Second)

	// The job should still be there, and its state should be "KILLED"
	jobs, err = c.ListJob(pipeline, nil)
	require.NoError(t, err)
	require.Equal(t, 1, len(jobs))
	require.Equal(t, pps.JobState_JOB_KILLED, jobs[0].State)
}

func TestPipelineState(t *testing.T) {
	if testing.Short() {
		t.Skip("Skipping integration tests in short mode")
	}

	t.Parallel()
	c := getPachClient(t)
	repo := uniqueString("data")
	require.NoError(t, c.CreateRepo(repo))
	pipeline := uniqueString("pipeline")
	require.NoError(t, c.CreatePipeline(
		pipeline,
		"",
		[]string{"cp", path.Join("/pfs", repo, "file"), "/pfs/out/file"},
		nil,
		&pps.ParallelismSpec{
			Constant: 1,
		},
		client.NewAtomInput(repo, "/*"),
		"",
		false,
	))

	// Wait for pipeline to get picked up
	time.Sleep(15 * time.Second)
	require.NoError(t, backoff.Retry(func() error {
		pipelineInfo, err := c.InspectPipeline(pipeline)
		if err != nil {
			return err
		}
		if pipelineInfo.State != pps.PipelineState_PIPELINE_RUNNING {
			return fmt.Errorf("no running pipeline")
		}
		return nil
	}, backoff.NewTestingBackOff()))

	// Stop pipeline and wait for the pipeline to pause
	require.NoError(t, c.StopPipeline(pipeline))
	time.Sleep(5 * time.Second)
	require.NoError(t, backoff.Retry(func() error {
		pipelineInfo, err := c.InspectPipeline(pipeline)
		if err != nil {
			return err
		}
		if pipelineInfo.State != pps.PipelineState_PIPELINE_PAUSED {
			return fmt.Errorf("pipeline never paused, even though StopPipeline() was called")
		}
		return nil
	}, backoff.NewTestingBackOff()))

	// Restart pipeline and wait for the pipeline to resume
	require.NoError(t, c.StartPipeline(pipeline))
	time.Sleep(15 * time.Second)
	require.NoError(t, backoff.Retry(func() error {
		pipelineInfo, err := c.InspectPipeline(pipeline)
		if err != nil {
			return err
		}
		if pipelineInfo.State != pps.PipelineState_PIPELINE_RUNNING {
			return fmt.Errorf("pipeline never started, even though StartPipeline() was called")
		}
		return nil
	}, backoff.NewTestingBackOff()))
}

func TestPipelineJobCounts(t *testing.T) {
	if testing.Short() {
		t.Skip("Skipping integration tests in short mode")
	}

	t.Parallel()
	c := getPachClient(t)
	repo := uniqueString("data")
	require.NoError(t, c.CreateRepo(repo))
	pipeline := uniqueString("pipeline")
	require.NoError(t, c.CreatePipeline(
		pipeline,
		"",
		[]string{"cp", path.Join("/pfs", repo, "file"), "/pfs/out/file"},
		nil,
		&pps.ParallelismSpec{
			Constant: 1,
		},
		client.NewAtomInput(repo, "/*"),
		"",
		false,
	))

	// Trigger a job by creating a commit
	commit, err := c.StartCommit(repo, "master")
	require.NoError(t, err)
	_, err = c.PutFile(repo, commit.ID, "file", strings.NewReader("foo"))
	require.NoError(t, err)
	require.NoError(t, c.FinishCommit(repo, commit.ID))
	commitIter, err := c.FlushCommit([]*pfs.Commit{commit}, nil)
	require.NoError(t, err)
	collectCommitInfos(t, commitIter)
	jobInfos, err := c.ListJob(pipeline, nil)
	require.NoError(t, err)
	require.Equal(t, 1, len(jobInfos))
	inspectJobRequest := &pps.InspectJobRequest{
		Job:        jobInfos[0].Job,
		BlockState: true,
	}
	ctx, cancel := context.WithTimeout(context.Background(), time.Second*30)
	defer cancel() //cleanup resources
	_, err = c.PpsAPIClient.InspectJob(ctx, inspectJobRequest)
	require.NoError(t, err)

	// check that the job has been accounted for
	pipelineInfo, err := c.InspectPipeline(pipeline)
	require.NoError(t, err)
	require.Equal(t, int32(1), pipelineInfo.JobCounts[int32(pps.JobState_JOB_SUCCESS)])
}

//func TestJobState(t *testing.T) {
//if testing.Short() {
//t.Skip("Skipping integration tests in short mode")
//}

//t.Parallel()
//c := getPachClient(t)

//// This job uses a nonexistent image; it's supposed to stay in the
//// "creating" state
//job, err := c.CreateJob(
//"nonexistent",
//[]string{"bash"},
//nil,
//&pps.ParallelismSpec{},
//nil,
//"",
//0,
//0,
//)
//require.NoError(t, err)
//time.Sleep(10 * time.Second)
//jobInfo, err := c.InspectJob(job.ID, false)
//require.NoError(t, err)
//require.Equal(t, pps.JobState_JOB_CREATING, jobInfo.State)

//// This job sleeps for 20 secs
//job, err = c.CreateJob(
//"",
//[]string{"bash"},
//[]string{"sleep 20"},
//&pps.ParallelismSpec{},
//nil,
//"",
//0,
//0,
//)
//require.NoError(t, err)
//time.Sleep(10 * time.Second)
//jobInfo, err = c.InspectJob(job.ID, false)
//require.NoError(t, err)
//require.Equal(t, pps.JobState_JOB_RUNNING, jobInfo.State)

//// Wait for the job to complete
//jobInfo, err = c.InspectJob(job.ID, true)
//require.NoError(t, err)
//require.Equal(t, pps.JobState_JOB_SUCCESS, jobInfo.State)
//}

//func TestClusterFunctioningAfterMembershipChange(t *testing.T) {
//t.Skip("this test is flaky")
//if testing.Short() {
//t.Skip("Skipping integration tests in short mode")
//}

//scalePachd(t, true)
//testJob(t, 4)
//scalePachd(t, false)
//testJob(t, 4)
//}

// TODO(msteffen): This test breaks the suite when run against cloud providers,
// because killing the pachd pod breaks the connection with pachctl port-forward
func TestDeleteAfterMembershipChange(t *testing.T) {
	t.Skip("This is causing intermittent CI failures")

	test := func(up bool) {
		repo := uniqueString("TestDeleteAfterMembershipChange")
		c := getPachClient(t)
		require.NoError(t, c.CreateRepo(repo))
		_, err := c.StartCommit(repo, "master")
		require.NoError(t, err)
		require.NoError(t, c.FinishCommit(repo, "master"))
		scalePachdRandom(t, up)
		c = getUsablePachClient(t)
		require.NoError(t, c.DeleteRepo(repo, false))
	}
	test(true)
	test(false)
}

// TODO(msteffen): This test breaks the suite when run against cloud providers,
// because killing the pachd pod breaks the connection with pachctl port-forward
func TestPachdRestartResumesRunningJobs(t *testing.T) {
	t.Skip("This is causing intermittent CI failures")
	// this test cannot be run in parallel because it restarts everything which breaks other tests.
	c := getPachClient(t)
	// create repos
	dataRepo := uniqueString("TestPachdRestartPickUpRunningJobs")
	require.NoError(t, c.CreateRepo(dataRepo))
	// create pipeline
	pipelineName := uniqueString("pipeline")
	require.NoError(t, c.CreatePipeline(
		pipelineName,
		"",
		[]string{"bash"},
		[]string{
			"sleep 10",
		},
		&pps.ParallelismSpec{
			Constant: 1,
		},
		client.NewAtomInput(dataRepo, "/"),
		"",
		false,
	))
	commit, err := c.StartCommit(dataRepo, "master")
	require.NoError(t, err)
	_, err = c.PutFile(dataRepo, commit.ID, "file", strings.NewReader("foo\n"))
	require.NoError(t, err)
	require.NoError(t, c.FinishCommit(dataRepo, commit.ID))

	time.Sleep(5 * time.Second)

	jobInfos, err := c.ListJob(pipelineName, nil)
	require.NoError(t, err)
	require.Equal(t, 1, len(jobInfos))
	require.Equal(t, pps.JobState_JOB_RUNNING, jobInfos[0].State)

	restartOne(t)
	// need a new client because the old one will have a defunct connection
	c = getUsablePachClient(t)

	jobInfo, err := c.InspectJob(jobInfos[0].Job.ID, true)
	require.NoError(t, err)
	require.Equal(t, pps.JobState_JOB_SUCCESS, jobInfo.State)
}

//func TestScrubbedErrors(t *testing.T) {
//if testing.Short() {
//t.Skip("Skipping integration tests in short mode")
//}

//t.Parallel()
//c := getPachClient(t)

//_, err := c.InspectPipeline("blah")
//require.Equal(t, "PipelineInfos blah not found", err.Error())

//err = c.CreatePipeline(
//"lskdjf$#%^ERTYC",
//"",
//[]string{},
//nil,
//&pps.ParallelismSpec{
//Constant: 1,
//},
//[]*pps.PipelineInput{{Repo: &pfs.Repo{Name: "test"}}},
//false,
//)
//require.Equal(t, "repo test not found", err.Error())

//_, err = c.CreateJob(
//"askjdfhgsdflkjh",
//[]string{},
//[]string{},
//&pps.ParallelismSpec{},
//[]*pps.JobInput{client.NewJobInput("bogusRepo", "bogusCommit", client.DefaultMethod)},
//"",
//0,
//0,
//)
//require.Matches(t, "could not create repo job_.*, not all provenance repos exist", err.Error())

//_, err = c.InspectJob("blah", true)
//require.Equal(t, "JobInfos blah not found", err.Error())

//home := os.Getenv("HOME")
//f, err := os.Create(filepath.Join(home, "/tmpfile"))
//defer func() {
//os.Remove(filepath.Join(home, "/tmpfile"))
//}()
//require.NoError(t, err)
//err = c.GetLogs("bogusJobId", f)
//require.Equal(t, "job bogusJobId not found", err.Error())
//}

//func TestLeakingRepo(t *testing.T) {
//// If CreateJob fails, it should also destroy the output repo it creates
//// If it doesn't, it can cause flush commit to fail, as a bogus repo will
//// be listed in the output repo's provenance

//// This test can't be run in parallel, since it requires using the repo counts as controls
//if testing.Short() {
//t.Skip("Skipping integration tests in short mode")
//}

//c := getPachClient(t)

//repoInfos, err := c.ListRepo(nil)
//require.NoError(t, err)
//initialCount := len(repoInfos)

//_, err = c.CreateJob(
//"bogusImage",
//[]string{},
//[]string{},
//&pps.ParallelismSpec{},
//[]*pps.JobInput{client.NewJobInput("bogusRepo", "bogusCommit", client.DefaultMethod)},
//"",
//0,
//0,
//)
//require.Matches(t, "could not create repo job_.*, not all provenance repos exist", err.Error())

//repoInfos, err = c.ListRepo(nil)
//require.NoError(t, err)
//require.Equal(t, initialCount, len(repoInfos))
//}

// TestUpdatePipelineThatHasNoOutput tracks #1637
func TestUpdatePipelineThatHasNoOutput(t *testing.T) {
	if testing.Short() {
		t.Skip("Skipping integration tests in short mode")
	}
	t.Parallel()
	c := getPachClient(t)

	dataRepo := uniqueString("TestUpdatePipelineThatHasNoOutput")
	require.NoError(t, c.CreateRepo(dataRepo))

	commit, err := c.StartCommit(dataRepo, "master")
	require.NoError(t, err)
	_, err = c.PutFile(dataRepo, commit.ID, "file", strings.NewReader("foo\n"))
	require.NoError(t, err)
	require.NoError(t, c.FinishCommit(dataRepo, commit.ID))

	pipeline := uniqueString("pipeline")
	require.NoError(t, c.CreatePipeline(
		pipeline,
		"",
		[]string{"sh"},
		[]string{"exit 1"},
		nil,
		client.NewAtomInput(dataRepo, "/"),
		"",
		false,
	))

	// Wait for job to spawn
	var jobInfos []*pps.JobInfo
	time.Sleep(10 * time.Second)
	require.NoError(t, backoff.Retry(func() error {
		var err error
		jobInfos, err = c.ListJob(pipeline, nil)
		if err != nil {
			return err
		}
		if len(jobInfos) < 1 {
			return fmt.Errorf("job not spawned")
		}
		return nil
	}, backoff.NewTestingBackOff()))

	jobInfo, err := c.InspectJob(jobInfos[0].Job.ID, true)
	require.NoError(t, err)
	require.Equal(t, pps.JobState_JOB_FAILURE, jobInfo.State)

	// Now we update the pipeline
	require.NoError(t, c.CreatePipeline(
		pipeline,
		"",
		[]string{"sh"},
		[]string{"exit 1"},
		nil,
		client.NewAtomInput(dataRepo, "/"),
		"",
		true,
	))
}

func TestAcceptReturnCode(t *testing.T) {
	if testing.Short() {
		t.Skip("Skipping integration tests in short mode")
	}
	t.Parallel()
	c := getPachClient(t)

	dataRepo := uniqueString("TestAcceptReturnCode")
	require.NoError(t, c.CreateRepo(dataRepo))

	commit, err := c.StartCommit(dataRepo, "master")
	require.NoError(t, err)
	_, err = c.PutFile(dataRepo, commit.ID, "file", strings.NewReader("foo\n"))
	require.NoError(t, err)
	require.NoError(t, c.FinishCommit(dataRepo, commit.ID))

	pipelineName := uniqueString("TestAcceptReturnCode")
	_, err = c.PpsAPIClient.CreatePipeline(
		context.Background(),
		&pps.CreatePipelineRequest{
			Pipeline: &pps.Pipeline{pipelineName},
			Transform: &pps.Transform{
				Cmd:              []string{"sh"},
				Stdin:            []string{"exit 1"},
				AcceptReturnCode: []int64{1},
			},
			Inputs: []*pps.PipelineInput{{
				Repo: &pfs.Repo{Name: dataRepo},
				Glob: "/*",
			}},
		},
	)
	require.NoError(t, err)

	commitIter, err := c.FlushCommit([]*pfs.Commit{commit}, nil)
	require.NoError(t, err)
	commitInfos := collectCommitInfos(t, commitIter)
	require.Equal(t, 1, len(commitInfos))

	jobInfos, err := c.ListJob(pipelineName, nil)
	require.NoError(t, err)
	require.Equal(t, 1, len(jobInfos))

	jobInfo, err := c.InspectJob(jobInfos[0].Job.ID, true)
	require.NoError(t, err)
	require.Equal(t, pps.JobState_JOB_SUCCESS, jobInfo.State)
}

// TODO(msteffen): This test breaks the suite when run against cloud providers,
// because killing the pachd pod breaks the connection with pachctl port-forward
func TestRestartAll(t *testing.T) {
	t.Skip("This is causing intermittent CI failures")
	// this test cannot be run in parallel because it restarts everything which breaks other tests.
	c := getPachClient(t)
	// create repos
	dataRepo := uniqueString("TestRestartAll_data")
	require.NoError(t, c.CreateRepo(dataRepo))
	// create pipeline
	pipelineName := uniqueString("pipeline")
	require.NoError(t, c.CreatePipeline(
		pipelineName,
		"",
		[]string{"cp", path.Join("/pfs", dataRepo, "file"), "/pfs/out/file"},
		nil,
		&pps.ParallelismSpec{
			Constant: 1,
		},
		client.NewAtomInput(dataRepo, "/*"),
		"",
		false,
	))
	// Do first commit to repo
	commit, err := c.StartCommit(dataRepo, "master")
	require.NoError(t, err)
	_, err = c.PutFile(dataRepo, commit.ID, "file", strings.NewReader("foo\n"))
	require.NoError(t, err)
	require.NoError(t, c.FinishCommit(dataRepo, commit.ID))
	commitIter, err := c.FlushCommit([]*pfs.Commit{commit}, nil)
	require.NoError(t, err)
	collectCommitInfos(t, commitIter)

	restartAll(t)

	// need a new client because the old one will have a defunct connection
	c = getUsablePachClient(t)

	// Wait a little for pipelines to restart
	time.Sleep(10 * time.Second)
	pipelineInfo, err := c.InspectPipeline(pipelineName)
	require.NoError(t, err)
	require.Equal(t, pps.PipelineState_PIPELINE_RUNNING, pipelineInfo.State)
	_, err = c.InspectRepo(dataRepo)
	require.NoError(t, err)
	_, err = c.InspectCommit(dataRepo, commit.ID)
	require.NoError(t, err)
}

// TODO(msteffen): This test breaks the suite when run against cloud providers,
// because killing the pachd pod breaks the connection with pachctl port-forward
func TestRestartOne(t *testing.T) {
	t.Skip("This is causing intermittent CI failures")
	// this test cannot be run in parallel because it restarts everything which breaks other tests.
	c := getPachClient(t)
	// create repos
	dataRepo := uniqueString("TestRestartOne_data")
	require.NoError(t, c.CreateRepo(dataRepo))
	// create pipeline
	pipelineName := uniqueString("pipeline")
	require.NoError(t, c.CreatePipeline(
		pipelineName,
		"",
		[]string{"cp", path.Join("/pfs", dataRepo, "file"), "/pfs/out/file"},
		nil,
		&pps.ParallelismSpec{
			Constant: 1,
		},
		client.NewAtomInput(dataRepo, "/"),
		"",
		false,
	))
	// Do first commit to repo
	commit, err := c.StartCommit(dataRepo, "master")
	require.NoError(t, err)
	_, err = c.PutFile(dataRepo, commit.ID, "file", strings.NewReader("foo\n"))
	require.NoError(t, err)
	require.NoError(t, c.FinishCommit(dataRepo, commit.ID))
	commitIter, err := c.FlushCommit([]*pfs.Commit{commit}, nil)
	require.NoError(t, err)
	collectCommitInfos(t, commitIter)

	restartOne(t)

	// need a new client because the old one will have a defunct connection
	c = getUsablePachClient(t)

	_, err = c.InspectPipeline(pipelineName)
	require.NoError(t, err)
	_, err = c.InspectRepo(dataRepo)
	require.NoError(t, err)
	_, err = c.InspectCommit(dataRepo, commit.ID)
	require.NoError(t, err)
}

func TestPrettyPrinting(t *testing.T) {
	if testing.Short() {
		t.Skip("Skipping integration tests in short mode")
	}
	t.Parallel()

	c := getPachClient(t)
	// create repos
	dataRepo := uniqueString("TestPrettyPrinting_data")
	require.NoError(t, c.CreateRepo(dataRepo))
	// create pipeline
	pipelineName := uniqueString("pipeline")
	_, err := c.PpsAPIClient.CreatePipeline(
		context.Background(),
		&pps.CreatePipelineRequest{
			Pipeline: &pps.Pipeline{pipelineName},
			Transform: &pps.Transform{
				Cmd: []string{"cp", path.Join("/pfs", dataRepo, "file"), "/pfs/out/file"},
			},
			ParallelismSpec: &pps.ParallelismSpec{
				Constant: 1,
			},
			ResourceSpec: &pps.ResourceSpec{
				Memory: "100M",
				Cpu:    0.5,
			},
			Inputs: []*pps.PipelineInput{{
				Repo: &pfs.Repo{Name: dataRepo},
				Glob: "/*",
			}},
		})
	require.NoError(t, err)
	// Do a commit to repo
	commit, err := c.StartCommit(dataRepo, "master")
	require.NoError(t, err)
	_, err = c.PutFile(dataRepo, commit.ID, "file", strings.NewReader("foo\n"))
	require.NoError(t, err)
	require.NoError(t, c.FinishCommit(dataRepo, commit.ID))
	commitIter, err := c.FlushCommit([]*pfs.Commit{commit}, nil)
	require.NoError(t, err)
	commitInfos := collectCommitInfos(t, commitIter)
	require.Equal(t, 1, len(commitInfos))
	repoInfo, err := c.InspectRepo(dataRepo)
	require.NoError(t, err)
	require.NoError(t, pfspretty.PrintDetailedRepoInfo(repoInfo))
	for _, commitInfo := range commitInfos {
		require.NoError(t, pfspretty.PrintDetailedCommitInfo(commitInfo))
	}
	fileInfo, err := c.InspectFile(dataRepo, commit.ID, "file")
	require.NoError(t, err)
	require.NoError(t, pfspretty.PrintDetailedFileInfo(fileInfo))
	pipelineInfo, err := c.InspectPipeline(pipelineName)
	require.NoError(t, err)
	require.NoError(t, ppspretty.PrintDetailedPipelineInfo(pipelineInfo))
	jobInfos, err := c.ListJob("", nil)
	require.NoError(t, err)
	require.True(t, len(jobInfos) > 0)
	require.NoError(t, ppspretty.PrintDetailedJobInfo(jobInfos[0]))
}

func TestDeleteAll(t *testing.T) {
	if testing.Short() {
		t.Skip("Skipping integration tests in short mode")
	}
	// this test cannot be run in parallel because it deletes everything
	c := getPachClient(t)
	// create repos
	dataRepo := uniqueString("TestDeleteAll_data")
	require.NoError(t, c.CreateRepo(dataRepo))
	// create pipeline
	pipelineName := uniqueString("pipeline")
	require.NoError(t, c.CreatePipeline(
		pipelineName,
		"",
		[]string{"cp", path.Join("/pfs", dataRepo, "file"), "/pfs/out/file"},
		nil,
		&pps.ParallelismSpec{
			Constant: 1,
		},
		client.NewAtomInput(dataRepo, "/"),
		"",
		false,
	))
	// Do commit to repo
	commit, err := c.StartCommit(dataRepo, "master")
	require.NoError(t, err)
	_, err = c.PutFile(dataRepo, commit.ID, "file", strings.NewReader("foo\n"))
	require.NoError(t, err)
	require.NoError(t, c.FinishCommit(dataRepo, commit.ID))
	commitIter, err := c.FlushCommit([]*pfs.Commit{commit}, nil)
	require.NoError(t, err)
	require.Equal(t, 1, len(collectCommitInfos(t, commitIter)))
	require.NoError(t, c.DeleteAll())
	repoInfos, err := c.ListRepo(nil)
	require.NoError(t, err)
	require.Equal(t, 0, len(repoInfos))
	pipelineInfos, err := c.ListPipeline()
	require.NoError(t, err)
	require.Equal(t, 0, len(pipelineInfos))
	jobInfos, err := c.ListJob("", nil)
	require.NoError(t, err)
	require.Equal(t, 0, len(jobInfos))
}

func TestRecursiveCp(t *testing.T) {
	if testing.Short() {
		t.Skip("Skipping integration tests in short mode")
	}

	t.Parallel()

	c := getPachClient(t)
	// create repos
	dataRepo := uniqueString("TestRecursiveCp_data")
	require.NoError(t, c.CreateRepo(dataRepo))
	// create pipeline
	pipelineName := uniqueString("TestRecursiveCp")
	require.NoError(t, c.CreatePipeline(
		pipelineName,
		"",
		[]string{"sh"},
		[]string{
			fmt.Sprintf("cp -r /pfs/%s /pfs/out", dataRepo),
		},
		&pps.ParallelismSpec{
			Constant: 1,
		},
		client.NewAtomInput(dataRepo, "/*"),
		"",
		false,
	))
	// Do commit to repo
	commit, err := c.StartCommit(dataRepo, "master")
	require.NoError(t, err)
	for i := 0; i < 100; i++ {
		_, err = c.PutFile(
			dataRepo,
			commit.ID,
			fmt.Sprintf("file%d", i),
			strings.NewReader(strings.Repeat("foo\n", 10000)),
		)
		require.NoError(t, err)
	}
	require.NoError(t, c.FinishCommit(dataRepo, commit.ID))
	commitIter, err := c.FlushCommit([]*pfs.Commit{commit}, nil)
	require.NoError(t, err)
	require.Equal(t, 1, len(collectCommitInfos(t, commitIter)))
}

func TestPipelineUniqueness(t *testing.T) {
	if testing.Short() {
		t.Skip("Skipping integration tests in short mode")
	}
	t.Parallel()
	c := getPachClient(t)

	repo := uniqueString("data")
	require.NoError(t, c.CreateRepo(repo))
	pipelineName := uniqueString("pipeline")
	require.NoError(t, c.CreatePipeline(
		pipelineName,
		"",
		[]string{"bash"},
		[]string{""},
		&pps.ParallelismSpec{
			Constant: 1,
		},
		client.NewAtomInput(repo, "/"),
		"",
		false,
	))
	err := c.CreatePipeline(
		pipelineName,
		"",
		[]string{"bash"},
		[]string{""},
		&pps.ParallelismSpec{
			Constant: 1,
		},
		client.NewAtomInput(repo, "/"),
		"",
		false,
	)
	require.YesError(t, err)
	require.Matches(t, "pipeline .*? already exists", err.Error())
}

func TestUpdatePipeline(t *testing.T) {
	if testing.Short() {
		t.Skip("Skipping integration tests in short mode")
	}
	t.Parallel()
	c := getPachClient(t)
	// create repos
	dataRepo := uniqueString("TestUpdatePipeline_data")
	require.NoError(t, c.CreateRepo(dataRepo))
	pipelineName := uniqueString("TestUpdatePipeline_pipeline")
	require.NoError(t, c.CreatePipeline(
		pipelineName,
		"",
		[]string{"bash"},
		[]string{"echo foo >/pfs/out/file"},
		&pps.ParallelismSpec{
			Constant: 1,
		},
		client.NewAtomInput(dataRepo, "/*"),
		"",
		false,
	))

	_, err := c.StartCommit(dataRepo, "master")
	require.NoError(t, err)
	_, err = c.PutFile(dataRepo, "master", "file", strings.NewReader("1"))
	require.NoError(t, err)
	require.NoError(t, c.FinishCommit(dataRepo, "master"))

	iter, err := c.SubscribeCommit(pipelineName, "master", "")
	require.NoError(t, err)

	_, err = iter.Next()
	require.NoError(t, err)
	var buffer bytes.Buffer
	require.NoError(t, c.GetFile(pipelineName, "master", "file", 0, 0, &buffer))
	require.Equal(t, "foo\n", buffer.String())

	// Update the pipeline, this will not create a new pipeline as reprocess
	// isn't set to true.
	require.NoError(t, c.CreatePipeline(
		pipelineName,
		"",
		[]string{"bash"},
		[]string{"echo bar >/pfs/out/file"},
		&pps.ParallelismSpec{
			Constant: 1,
		},
		client.NewAtomInput(dataRepo, "/*"),
		"",
		true,
	))

	_, err = c.StartCommit(dataRepo, "master")
	require.NoError(t, err)
	_, err = c.PutFile(dataRepo, "master", "file", strings.NewReader("2"))
	require.NoError(t, err)
	require.NoError(t, c.FinishCommit(dataRepo, "master"))

	_, err = iter.Next()
	require.NoError(t, err)
	buffer.Reset()
	require.NoError(t, c.GetFile(pipelineName, "master", "file", 0, 0, &buffer))
	require.Equal(t, "bar\n", buffer.String())

	_, err = c.PpsAPIClient.CreatePipeline(
		context.Background(),
		&pps.CreatePipelineRequest{
			Pipeline: client.NewPipeline(pipelineName),
			Transform: &pps.Transform{
				Cmd:   []string{"bash"},
				Stdin: []string{"echo buzz >/pfs/out/file"},
			},
			ParallelismSpec: &pps.ParallelismSpec{
				Constant: 1,
			},
			Input:     client.NewAtomInput(dataRepo, "/*"),
			Update:    true,
			Reprocess: true,
		})
	require.NoError(t, err)

	_, err = iter.Next()
	require.NoError(t, err)
	buffer.Reset()
	require.NoError(t, c.GetFile(pipelineName, "master", "file", 0, 0, &buffer))
	require.Equal(t, "buzz\n", buffer.String())
}

func TestStopPipeline(t *testing.T) {
	if testing.Short() {
		t.Skip("Skipping integration tests in short mode")
	}
	t.Parallel()
	c := getPachClient(t)
	// create repos
	dataRepo := uniqueString("TestPipeline_data")
	require.NoError(t, c.CreateRepo(dataRepo))
	// create pipeline
	pipelineName := uniqueString("pipeline")
	require.NoError(t, c.CreatePipeline(
		pipelineName,
		"",
		[]string{"cp", path.Join("/pfs", dataRepo, "file"), "/pfs/out/file"},
		nil,
		&pps.ParallelismSpec{
			Constant: 1,
		},
		client.NewAtomInput(dataRepo, "/*"),
		"",
		false,
	))
	require.NoError(t, c.StopPipeline(pipelineName))
	// Do first commit to repo
	commit1, err := c.StartCommit(dataRepo, "master")
	require.NoError(t, err)
	_, err = c.PutFile(dataRepo, commit1.ID, "file", strings.NewReader("foo\n"))
	require.NoError(t, err)
	require.NoError(t, c.FinishCommit(dataRepo, commit1.ID))
	// wait for 10 seconds and check that no commit has been outputted
	time.Sleep(10 * time.Second)
	commits, err := c.ListCommit(pipelineName, "", "", 0)
	require.NoError(t, err)
	require.Equal(t, len(commits), 0)
	require.NoError(t, c.StartPipeline(pipelineName))
	commitIter, err := c.FlushCommit([]*pfs.Commit{commit1}, nil)
	require.NoError(t, err)
	commitInfos := collectCommitInfos(t, commitIter)
	require.Equal(t, 1, len(commitInfos))
	var buffer bytes.Buffer
	require.NoError(t, c.GetFile(pipelineName, commitInfos[0].Commit.ID, "file", 0, 0, &buffer))
	require.Equal(t, "foo\n", buffer.String())
}

func TestPipelineAutoScaledown(t *testing.T) {
	if testing.Short() {
		t.Skip("Skipping integration tests in short mode")
	}
	t.Parallel()

	c := getPachClient(t)
	// create repos
	dataRepo := uniqueString("TestPipelineAutoScaleDown")
	require.NoError(t, c.CreateRepo(dataRepo))
	// create pipeline
	pipelineName := uniqueString("pipeline-auto-scaledown")
	parallelism := 4
	scaleDownThreshold := time.Duration(10 * time.Second)
	_, err := c.PpsAPIClient.CreatePipeline(
		context.Background(),
		&pps.CreatePipelineRequest{
			Pipeline: client.NewPipeline(pipelineName),
			Transform: &pps.Transform{
				Cmd: []string{"sh"},
				Stdin: []string{
					"echo success",
				},
			},
			ParallelismSpec: &pps.ParallelismSpec{
				Constant: uint64(parallelism),
			},
			ResourceSpec: &pps.ResourceSpec{
				Memory: "100M",
			},
			Inputs: []*pps.PipelineInput{{
				Repo: &pfs.Repo{Name: dataRepo},
				Glob: "/",
			}},
			ScaleDownThreshold: types.DurationProto(scaleDownThreshold),
		})
	require.NoError(t, err)

	pipelineInfo, err := c.InspectPipeline(pipelineName)
	require.NoError(t, err)

	// Wait for the pipeline to scale down
	b := backoff.NewTestingBackOff()
	b.MaxElapsedTime = scaleDownThreshold + 30*time.Second
	checkScaleDown := func() error {
		rc, err := pipelineRc(t, pipelineInfo)
		if err != nil {
			return err
		}
		if rc.Spec.Replicas != 1 {
			return fmt.Errorf("rc.Spec.Replicas should be 1")
		}
		if !rc.Spec.Template.Spec.Containers[0].Resources.Requests.Memory().IsZero() {
			return fmt.Errorf("resource requests should be zero when the pipeline is in scale-down mode")
		}
		return nil
	}
	require.NoError(t, backoff.Retry(checkScaleDown, b))

	// Trigger a job
	commit, err := c.StartCommit(dataRepo, "master")
	require.NoError(t, err)
	_, err = c.PutFile(dataRepo, commit.ID, "file", strings.NewReader("foo\n"))
	require.NoError(t, err)
	require.NoError(t, c.FinishCommit(dataRepo, commit.ID))
	commitIter, err := c.FlushCommit([]*pfs.Commit{commit}, nil)
	require.NoError(t, err)
	commitInfos := collectCommitInfos(t, commitIter)
	require.Equal(t, 1, len(commitInfos))
	rc, err := pipelineRc(t, pipelineInfo)
	require.NoError(t, err)
	require.Equal(t, parallelism, int(rc.Spec.Replicas))
	// Check that the resource requests have been reset
	require.Equal(t, "100M", rc.Spec.Template.Spec.Containers[0].Resources.Requests.Memory().String())

	// Once the job finishes, the pipeline will scale down again
	b.Reset()
	require.NoError(t, backoff.Retry(checkScaleDown, b))
}

func TestPipelineEnv(t *testing.T) {
	if testing.Short() {
		t.Skip("Skipping integration tests in short mode")
	}
	t.Parallel()

	// make a secret to reference
	k := getKubeClient(t)
	secretName := uniqueString("test-secret")
	_, err := k.Secrets(api.NamespaceDefault).Create(
		&api.Secret{
			ObjectMeta: api.ObjectMeta{
				Name: secretName,
			},
			Data: map[string][]byte{
				"foo": []byte("foo\n"),
			},
		},
	)
	require.NoError(t, err)
	c := getPachClient(t)
	// create repos
	dataRepo := uniqueString("TestPipelineEnv_data")
	require.NoError(t, c.CreateRepo(dataRepo))
	// create pipeline
	pipelineName := uniqueString("pipeline")
	_, err = c.PpsAPIClient.CreatePipeline(
		context.Background(),
		&pps.CreatePipelineRequest{
			Pipeline: client.NewPipeline(pipelineName),
			Transform: &pps.Transform{
				Cmd: []string{"sh"},
				Stdin: []string{
					"ls /var/secret",
					"cat /var/secret/foo > /pfs/out/foo",
					"echo $bar> /pfs/out/bar",
				},
				Env: map[string]string{"bar": "bar"},
				Secrets: []*pps.Secret{
					{
						Name:      secretName,
						MountPath: "/var/secret",
					},
				},
			},
			ParallelismSpec: &pps.ParallelismSpec{
				Constant: 1,
			},
			Inputs: []*pps.PipelineInput{{
				Repo: &pfs.Repo{Name: dataRepo},
				Glob: "/*",
			}},
		})
	require.NoError(t, err)
	// Do first commit to repo
	commit, err := c.StartCommit(dataRepo, "master")
	require.NoError(t, err)
	_, err = c.PutFile(dataRepo, commit.ID, "file", strings.NewReader("foo\n"))
	require.NoError(t, err)
	require.NoError(t, c.FinishCommit(dataRepo, commit.ID))
	commitIter, err := c.FlushCommit([]*pfs.Commit{commit}, nil)
	require.NoError(t, err)
	commitInfos := collectCommitInfos(t, commitIter)
	require.Equal(t, 1, len(commitInfos))
	var buffer bytes.Buffer
	require.NoError(t, c.GetFile(pipelineName, commitInfos[0].Commit.ID, "foo", 0, 0, &buffer))
	require.Equal(t, "foo\n", buffer.String())
	buffer = bytes.Buffer{}
	require.NoError(t, c.GetFile(pipelineName, commitInfos[0].Commit.ID, "bar", 0, 0, &buffer))
	require.Equal(t, "bar\n", buffer.String())
}

func TestPipelineWithFullObjects(t *testing.T) {
	if testing.Short() {
		t.Skip("Skipping integration tests in short mode")
	}
	t.Parallel()
	c := getPachClient(t)
	// create repos
	dataRepo := uniqueString("TestPipeline_data")
	require.NoError(t, c.CreateRepo(dataRepo))
	// create pipeline
	pipelineName := uniqueString("pipeline")
	require.NoError(t, c.CreatePipeline(
		pipelineName,
		"",
		[]string{"cp", path.Join("/pfs", dataRepo, "file"), "/pfs/out/file"},
		nil,
		&pps.ParallelismSpec{
			Constant: 1,
		},
		client.NewAtomInput(dataRepo, "/*"),
		"",
		false,
	))
	// Do first commit to repo
	commit1, err := c.StartCommit(dataRepo, "master")
	require.NoError(t, err)
	_, err = c.PutFile(dataRepo, commit1.ID, "file", strings.NewReader("foo\n"))
	require.NoError(t, err)
	require.NoError(t, c.FinishCommit(dataRepo, commit1.ID))
	commitInfoIter, err := c.FlushCommit([]*pfs.Commit{client.NewCommit(dataRepo, commit1.ID)}, nil)
	require.NoError(t, err)
	commitInfos := collectCommitInfos(t, commitInfoIter)
	require.Equal(t, 1, len(commitInfos))
	var buffer bytes.Buffer
	require.NoError(t, c.GetFile(commitInfos[0].Commit.Repo.Name, commitInfos[0].Commit.ID, "file", 0, 0, &buffer))
	require.Equal(t, "foo\n", buffer.String())
	// Do second commit to repo
	commit2, err := c.StartCommit(dataRepo, "master")
	require.NoError(t, err)
	_, err = c.PutFile(dataRepo, commit2.ID, "file", strings.NewReader("bar\n"))
	require.NoError(t, err)
	require.NoError(t, c.FinishCommit(dataRepo, commit2.ID))
	commitInfoIter, err = c.FlushCommit([]*pfs.Commit{client.NewCommit(dataRepo, "master")}, nil)
	require.NoError(t, err)
	commitInfos = collectCommitInfos(t, commitInfoIter)
	require.Equal(t, 1, len(commitInfos))
	buffer = bytes.Buffer{}
	require.NoError(t, c.GetFile(commitInfos[0].Commit.Repo.Name, commitInfos[0].Commit.ID, "file", 0, 0, &buffer))
	require.Equal(t, "foo\nbar\n", buffer.String())
}

func TestPipelineWithExistingInputCommits(t *testing.T) {
	if testing.Short() {
		t.Skip("Skipping integration tests in short mode")
	}
	t.Parallel()
	c := getPachClient(t)
	// create repos
	dataRepo := uniqueString("TestPipeline_data")
	require.NoError(t, c.CreateRepo(dataRepo))
	// Do first commit to repo
	commit1, err := c.StartCommit(dataRepo, "master")
	require.NoError(t, err)
	_, err = c.PutFile(dataRepo, commit1.ID, "file", strings.NewReader("foo\n"))
	require.NoError(t, err)
	require.NoError(t, c.FinishCommit(dataRepo, commit1.ID))
	// Do second commit to repo
	commit2, err := c.StartCommit(dataRepo, "master")
	require.NoError(t, err)
	_, err = c.PutFile(dataRepo, commit2.ID, "file", strings.NewReader("bar\n"))
	require.NoError(t, err)
	require.NoError(t, c.FinishCommit(dataRepo, commit2.ID))
	// create pipeline
	pipelineName := uniqueString("pipeline")
	require.NoError(t, c.CreatePipeline(
		pipelineName,
		"",
		[]string{"cp", path.Join("/pfs", dataRepo, "file"), "/pfs/out/file"},
		nil,
		&pps.ParallelismSpec{
			Constant: 1,
		},
		client.NewAtomInput(dataRepo, "/*"),
		"",
		false,
	))

	commitInfoIter, err := c.FlushCommit([]*pfs.Commit{client.NewCommit(dataRepo, "master")}, nil)
	require.NoError(t, err)
	commitInfos := collectCommitInfos(t, commitInfoIter)
	require.Equal(t, 1, len(commitInfos))
	buffer := bytes.Buffer{}
	require.NoError(t, c.GetFile(commitInfos[0].Commit.Repo.Name, commitInfos[0].Commit.ID, "file", 0, 0, &buffer))
	require.Equal(t, "foo\nbar\n", buffer.String())

	// Make sure that we got two output commits
	commitInfos, err = c.ListCommit(pipelineName, "master", "", 0)
	require.NoError(t, err)
	require.Equal(t, 2, len(commitInfos))
}

func TestPipelineThatSymlinks(t *testing.T) {
	if testing.Short() {
		t.Skip("Skipping integration tests in short mode")
	}
	t.Parallel()
	c := getPachClient(t)

	// create repos
	dataRepo := uniqueString("TestPipeline_data")
	require.NoError(t, c.CreateRepo(dataRepo))

	// create pipeline
	pipelineName := uniqueString("pipeline")
	require.NoError(t, c.CreatePipeline(
		pipelineName,
		"",
		[]string{"bash"},
		[]string{
			// Symlinks to input files
			fmt.Sprintf("ln -s /pfs/%s/foo /pfs/out/foo", dataRepo),
			fmt.Sprintf("ln -s /pfs/%s/dir1/bar /pfs/out/bar", dataRepo),
			"mkdir /pfs/out/dir",
			fmt.Sprintf("ln -s /pfs/%s/dir2 /pfs/out/dir/dir2", dataRepo),
			// Symlinks to external files
			"echo buzz > /tmp/buzz",
			"ln -s /tmp/buzz /pfs/out/buzz",
		},
		&pps.ParallelismSpec{
			Constant: 1,
		},
		client.NewAtomInput(dataRepo, "/"),
		"",
		false,
	))

	// Do first commit to repo
	commit, err := c.StartCommit(dataRepo, "master")
	require.NoError(t, err)
	_, err = c.PutFile(dataRepo, commit.ID, "foo", strings.NewReader("foo"))
	require.NoError(t, err)
	_, err = c.PutFile(dataRepo, commit.ID, "dir1/bar", strings.NewReader("bar"))
	require.NoError(t, err)
	_, err = c.PutFile(dataRepo, commit.ID, "dir2/foo", strings.NewReader("foo"))
	require.NoError(t, err)
	require.NoError(t, c.FinishCommit(dataRepo, commit.ID))

	commitInfoIter, err := c.FlushCommit([]*pfs.Commit{client.NewCommit(dataRepo, "master")}, nil)
	require.NoError(t, err)
	commitInfos := collectCommitInfos(t, commitInfoIter)
	require.Equal(t, 1, len(commitInfos))

	// Check that the output files are identical to the input files.
	buffer := bytes.Buffer{}
	require.NoError(t, c.GetFile(commitInfos[0].Commit.Repo.Name, commitInfos[0].Commit.ID, "foo", 0, 0, &buffer))
	require.Equal(t, "foo", buffer.String())
	buffer.Reset()
	require.NoError(t, c.GetFile(commitInfos[0].Commit.Repo.Name, commitInfos[0].Commit.ID, "bar", 0, 0, &buffer))
	require.Equal(t, "bar", buffer.String())
	buffer.Reset()
	require.NoError(t, c.GetFile(commitInfos[0].Commit.Repo.Name, commitInfos[0].Commit.ID, "dir/dir2/foo", 0, 0, &buffer))
	require.Equal(t, "foo", buffer.String())
	buffer.Reset()
	require.NoError(t, c.GetFile(commitInfos[0].Commit.Repo.Name, commitInfos[0].Commit.ID, "buzz", 0, 0, &buffer))
	require.Equal(t, "buzz\n", buffer.String())

	// Make sure that we skipped the upload by checking that the input file
	// and the output file have the same object refs.
	inputFooFileInfo, err := c.InspectFile(dataRepo, commit.ID, "foo")
	require.NoError(t, err)
	outputFooFileInfo, err := c.InspectFile(pipelineName, commitInfos[0].Commit.ID, "foo")
	require.NoError(t, err)
	require.Equal(t, inputFooFileInfo.Objects, outputFooFileInfo.Objects)
	inputFooFileInfo, err = c.InspectFile(dataRepo, commit.ID, "dir1/bar")
	require.NoError(t, err)
	outputFooFileInfo, err = c.InspectFile(pipelineName, commitInfos[0].Commit.ID, "bar")
	require.NoError(t, err)
	require.Equal(t, inputFooFileInfo.Objects, outputFooFileInfo.Objects)
	inputFooFileInfo, err = c.InspectFile(dataRepo, commit.ID, "dir2/foo")
	require.NoError(t, err)
	outputFooFileInfo, err = c.InspectFile(pipelineName, commitInfos[0].Commit.ID, "dir/dir2/foo")
	require.NoError(t, err)
	require.Equal(t, inputFooFileInfo.Objects, outputFooFileInfo.Objects)
}

// TestChainedPipelines tracks https://github.com/pachyderm/pachyderm/issues/797
func TestChainedPipelines(t *testing.T) {
	if testing.Short() {
		t.Skip("Skipping integration tests in short mode")
	}
	t.Parallel()
	c := getPachClient(t)
	aRepo := uniqueString("A")
	require.NoError(t, c.CreateRepo(aRepo))

	dRepo := uniqueString("D")
	require.NoError(t, c.CreateRepo(dRepo))

	aCommit, err := c.StartCommit(aRepo, "master")
	require.NoError(t, err)
	_, err = c.PutFile(aRepo, "master", "file", strings.NewReader("foo\n"))
	require.NoError(t, err)
	require.NoError(t, c.FinishCommit(aRepo, "master"))

	dCommit, err := c.StartCommit(dRepo, "master")
	require.NoError(t, err)
	_, err = c.PutFile(dRepo, "master", "file", strings.NewReader("bar\n"))
	require.NoError(t, err)
	require.NoError(t, c.FinishCommit(dRepo, "master"))

	bPipeline := uniqueString("B")
	require.NoError(t, c.CreatePipeline(
		bPipeline,
		"",
		[]string{"cp", path.Join("/pfs", aRepo, "file"), "/pfs/out/file"},
		nil,
		&pps.ParallelismSpec{
			Constant: 1,
		},
		client.NewAtomInput(aRepo, "/"),
		"",
		false,
	))

	cPipeline := uniqueString("C")
	require.NoError(t, c.CreatePipeline(
		cPipeline,
		"",
		[]string{"sh"},
		[]string{fmt.Sprintf("cp /pfs/%s/file /pfs/out/bFile", bPipeline),
			fmt.Sprintf("cp /pfs/%s/file /pfs/out/dFile", dRepo)},
		&pps.ParallelismSpec{
			Constant: 1,
		},
		client.NewCrossInput(
			client.NewAtomInput(bPipeline, "/"),
			client.NewAtomInput(dRepo, "/"),
		),
		"",
		false,
	))
	resultIter, err := c.FlushCommit([]*pfs.Commit{aCommit, dCommit}, nil)
	require.NoError(t, err)
	results := collectCommitInfos(t, resultIter)
	require.Equal(t, 1, len(results))
}

// DAG:
//
// A
// |
// B  E
// | /
// C
// |
// D
func TestChainedPipelinesNoDelay(t *testing.T) {
	if testing.Short() {
		t.Skip("Skipping integration tests in short mode")
	}
	t.Parallel()
	c := getPachClient(t)
	aRepo := uniqueString("A")
	require.NoError(t, c.CreateRepo(aRepo))

	eRepo := uniqueString("E")
	require.NoError(t, c.CreateRepo(eRepo))

	aCommit, err := c.StartCommit(aRepo, "master")
	require.NoError(t, err)
	_, err = c.PutFile(aRepo, "master", "file", strings.NewReader("foo\n"))
	require.NoError(t, err)
	require.NoError(t, c.FinishCommit(aRepo, "master"))

	eCommit, err := c.StartCommit(eRepo, "master")
	require.NoError(t, err)
	_, err = c.PutFile(eRepo, "master", "file", strings.NewReader("bar\n"))
	require.NoError(t, err)
	require.NoError(t, c.FinishCommit(eRepo, "master"))

	bPipeline := uniqueString("B")
	require.NoError(t, c.CreatePipeline(
		bPipeline,
		"",
		[]string{"cp", path.Join("/pfs", aRepo, "file"), "/pfs/out/file"},
		nil,
		&pps.ParallelismSpec{
			Constant: 1,
		},
		client.NewAtomInput(aRepo, "/"),
		"",
		false,
	))

	cPipeline := uniqueString("C")
	require.NoError(t, c.CreatePipeline(
		cPipeline,
		"",
		[]string{"sh"},
		[]string{fmt.Sprintf("cp /pfs/%s/file /pfs/out/bFile", bPipeline),
			fmt.Sprintf("cp /pfs/%s/file /pfs/out/eFile", eRepo)},
		&pps.ParallelismSpec{
			Constant: 1,
		},
		client.NewCrossInput(
			client.NewAtomInput(bPipeline, "/"),
			client.NewAtomInput(eRepo, "/"),
		),
		"",
		false,
	))

	dPipeline := uniqueString("D")
	require.NoError(t, c.CreatePipeline(
		dPipeline,
		"",
		[]string{"sh"},
		[]string{fmt.Sprintf("cp /pfs/%s/bFile /pfs/out/bFile", cPipeline),
			fmt.Sprintf("cp /pfs/%s/eFile /pfs/out/eFile", cPipeline)},
		&pps.ParallelismSpec{
			Constant: 1,
		},
		client.NewAtomInput(cPipeline, "/"),
		"",
		false,
	))

	resultsIter, err := c.FlushCommit([]*pfs.Commit{aCommit, eCommit}, nil)
	require.NoError(t, err)
	results := collectCommitInfos(t, resultsIter)
	require.Equal(t, 2, len(results))

	eCommit2, err := c.StartCommit(eRepo, "master")
	require.NoError(t, err)
	_, err = c.PutFile(eRepo, "master", "file", strings.NewReader("bar\n"))
	require.NoError(t, err)
	require.NoError(t, c.FinishCommit(eRepo, "master"))

	resultsIter, err = c.FlushCommit([]*pfs.Commit{eCommit2}, nil)
	require.NoError(t, err)
	results = collectCommitInfos(t, resultsIter)
	require.Equal(t, 2, len(results))

	// Get number of jobs triggered in pipeline D
	jobInfos, err := c.ListJob(dPipeline, nil)
	require.NoError(t, err)
	require.Equal(t, 2, len(jobInfos))
}

func collectCommitInfos(t testing.TB, commitInfoIter client.CommitInfoIterator) []*pfs.CommitInfo {
	var commitInfos []*pfs.CommitInfo
	for {
		commitInfo, err := commitInfoIter.Next()
		if err == io.EOF {
			return commitInfos
		}
		require.NoError(t, err)
		commitInfos = append(commitInfos, commitInfo)
	}
}

func TestParallelismSpec(t *testing.T) {
	if testing.Short() {
		t.Skip("Skipping integration tests in short mode")
	}
	kubeclient := getKubeClient(t)
	nodes, err := kubeclient.Nodes().List(api.ListOptions{})
	numNodes := len(nodes.Items)

	// Test Constant strategy
	parellelism, err := ppsserver.GetExpectedNumWorkers(getKubeClient(t), &pps.ParallelismSpec{
		Constant: 7,
	})
	require.NoError(t, err)
	require.Equal(t, 7, parellelism)

	// Coefficient == 1 (basic test)
	// TODO(msteffen): This test can fail when run against cloud providers, if the
	// remote cluster has more than one node (in which case "Coefficient: 1" will
	// cause more than 1 worker to start)
	parellelism, err = ppsserver.GetExpectedNumWorkers(kubeclient, &pps.ParallelismSpec{
		Coefficient: 1,
	})
	require.NoError(t, err)
	require.Equal(t, numNodes, parellelism)

	// Coefficient > 1
	parellelism, err = ppsserver.GetExpectedNumWorkers(kubeclient, &pps.ParallelismSpec{
		Coefficient: 2,
	})
	require.NoError(t, err)
	require.Equal(t, 2*numNodes, parellelism)

	// Make sure we start at least one worker
	parellelism, err = ppsserver.GetExpectedNumWorkers(kubeclient, &pps.ParallelismSpec{
		Coefficient: 0.01,
	})
	require.NoError(t, err)
	require.Equal(t, 1, parellelism)

	// Test 0-initialized JobSpec
	parellelism, err = ppsserver.GetExpectedNumWorkers(kubeclient, &pps.ParallelismSpec{})
	require.NoError(t, err)
	require.Equal(t, numNodes, parellelism)

	// Test nil JobSpec
	parellelism, err = ppsserver.GetExpectedNumWorkers(kubeclient, nil)
	require.NoError(t, err)
	require.Equal(t, numNodes, parellelism)
}

func TestPipelineJobDeletion(t *testing.T) {
	if testing.Short() {
		t.Skip("Skipping integration tests in short mode")
	}
	t.Parallel()

	c := getPachClient(t)
	// create repos
	dataRepo := uniqueString("TestPipeline_data")
	require.NoError(t, c.CreateRepo(dataRepo))
	// create pipeline
	pipelineName := uniqueString("pipeline")
	require.NoError(t, c.CreatePipeline(
		pipelineName,
		"",
		[]string{"cp", path.Join("/pfs", dataRepo, "file"), "/pfs/out/file"},
		nil,
		&pps.ParallelismSpec{
			Constant: 1,
		},
		client.NewAtomInput(dataRepo, "/"),
		"",
		false,
	))

	commit, err := c.StartCommit(dataRepo, "master")
	require.NoError(t, err)
	_, err = c.PutFile(dataRepo, commit.ID, "file", strings.NewReader("foo\n"))
	require.NoError(t, err)
	require.NoError(t, c.FinishCommit(dataRepo, commit.ID))

	commitIter, err := c.FlushCommit([]*pfs.Commit{commit}, nil)
	require.NoError(t, err)

	_, err = commitIter.Next()
	require.NoError(t, err)

	// Now delete the corresponding job
	jobInfos, err := c.ListJob(pipelineName, nil)
	require.NoError(t, err)
	require.Equal(t, 1, len(jobInfos))
	err = c.DeleteJob(jobInfos[0].Job.ID)
	require.NoError(t, err)
}

func TestStopJob(t *testing.T) {
	if testing.Short() {
		t.Skip("Skipping integration tests in short mode")
	}
	t.Parallel()

	c := getPachClient(t)
	// create repos
	dataRepo := uniqueString("TestStopJob")
	require.NoError(t, c.CreateRepo(dataRepo))
	// create pipeline
	pipelineName := uniqueString("pipeline-stop-job")
	require.NoError(t, c.CreatePipeline(
		pipelineName,
		"",
		[]string{"sleep", "20"},
		nil,
		&pps.ParallelismSpec{
			Constant: 1,
		},
		client.NewAtomInput(dataRepo, "/"),
		"",
		false,
	))

	// Create two input commits to trigger two jobs.
	// We will stop the first job midway through, and assert that the
	// second job finishes.
	commit1, err := c.StartCommit(dataRepo, "master")
	require.NoError(t, err)
	_, err = c.PutFile(dataRepo, commit1.ID, "file", strings.NewReader("foo\n"))
	require.NoError(t, err)
	require.NoError(t, c.FinishCommit(dataRepo, commit1.ID))

	commit2, err := c.StartCommit(dataRepo, "master")
	require.NoError(t, err)
	_, err = c.PutFile(dataRepo, commit2.ID, "file", strings.NewReader("foo\n"))
	require.NoError(t, err)
	require.NoError(t, c.FinishCommit(dataRepo, commit2.ID))

	var jobID string
	b := backoff.NewTestingBackOff()
	require.NoError(t, backoff.Retry(func() error {
		jobInfos, err := c.ListJob(pipelineName, nil)
		require.NoError(t, err)
		if len(jobInfos) != 1 {
			return fmt.Errorf("len(jobInfos) should be 1")
		}
		jobID = jobInfos[0].Job.ID
		if pps.JobState_JOB_RUNNING != jobInfos[0].State {
			return fmt.Errorf("jobInfos[0] has the wrong state")
		}
		return nil
	}, b))

	// Now stop the first job
	err = c.StopJob(jobID)
	require.NoError(t, err)
	jobInfo, err := c.InspectJob(jobID, true)
	require.NoError(t, err)
	require.Equal(t, pps.JobState_JOB_KILLED, jobInfo.State)

	b.Reset()
	// Check that the second job completes
	require.NoError(t, backoff.Retry(func() error {
		jobInfos, err := c.ListJob(pipelineName, nil)
		require.NoError(t, err)
		if len(jobInfos) != 2 {
			return fmt.Errorf("len(jobInfos) should be 2")
		}
		jobID = jobInfos[0].Job.ID
		return nil
	}, b))
	jobInfo, err = c.InspectJob(jobID, true)
	require.NoError(t, err)
	require.Equal(t, pps.JobState_JOB_SUCCESS, jobInfo.State)
}

func TestGetLogs(t *testing.T) {
	if testing.Short() {
		t.Skip("Skipping integration tests in short mode")
	}
	t.Parallel()

	c := getPachClient(t)
	// create repos
	dataRepo := uniqueString("data")
	require.NoError(t, c.CreateRepo(dataRepo))
	// create pipeline
	pipelineName := uniqueString("pipeline")
	require.NoError(t, c.CreatePipeline(
		pipelineName,
		"",
		[]string{"sh"},
		[]string{
			fmt.Sprintf("cp /pfs/%s/file /pfs/out/file", dataRepo),
			"echo foo",
			"echo foo",
		},
		&pps.ParallelismSpec{
			Constant: 1,
		},
		client.NewAtomInput(dataRepo, "/*"),
		"",
		false,
	))

	// Commit data to repo and flush commit
	commit, err := c.StartCommit(dataRepo, "")
	require.NoError(t, err)
	_, err = c.PutFile(dataRepo, commit.ID, "file", strings.NewReader("foo\n"))
	require.NoError(t, err)
	require.NoError(t, c.FinishCommit(dataRepo, commit.ID))
	require.NoError(t, c.SetBranch(dataRepo, commit.ID, "master"))
	commitIter, err := c.FlushCommit([]*pfs.Commit{commit}, nil)
	require.NoError(t, err)
	_, err = commitIter.Next()
	require.NoError(t, err)

	// List output commits, to make sure one exists?
	commits, err := c.ListCommitByRepo(pipelineName)
	require.NoError(t, err)
	require.True(t, len(commits) == 1)

	// Get logs from pipeline, using pipeline
	iter := c.GetLogs(pipelineName, "", nil, false)
	var numLogs int
	for iter.Next() {
		numLogs++
		require.True(t, iter.Message().Message != "")
	}
	require.True(t, numLogs > 0)
	require.NoError(t, iter.Err())

	// Get logs from pipeline, using a pipeline that doesn't exist. There should
	// be an error
	iter = c.GetLogs("__DOES_NOT_EXIST__", "", nil, false)
	require.False(t, iter.Next())
	require.YesError(t, iter.Err())
	require.Matches(t, "could not get", iter.Err().Error())

	// Get logs from pipeline, using job
	// (1) Get job ID, from pipeline that just ran
	jobInfos, err := c.ListJob(pipelineName, nil)
	require.NoError(t, err)
	require.True(t, len(jobInfos) == 1)
	// (2) Get logs using extracted job ID
	// wait for logs to be collected
	time.Sleep(10 * time.Second)
	iter = c.GetLogs("", jobInfos[0].Job.ID, nil, false)
	numLogs = 0
	for iter.Next() {
		numLogs++
		require.True(t, iter.Message().Message != "")
	}
	// Make sure that we've seen some logs
	require.True(t, numLogs > 0)
	require.NoError(t, iter.Err())

	// Get logs from pipeline, using a job that doesn't exist. There should
	// be an error
	iter = c.GetLogs("", "__DOES_NOT_EXIST__", nil, false)
	require.False(t, iter.Next())
	require.YesError(t, iter.Err())
	require.Matches(t, "could not get", iter.Err().Error())

	// Filter logs based on input (using file that exists). Get logs using file
	// path, hex hash, and base64 hash, and make sure you get the same log lines
	fileInfo, err := c.InspectFile(dataRepo, commit.ID, "/file")
	require.NoError(t, err)

	// TODO(msteffen) This code shouldn't be wrapped in a backoff, but for some
	// reason GetLogs is not yet 100% consistent. This reduces flakes in testing.
	require.NoError(t, backoff.Retry(func() error {
		pathLog := c.GetLogs("", jobInfos[0].Job.ID, []string{"/file"}, false)

		hexHash := "19fdf57bdf9eb5a9602bfa9c0e6dd7ed3835f8fd431d915003ea82747707be66"
		require.Equal(t, hexHash, hex.EncodeToString(fileInfo.Hash)) // sanity-check test
		hexLog := c.GetLogs("", jobInfos[0].Job.ID, []string{hexHash}, false)

		base64Hash := "Gf31e9+etalgK/qcDm3X7Tg1+P1DHZFQA+qCdHcHvmY="
		require.Equal(t, base64Hash, base64.StdEncoding.EncodeToString(fileInfo.Hash))
		base64Log := c.GetLogs("", jobInfos[0].Job.ID, []string{base64Hash}, false)

		numLogs = 0
		for {
			havePathLog, haveHexLog, haveBase64Log := pathLog.Next(), hexLog.Next(), base64Log.Next()
			if havePathLog != haveHexLog || haveHexLog != haveBase64Log {
				return fmt.Errorf("Unequal log lengths")
			}
			if !havePathLog {
				break
			}
			numLogs++
			if pathLog.Message().Message != hexLog.Message().Message ||
				hexLog.Message().Message != base64Log.Message().Message {
				return fmt.Errorf(
					"unequal logs, pathLogs: \"%s\" hexLog: \"%s\" base64Log: \"%s\"",
					pathLog.Message().Message,
					hexLog.Message().Message,
					base64Log.Message().Message)
			}
		}
		for _, logsiter := range []*client.LogsIter{pathLog, hexLog, base64Log} {
			if logsiter.Err() != nil {
				return logsiter.Err()
			}
		}
		if numLogs == 0 {
			return fmt.Errorf("no logs found")
		}
		return nil
	}, backoff.NewTestingBackOff()))

	// Filter logs based on input (using file that doesn't exist). There should
	// be no logs
	iter = c.GetLogs("", jobInfos[0].Job.ID, []string{"__DOES_NOT_EXIST__"}, false)
	require.False(t, iter.Next())
	require.NoError(t, iter.Err())
}

func TestPfsPutFile(t *testing.T) {
	if testing.Short() {
		t.Skip("Skipping integration tests in short mode")
	}
	t.Parallel()

	c := getPachClient(t)
	// create repos
	repo1 := uniqueString("TestPfsPutFile1")
	require.NoError(t, c.CreateRepo(repo1))
	repo2 := uniqueString("TestPfsPutFile2")
	require.NoError(t, c.CreateRepo(repo2))

	commit1, err := c.StartCommit(repo1, "")
	require.NoError(t, err)
	_, err = c.PutFile(repo1, commit1.ID, "file1", strings.NewReader("foo\n"))
	require.NoError(t, err)
	_, err = c.PutFile(repo1, commit1.ID, "file2", strings.NewReader("bar\n"))
	require.NoError(t, err)
	_, err = c.PutFile(repo1, commit1.ID, "dir1/file3", strings.NewReader("fizz\n"))
	require.NoError(t, err)
	for i := 0; i < 100; i++ {
		_, err = c.PutFile(repo1, commit1.ID, fmt.Sprintf("dir1/dir2/file%d", i), strings.NewReader(fmt.Sprintf("content%d\n", i)))
		require.NoError(t, err)
	}
	require.NoError(t, c.FinishCommit(repo1, commit1.ID))

	commit2, err := c.StartCommit(repo2, "")
	require.NoError(t, err)
	err = c.PutFileURL(repo2, commit2.ID, "file", fmt.Sprintf("pfs://0.0.0.0:650/%s/%s/file1", repo1, commit1.ID), false)
	require.NoError(t, err)
	require.NoError(t, c.FinishCommit(repo2, commit2.ID))
	var buf bytes.Buffer
	require.NoError(t, c.GetFile(repo2, commit2.ID, "file", 0, 0, &buf))
	require.Equal(t, "foo\n", buf.String())

	commit3, err := c.StartCommit(repo2, "")
	require.NoError(t, err)
	err = c.PutFileURL(repo2, commit3.ID, "", fmt.Sprintf("pfs://0.0.0.0:650/%s/%s", repo1, commit1.ID), true)
	require.NoError(t, err)
	require.NoError(t, c.FinishCommit(repo2, commit3.ID))
	buf = bytes.Buffer{}
	require.NoError(t, c.GetFile(repo2, commit3.ID, "file1", 0, 0, &buf))
	require.Equal(t, "foo\n", buf.String())
	buf = bytes.Buffer{}
	require.NoError(t, c.GetFile(repo2, commit3.ID, "file2", 0, 0, &buf))
	require.Equal(t, "bar\n", buf.String())
	buf = bytes.Buffer{}
	require.NoError(t, c.GetFile(repo2, commit3.ID, "dir1/file3", 0, 0, &buf))
	require.Equal(t, "fizz\n", buf.String())
	for i := 0; i < 100; i++ {
		buf = bytes.Buffer{}
		require.NoError(t, c.GetFile(repo2, commit3.ID, fmt.Sprintf("dir1/dir2/file%d", i), 0, 0, &buf))
		require.Equal(t, fmt.Sprintf("content%d\n", i), buf.String())
	}
}

func TestAllDatumsAreProcessed(t *testing.T) {
	if testing.Short() {
		t.Skip("Skipping integration tests in short mode")
	}
	t.Parallel()
	c := getPachClient(t)

	dataRepo1 := uniqueString("TestAllDatumsAreProcessed_data1")
	require.NoError(t, c.CreateRepo(dataRepo1))
	dataRepo2 := uniqueString("TestAllDatumsAreProcessed_data2")
	require.NoError(t, c.CreateRepo(dataRepo2))

	commit1, err := c.StartCommit(dataRepo1, "master")
	require.NoError(t, err)
	_, err = c.PutFile(dataRepo1, "master", "file1", strings.NewReader("foo\n"))
	require.NoError(t, err)
	_, err = c.PutFile(dataRepo1, "master", "file2", strings.NewReader("foo\n"))
	require.NoError(t, err)
	require.NoError(t, c.FinishCommit(dataRepo1, "master"))

	commit2, err := c.StartCommit(dataRepo2, "master")
	require.NoError(t, err)
	_, err = c.PutFile(dataRepo2, "master", "file1", strings.NewReader("foo\n"))
	require.NoError(t, err)
	_, err = c.PutFile(dataRepo2, "master", "file2", strings.NewReader("foo\n"))
	require.NoError(t, err)
	require.NoError(t, c.FinishCommit(dataRepo2, "master"))

	require.NoError(t, c.CreatePipeline(
		uniqueString("TestAllDatumsAreProcessed_pipelines"),
		"",
		[]string{"bash"},
		[]string{
			fmt.Sprintf("cat /pfs/%s/* /pfs/%s/* > /pfs/out/file", dataRepo1, dataRepo2),
		},
		nil,
		client.NewCrossInput(
			client.NewAtomInput(dataRepo1, "/*"),
			client.NewAtomInput(dataRepo2, "/*"),
		),
		"",
		false,
	))

	commitIter, err := c.FlushCommit([]*pfs.Commit{commit1, commit2}, nil)
	require.NoError(t, err)
	commitInfos := collectCommitInfos(t, commitIter)
	require.Equal(t, 1, len(commitInfos))

	var buf bytes.Buffer
	require.NoError(t, c.GetFile(commitInfos[0].Commit.Repo.Name, commitInfos[0].Commit.ID, "file", 0, 0, &buf))
	// should be 8 because each file gets copied twice due to cross product
	require.Equal(t, strings.Repeat("foo\n", 8), buf.String())
}

func TestDatumStatusRestart(t *testing.T) {
	if testing.Short() {
		t.Skip("Skipping integration tests in short mode")
	}
	t.Parallel()
	c := getPachClient(t)

	dataRepo := uniqueString("TestDatumDedup_data")
	require.NoError(t, c.CreateRepo(dataRepo))

	commit1, err := c.StartCommit(dataRepo, "master")
	require.NoError(t, err)
	_, err = c.PutFile(dataRepo, commit1.ID, "file", strings.NewReader("foo"))
	require.NoError(t, err)
	require.NoError(t, c.FinishCommit(dataRepo, commit1.ID))

	pipeline := uniqueString("pipeline")
	// This pipeline sleeps for 20 secs per datum
	require.NoError(t, c.CreatePipeline(
		pipeline,
		"",
		[]string{"bash"},
		[]string{
			"sleep 20",
		},
		nil,
		client.NewAtomInput(dataRepo, "/*"),
		"",
		false,
	))
	var jobID string
	var datumStarted time.Time
	checkStatus := func() {
		started := time.Now()
		for {
			time.Sleep(time.Second)
			if time.Since(started) > time.Second*60 {
				t.Fatalf("failed to find status in time")
			}
			jobs, err := c.ListJob(pipeline, nil)
			require.NoError(t, err)
			if len(jobs) == 0 {
				continue
			}
			jobID = jobs[0].Job.ID
			jobInfo, err := c.InspectJob(jobs[0].Job.ID, false)
			require.NoError(t, err)
			if len(jobInfo.WorkerStatus) == 0 {
				continue
			}
			if jobInfo.WorkerStatus[0].JobID == jobInfo.Job.ID {
				// This method is called before and after the datum is
				// restarted, this makes sure that the restart actually did
				// something.
				// The first time this function is called, datumStarted is zero
				// so `Before` is true for any non-zero time.
				_datumStarted, err := types.TimestampFromProto(jobInfo.WorkerStatus[0].Started)
				require.NoError(t, err)
				require.True(t, datumStarted.Before(_datumStarted))
				datumStarted = _datumStarted
				break
			}
		}
	}
	checkStatus()
	require.NoError(t, c.RestartDatum(jobID, []string{"/file"}))
	checkStatus()

	commitIter, err := c.FlushCommit([]*pfs.Commit{commit1}, nil)
	require.NoError(t, err)
	commitInfos := collectCommitInfos(t, commitIter)
	require.Equal(t, 1, len(commitInfos))
}

func TestUseMultipleWorkers(t *testing.T) {
	if testing.Short() {
		t.Skip("Skipping integration tests in short mode")
	}
	t.Parallel()
	c := getPachClient(t)

	dataRepo := uniqueString("TestUseMultipleWorkers_data")
	require.NoError(t, c.CreateRepo(dataRepo))

	commit1, err := c.StartCommit(dataRepo, "master")
	require.NoError(t, err)
	for i := 0; i < 20; i++ {
		_, err = c.PutFile(dataRepo, commit1.ID, fmt.Sprintf("file%d", i), strings.NewReader("foo"))
		require.NoError(t, err)
	}
	require.NoError(t, c.FinishCommit(dataRepo, commit1.ID))

	pipeline := uniqueString("pipeline")
	// This pipeline sleeps for 20 secs per datum
	require.NoError(t, c.CreatePipeline(
		pipeline,
		"",
		[]string{"bash"},
		[]string{
			"sleep 5",
		},
		&pps.ParallelismSpec{
			Constant: 2,
		},
		client.NewAtomInput(dataRepo, "/*"),
		"",
		false,
	))
	err = backoff.Retry(func() error {
		jobs, err := c.ListJob(pipeline, nil)
		require.NoError(t, err)
		if len(jobs) == 0 {
			return fmt.Errorf("failed to find jobs")
		}
		jobInfo, err := c.InspectJob(jobs[0].Job.ID, false)
		require.NoError(t, err)
		if len(jobInfo.WorkerStatus) != 2 {
			return fmt.Errorf("incorrect number of statuses: %v", len(jobInfo.WorkerStatus))
		}
		return nil
	}, backoff.NewTestingBackOff())
	require.NoError(t, err)
}

// TestSystemResourceRequest doesn't create any jobs or pipelines, it
// just makes sure that when pachyderm is deployed, we give rethinkdb, pachd,
// and etcd default resource requests. This prevents them from overloading
// nodes and getting evicted, which can slow down or break a cluster.
func TestSystemResourceRequests(t *testing.T) {
	if testing.Short() {
		t.Skip("Skipping integration tests in short mode")
	}
	t.Parallel()
	kubeClient := getKubeClient(t)

	// Expected resource requests for pachyderm system pods:
	defaultLocalMem := map[string]string{
		"pachd": "512M",
		"etcd":  "256M",
	}
	defaultLocalCPU := map[string]string{
		"pachd": "250m",
		"etcd":  "250m",
	}
	defaultCloudMem := map[string]string{
		"pachd": "3G",
		"etcd":  "2G",
	}
	defaultCloudCPU := map[string]string{
		"pachd": "1",
		"etcd":  "1",
	}
	// Get Pod info for 'app' from k8s
	var c api.Container
	for _, app := range []string{"pachd", "etcd"} {
		err := backoff.Retry(func() error {
			podList, err := kubeClient.Pods(api.NamespaceDefault).List(api.ListOptions{
				LabelSelector: labels.SelectorFromSet(
					map[string]string{"app": app, "suite": "pachyderm"}),
			})
			if err != nil {
				return err
			}
			if len(podList.Items) < 1 {
				return fmt.Errorf("could not find pod for %s", app) // retry
			}
			c = podList.Items[0].Spec.Containers[0]
			return nil
		}, backoff.NewTestingBackOff())
		require.NoError(t, err)

		// Make sure the pod's container has resource requests
		cpu, ok := c.Resources.Requests[api.ResourceCPU]
		require.True(t, ok, "could not get CPU request for "+app)
		require.True(t, cpu.String() == defaultLocalCPU[app] ||
			cpu.String() == defaultCloudCPU[app])
		mem, ok := c.Resources.Requests[api.ResourceMemory]
		require.True(t, ok, "could not get memory request for "+app)
		require.True(t, mem.String() == defaultLocalMem[app] ||
			mem.String() == defaultCloudMem[app])
	}
}

// TODO(msteffen) Refactor other tests to use this helper
func PutFileAndFlush(t *testing.T, repo, branch, filepath, contents string) *pfs.Commit {
	// This may be a bit wasteful, since the calling test likely has its own
	// client, but for a test the overhead seems acceptable (and the code is
	// shorter)
	c := getPachClient(t)

	commit, err := c.StartCommit(repo, branch)
	require.NoError(t, err)
	_, err = c.PutFile(repo, commit.ID, filepath, strings.NewReader(contents))
	require.NoError(t, err)

	require.NoError(t, c.FinishCommit(repo, commit.ID))
	_, err = c.FlushCommit([]*pfs.Commit{commit}, nil)
	require.NoError(t, err)
	return commit
}

// TestPipelineResourceRequest creates a pipeline with a resource request, and
// makes sure that's passed to k8s (by inspecting the pipeline's pods)
func TestPipelineResourceRequest(t *testing.T) {
	if testing.Short() {
		t.Skip("Skipping integration tests in short mode")
	}
	t.Parallel()

	c := getPachClient(t)
	// create repos
	dataRepo := uniqueString("TestPipelineResourceRequest")
	pipelineName := uniqueString("TestPipelineResourceRequest_Pipeline")
	require.NoError(t, c.CreateRepo(dataRepo))
	// Resources are not yet in client.CreatePipeline() (we may add them later)
	_, err := c.PpsAPIClient.CreatePipeline(
		context.Background(),
		&pps.CreatePipelineRequest{
			Pipeline: &pps.Pipeline{pipelineName},
			Transform: &pps.Transform{
				Cmd: []string{"cp", path.Join("/pfs", dataRepo, "file"), "/pfs/out/file"},
			},
			ParallelismSpec: &pps.ParallelismSpec{
				Constant: 1,
			},
			ResourceSpec: &pps.ResourceSpec{
				Memory: "100M",
				Cpu:    0.5,
				Gpu:    1,
			},
			Inputs: []*pps.PipelineInput{{
				Repo:   &pfs.Repo{dataRepo},
				Branch: "master",
				Glob:   "/*",
			}},
		})
	require.NoError(t, err)
	PutFileAndFlush(t, dataRepo, "master", "file", "foo\n")

	// Get info about the pipeline pods from k8s & check for resources
	pipelineInfo, err := c.InspectPipeline(pipelineName)
	require.NoError(t, err)

	var container api.Container
	rcName := ppsserver.PipelineRcName(pipelineInfo.Pipeline.Name, pipelineInfo.Version)
	kubeClient := getKubeClient(t)
	err = backoff.Retry(func() error {
		podList, err := kubeClient.Pods(api.NamespaceDefault).List(api.ListOptions{
			LabelSelector: labels.SelectorFromSet(
				map[string]string{"app": rcName}),
		})
		if err != nil {
			return err // retry
		}
		if len(podList.Items) != 1 || len(podList.Items[0].Spec.Containers) == 0 {
			return fmt.Errorf("could not find single container for pipeline %s", pipelineInfo.Pipeline.Name)
		}
		container = podList.Items[0].Spec.Containers[0]
		return nil // no more retries
	}, backoff.NewTestingBackOff())
	require.NoError(t, err)
	// Make sure a CPU and Memory request are both set
	cpu, ok := container.Resources.Requests[api.ResourceCPU]
	require.True(t, ok)
	require.Equal(t, "500m", cpu.String())
	mem, ok := container.Resources.Requests[api.ResourceMemory]
	require.True(t, ok)
	require.Equal(t, "100M", mem.String())
	gpu, ok := container.Resources.Requests[api.ResourceNvidiaGPU]
	require.True(t, ok)
	require.Equal(t, "1", gpu.String())
}

func TestPipelineLargeOutput(t *testing.T) {
	if testing.Short() {
		t.Skip("Skipping integration tests in short mode")
	}
	t.Parallel()
	c := getPachClient(t)

	dataRepo := uniqueString("TestPipelineInputDataModification_data")
	require.NoError(t, c.CreateRepo(dataRepo))

	numFiles := 100
	commit1, err := c.StartCommit(dataRepo, "master")
	require.NoError(t, err)
	for i := 0; i < numFiles; i++ {
		_, err = c.PutFile(dataRepo, commit1.ID, fmt.Sprintf("file-%d", i), strings.NewReader(""))
	}
	require.NoError(t, c.FinishCommit(dataRepo, commit1.ID))

	pipeline := uniqueString("pipeline")
	require.NoError(t, c.CreatePipeline(
		pipeline,
		"",
		[]string{"bash"},
		[]string{
			"for i in `seq 1 100`; do touch /pfs/out/$RANDOM; done",
		},
		&pps.ParallelismSpec{
			Constant: 4,
		},
		client.NewAtomInput(dataRepo, "/*"),
		"",
		false,
	))

	commitIter, err := c.FlushCommit([]*pfs.Commit{commit1}, nil)
	require.NoError(t, err)
	commitInfos := collectCommitInfos(t, commitIter)
	require.Equal(t, 1, len(commitInfos))
}

func TestUnionInput(t *testing.T) {
	if testing.Short() {
		t.Skip("Skipping integration tests in short mode")
	}
	t.Parallel()
	c := getPachClient(t)

	var repos []string
	for i := 0; i < 4; i++ {
		repos = append(repos, uniqueString("TestUnionInput"))
		require.NoError(t, c.CreateRepo(repos[i]))
	}

	numFiles := 2
	var commits []*pfs.Commit
	for _, repo := range repos {
		commit, err := c.StartCommit(repo, "master")
		require.NoError(t, err)
		commits = append(commits, commit)
		for i := 0; i < numFiles; i++ {
			_, err = c.PutFile(repo, "master", fmt.Sprintf("file-%d", i), strings.NewReader(fmt.Sprintf("%d", i)))
		}
		require.NoError(t, c.FinishCommit(repo, "master"))
	}

	t.Run("union all", func(t *testing.T) {
		pipeline := uniqueString("pipeline")
		require.NoError(t, c.CreatePipeline(
			pipeline,
			"",
			[]string{"bash"},
			[]string{
				"cp /pfs/*/* /pfs/out",
			},
			&pps.ParallelismSpec{
				Constant: 1,
			},
			client.NewUnionInput(
				client.NewAtomInput(repos[0], "/*"),
				client.NewAtomInput(repos[1], "/*"),
				client.NewAtomInput(repos[2], "/*"),
				client.NewAtomInput(repos[3], "/*"),
			),
			"",
			false,
		))

		commitIter, err := c.FlushCommit(commits, []*pfs.Repo{client.NewRepo(pipeline)})
		require.NoError(t, err)
		commitInfos := collectCommitInfos(t, commitIter)
		require.Equal(t, 1, len(commitInfos))
		outCommit := commitInfos[0].Commit
		fileInfos, err := c.ListFile(outCommit.Repo.Name, outCommit.ID, "")
		require.NoError(t, err)
		require.Equal(t, 2, len(fileInfos))
		for _, fi := range fileInfos {
			// 1 byte per repo
			require.Equal(t, fi.SizeBytes, uint64(len(repos)))
		}
	})

	t.Run("union crosses", func(t *testing.T) {
		pipeline := uniqueString("pipeline")
		require.NoError(t, c.CreatePipeline(
			pipeline,
			"",
			[]string{"bash"},
			[]string{
				"cp -r /pfs/TestUnionInput* /pfs/out",
			},
			&pps.ParallelismSpec{
				Constant: 1,
			},
			client.NewUnionInput(
				client.NewCrossInput(
					client.NewAtomInput(repos[0], "/*"),
					client.NewAtomInput(repos[1], "/*"),
				),
				client.NewCrossInput(
					client.NewAtomInput(repos[2], "/*"),
					client.NewAtomInput(repos[3], "/*"),
				),
			),
			"",
			false,
		))

		commitIter, err := c.FlushCommit(commits, []*pfs.Repo{client.NewRepo(pipeline)})
		require.NoError(t, err)
		commitInfos := collectCommitInfos(t, commitIter)
		require.Equal(t, 1, len(commitInfos))
		outCommit := commitInfos[0].Commit
		for _, repo := range repos {
			fileInfos, err := c.ListFile(outCommit.Repo.Name, outCommit.ID, repo)
			require.NoError(t, err)
			require.Equal(t, 2, len(fileInfos))
			for _, fi := range fileInfos {
				// each file should be seen twice
				require.Equal(t, fi.SizeBytes, uint64(2))
			}
		}
	})

	t.Run("cross unions", func(t *testing.T) {
		pipeline := uniqueString("pipeline")
		require.NoError(t, c.CreatePipeline(
			pipeline,
			"",
			[]string{"bash"},
			[]string{
				"cp -r /pfs/TestUnionInput* /pfs/out",
			},
			&pps.ParallelismSpec{
				Constant: 1,
			},
			client.NewCrossInput(
				client.NewUnionInput(
					client.NewAtomInput(repos[0], "/*"),
					client.NewAtomInput(repos[1], "/*"),
				),
				client.NewUnionInput(
					client.NewAtomInput(repos[2], "/*"),
					client.NewAtomInput(repos[3], "/*"),
				),
			),
			"",
			false,
		))

		commitIter, err := c.FlushCommit(commits, []*pfs.Repo{client.NewRepo(pipeline)})
		require.NoError(t, err)
		commitInfos := collectCommitInfos(t, commitIter)
		require.Equal(t, 1, len(commitInfos))
		outCommit := commitInfos[0].Commit
		for _, repo := range repos {
			fileInfos, err := c.ListFile(outCommit.Repo.Name, outCommit.ID, repo)
			require.NoError(t, err)
			require.Equal(t, 2, len(fileInfos))
			for _, fi := range fileInfos {
				// each file should be seen twice
				require.Equal(t, fi.SizeBytes, uint64(4))
			}
		}
	})
}

func TestIncrementalOverwritePipeline(t *testing.T) {
	if testing.Short() {
		t.Skip("Skipping integration tests in short mode")
	}
	t.Parallel()
	c := getPachClient(t)

	dataRepo := uniqueString("TestIncrementalOverwritePipeline_data")
	require.NoError(t, c.CreateRepo(dataRepo))

	pipeline := uniqueString("pipeline")
	_, err := c.PpsAPIClient.CreatePipeline(
		context.Background(),
		&pps.CreatePipelineRequest{
			Pipeline: client.NewPipeline(pipeline),
			Transform: &pps.Transform{
				Cmd: []string{"bash"},
				Stdin: []string{
					"touch /pfs/out/sum",
					fmt.Sprintf("SUM=`cat /pfs/%s/data /pfs/out/sum | awk '{sum+=$1} END {print sum}'`", dataRepo),
					"echo $SUM > /pfs/out/sum",
				},
			},
			ParallelismSpec: &pps.ParallelismSpec{
				Constant: 1,
			},
			Input:       client.NewAtomInput(dataRepo, "/"),
			Incremental: true,
		})
	require.NoError(t, err)
	expectedValue := 0
	for i := 0; i <= 150; i++ {
		_, err := c.StartCommit(dataRepo, "master")
		require.NoError(t, err)
		require.NoError(t, c.DeleteFile(dataRepo, "master", "data"))
		_, err = c.PutFile(dataRepo, "master", "data", strings.NewReader(fmt.Sprintf("%d\n", i)))
		require.NoError(t, err)
		require.NoError(t, c.FinishCommit(dataRepo, "master"))
		expectedValue += i
	}

	commitIter, err := c.FlushCommit([]*pfs.Commit{client.NewCommit(dataRepo, "master")}, nil)
	require.NoError(t, err)
	commitInfos := collectCommitInfos(t, commitIter)
	require.Equal(t, 1, len(commitInfos))
	var buf bytes.Buffer
	require.NoError(t, c.GetFile(pipeline, "master", "sum", 0, 0, &buf))
	require.Equal(t, fmt.Sprintf("%d\n", expectedValue), buf.String())
}

func TestIncrementalAppendPipeline(t *testing.T) {
	if testing.Short() {
		t.Skip("Skipping integration tests in short mode")
	}
	t.Parallel()
	c := getPachClient(t)

	dataRepo := uniqueString("TestIncrementalAppendPipeline_data")
	require.NoError(t, c.CreateRepo(dataRepo))

	pipeline := uniqueString("pipeline")
	_, err := c.PpsAPIClient.CreatePipeline(
		context.Background(),
		&pps.CreatePipelineRequest{
			Pipeline: client.NewPipeline(pipeline),
			Transform: &pps.Transform{
				Cmd: []string{"bash"},
				Stdin: []string{
					"touch /pfs/out/sum",
					fmt.Sprintf("SUM=`cat /pfs/%s/data/* /pfs/out/sum | awk '{sum+=$1} END {print sum}'`", dataRepo),
					"echo $SUM > /pfs/out/sum",
				},
			},
			ParallelismSpec: &pps.ParallelismSpec{
				Constant: 1,
			},
			Input:       client.NewAtomInput(dataRepo, "/"),
			Incremental: true,
		})
	require.NoError(t, err)
	expectedValue := 0
	for i := 0; i <= 150; i++ {
		_, err := c.StartCommit(dataRepo, "master")
		require.NoError(t, err)
		w, err := c.PutFileSplitWriter(dataRepo, "master", "data", pfs.Delimiter_LINE, 0, 0)
		require.NoError(t, err)
		_, err = w.Write([]byte(fmt.Sprintf("%d\n", i)))
		require.NoError(t, err)
		require.NoError(t, w.Close())
		require.NoError(t, c.FinishCommit(dataRepo, "master"))
		expectedValue += i
	}

	commitIter, err := c.FlushCommit([]*pfs.Commit{client.NewCommit(dataRepo, "master")}, nil)
	require.NoError(t, err)
	commitInfos := collectCommitInfos(t, commitIter)
	require.Equal(t, 1, len(commitInfos))
	var buf bytes.Buffer
	require.NoError(t, c.GetFile(pipeline, "master", "sum", 0, 0, &buf))
	require.Equal(t, fmt.Sprintf("%d\n", expectedValue), buf.String())
}

func TestIncrementalOneFile(t *testing.T) {
	if testing.Short() {
		t.Skip("Skipping integration tests in short mode")
	}
	t.Parallel()
	c := getPachClient(t)

	dataRepo := uniqueString("TestIncrementalOneFile")
	require.NoError(t, c.CreateRepo(dataRepo))

	pipeline := uniqueString("pipeline")
	_, err := c.PpsAPIClient.CreatePipeline(
		context.Background(),
		&pps.CreatePipelineRequest{
			Pipeline: client.NewPipeline(pipeline),
			Transform: &pps.Transform{
				Cmd: []string{"bash"},
				Stdin: []string{
					"find /pfs",
					fmt.Sprintf("cp /pfs/%s/dir/file /pfs/out/file", dataRepo),
				},
			},
			ParallelismSpec: &pps.ParallelismSpec{
				Constant: 1,
			},
			Input:       client.NewAtomInput(dataRepo, "/dir/file"),
			Incremental: true,
		})
	require.NoError(t, err)
	_, err = c.StartCommit(dataRepo, "master")
	require.NoError(t, err)
	_, err = c.PutFile(dataRepo, "master", "/dir/file", strings.NewReader("foo\n"))
	require.NoError(t, err)
	require.NoError(t, c.FinishCommit(dataRepo, "master"))
	_, err = c.StartCommit(dataRepo, "master")
	require.NoError(t, err)
	_, err = c.PutFile(dataRepo, "master", "/dir/file", strings.NewReader("bar\n"))
	require.NoError(t, err)
	require.NoError(t, c.FinishCommit(dataRepo, "master"))

	commitIter, err := c.FlushCommit([]*pfs.Commit{client.NewCommit(dataRepo, "master")}, nil)
	require.NoError(t, err)
	commitInfos := collectCommitInfos(t, commitIter)
	require.Equal(t, 1, len(commitInfos))
	var buf bytes.Buffer
	require.NoError(t, c.GetFile(pipeline, "master", "file", 0, 0, &buf))
	require.Equal(t, "foo\nbar\n", buf.String())
}

func TestGarbageCollection(t *testing.T) {
	if testing.Short() {
		t.Skip("Skipping integration tests in short mode")
	}

	if os.Getenv(InCloudEnv) == "" {
		t.Skip("Skipping this test as it can only be run in the cloud.")
	}

	c := getPachClient(t)

	// The objects/tags that are there originally.  We run GC
	// first so that later GC runs doesn't collect objects created
	// by other tests.
	require.NoError(t, c.GarbageCollect())
	originalObjects := getAllObjects(t, c)
	originalTags := getAllTags(t, c)

	dataRepo := uniqueString("TestGarbageCollection")
	pipeline := uniqueString("TestGarbageCollectionPipeline")

	var commit *pfs.Commit
	var err error
	createInputAndPipeline := func() {
		require.NoError(t, c.CreateRepo(dataRepo))

		commit, err = c.StartCommit(dataRepo, "master")
		require.NoError(t, err)
		_, err = c.PutFile(dataRepo, commit.ID, "foo", strings.NewReader("foo"))
		require.NoError(t, err)
		_, err = c.PutFile(dataRepo, commit.ID, "bar", strings.NewReader("bar"))
		require.NoError(t, err)
		require.NoError(t, c.FinishCommit(dataRepo, "master"))

		// This pipeline copies foo and modifies bar
		require.NoError(t, c.CreatePipeline(
			pipeline,
			"",
			[]string{"bash"},
			[]string{
				fmt.Sprintf("cp /pfs/%s/foo /pfs/out/foo", dataRepo),
				fmt.Sprintf("cp /pfs/%s/bar /pfs/out/bar", dataRepo),
				"echo bar >> /pfs/out/bar",
			},
			nil,
			client.NewAtomInput(dataRepo, "/"),
			"",
			false,
		))
		commitIter, err := c.FlushCommit([]*pfs.Commit{commit}, nil)
		require.NoError(t, err)
		commitInfos := collectCommitInfos(t, commitIter)
		require.Equal(t, 1, len(commitInfos))
	}
	createInputAndPipeline()

	objectsBefore := getAllObjects(t, c)
	tagsBefore := getAllTags(t, c)

	// Now delete the output repo and GC
	require.NoError(t, c.DeleteRepo(pipeline, false))
	require.NoError(t, c.GarbageCollect())

	// Check that data still exists in the input repo
	var buf bytes.Buffer
	require.NoError(t, c.GetFile(dataRepo, commit.ID, "foo", 0, 0, &buf))
	require.Equal(t, "foo", buf.String())
	buf.Reset()
	require.NoError(t, c.GetFile(dataRepo, commit.ID, "bar", 0, 0, &buf))
	require.Equal(t, "bar", buf.String())

	// Check that the objects that should be removed have been removed.
	// We should've deleted precisely one object: the tree for the output
	// commit.
	objectsAfter := getAllObjects(t, c)
	tagsAfter := getAllTags(t, c)

	require.Equal(t, len(tagsBefore), len(tagsAfter))
	require.Equal(t, len(objectsBefore), len(objectsAfter)+1)
	objectsBefore = objectsAfter
	tagsBefore = tagsAfter

	// Now delete the pipeline and GC
	require.NoError(t, c.DeletePipeline(pipeline, false))
	require.NoError(t, c.GarbageCollect())

	// We should've deleted one tag since the pipeline has only processed
	// one datum.
	// We should've deleted two objects: one is the object referenced by
	// the tag, and another is the modified "bar" file.
	objectsAfter = getAllObjects(t, c)
	tagsAfter = getAllTags(t, c)

	require.Equal(t, len(tagsBefore), len(tagsAfter)+1)
	require.Equal(t, len(objectsBefore), len(objectsAfter)+2)

	// Now we delete the input repo.
	require.NoError(t, c.DeleteRepo(dataRepo, false))
	require.NoError(t, c.GarbageCollect())

	// Since we've now deleted everything that we created in this test,
	// the tag count and object count should be back to the originals.
	objectsAfter = getAllObjects(t, c)
	tagsAfter = getAllTags(t, c)
	require.Equal(t, len(originalTags), len(tagsAfter))
	require.Equal(t, len(originalObjects), len(objectsAfter))

	// Now we create the pipeline again and check that all data is
	// accessible.  This is important because there used to be a bug
	// where we failed to invalidate the cache such that the objects in
	// the cache were referencing blocks that had been GC-ed.
	createInputAndPipeline()
	buf.Reset()
	require.NoError(t, c.GetFile(dataRepo, commit.ID, "foo", 0, 0, &buf))
	require.Equal(t, "foo", buf.String())
	buf.Reset()
	require.NoError(t, c.GetFile(dataRepo, commit.ID, "bar", 0, 0, &buf))
	require.Equal(t, "bar", buf.String())
	buf.Reset()
	require.NoError(t, c.GetFile(pipeline, "master", "foo", 0, 0, &buf))
	require.Equal(t, "foo", buf.String())
	buf.Reset()
	require.NoError(t, c.GetFile(pipeline, "master", "bar", 0, 0, &buf))
	require.Equal(t, "barbar\n", buf.String())
}

func TestPipelineWithStats(t *testing.T) {
	if testing.Short() {
		t.Skip("Skipping integration tests in short mode")
	}
	t.Parallel()
	c := getPachClient(t)

	dataRepo := uniqueString("TestPipelineWithStats_data")
	require.NoError(t, c.CreateRepo(dataRepo))

	numFiles := 5000
	commit1, err := c.StartCommit(dataRepo, "master")
	require.NoError(t, err)
	for i := 0; i < numFiles; i++ {
		_, err = c.PutFile(dataRepo, commit1.ID, fmt.Sprintf("file-%d", i), strings.NewReader(strings.Repeat("foo\n", 100)))
	}
	require.NoError(t, c.FinishCommit(dataRepo, commit1.ID))

	pipeline := uniqueString("pipeline")
	_, err = c.PpsAPIClient.CreatePipeline(context.Background(),
		&pps.CreatePipelineRequest{
			Pipeline: client.NewPipeline(pipeline),
			Transform: &pps.Transform{
				Cmd: []string{"bash"},
				Stdin: []string{
					fmt.Sprintf("cp /pfs/%s/* /pfs/out/", dataRepo),
				},
			},
			Input:       client.NewAtomInput(dataRepo, "/*"),
			EnableStats: true,
			ParallelismSpec: &pps.ParallelismSpec{
				Constant: 4,
			},
		})

	commitIter, err := c.FlushCommit([]*pfs.Commit{commit1}, nil)
	require.NoError(t, err)
	commitInfos := collectCommitInfos(t, commitIter)
	require.Equal(t, 1, len(commitInfos))

	jobs, err := c.ListJob(pipeline, nil)
	require.NoError(t, err)
	require.Equal(t, 1, len(jobs))

	datums, err := c.ListDatum(jobs[0].Job.ID)
	require.NoError(t, err)
	require.Equal(t, numFiles, len(datums))

<<<<<<< HEAD
	datum, err := c.InspectDatum(jobs[0].Job.ID, datums[0].Datum.ID)
	require.NoError(t, err)
	require.Equal(t, pps.DatumState_SUCCESS, datum.State)
=======
	for _, datum := range datums {
		require.NoError(t, err)
		require.Equal(t, pps.DatumState_SUCCESS, datum.State)
	}

	// Make sure inspect-datum works
	datum, err := c.InspectDatum(jobs[0].Job.ID, datums[0].Datum.ID)
	require.NoError(t, err)
	require.Equal(t, pps.DatumState_SUCCESS, datum.State)
}

func TestPipelineWithStatsAcrossJobs(t *testing.T) {
	if testing.Short() {
		t.Skip("Skipping integration tests in short mode")
	}
	t.Parallel()
	c := getPachClient(t)

	dataRepo := uniqueString("TestPipelineWithStats_data")
	require.NoError(t, c.CreateRepo(dataRepo))

	numFiles := 5000
	commit1, err := c.StartCommit(dataRepo, "master")
	require.NoError(t, err)
	for i := 0; i < numFiles; i++ {
		_, err = c.PutFile(dataRepo, commit1.ID, fmt.Sprintf("foo-%d", i), strings.NewReader(strings.Repeat("foo\n", 100)))
	}
	require.NoError(t, c.FinishCommit(dataRepo, commit1.ID))

	commit2, err := c.StartCommit(dataRepo, "master")
	require.NoError(t, err)
	for i := 0; i < numFiles; i++ {
		_, err = c.PutFile(dataRepo, commit2.ID, fmt.Sprintf("bar-%d", i), strings.NewReader(strings.Repeat("bar\n", 100)))
	}
	require.NoError(t, c.FinishCommit(dataRepo, commit2.ID))

	pipeline := uniqueString("pipeline")
	_, err = c.PpsAPIClient.CreatePipeline(context.Background(),
		&pps.CreatePipelineRequest{
			Pipeline: client.NewPipeline(pipeline),
			Transform: &pps.Transform{
				Cmd: []string{"bash"},
				Stdin: []string{
					fmt.Sprintf("cp /pfs/%s/* /pfs/out/", dataRepo),
				},
			},
			Input:       client.NewAtomInput(dataRepo, "/*"),
			EnableStats: true,
			ParallelismSpec: &pps.ParallelismSpec{
				Constant: 4,
			},
		})

	commitIter, err := c.FlushCommit([]*pfs.Commit{commit1}, nil)
	require.NoError(t, err)
	commitInfos := collectCommitInfos(t, commitIter)
	require.Equal(t, 1, len(commitInfos))

	jobs, err := c.ListJob(pipeline, nil)
	require.NoError(t, err)
	require.Equal(t, 1, len(jobs))

	datums, err := c.ListDatum(jobs[0].Job.ID)
	require.NoError(t, err)
	require.Equal(t, numFiles, len(datums))

	datum, err := c.InspectDatum(jobs[0].Job.ID, datums[0].Datum.ID)
	require.NoError(t, err)
	require.Equal(t, pps.DatumState_SUCCESS, datum.State)

	commitIter, err = c.FlushCommit([]*pfs.Commit{commit2}, nil)
	require.NoError(t, err)
	commitInfos = collectCommitInfos(t, commitIter)
	require.Equal(t, 1, len(commitInfos))

	jobs, err = c.ListJob(pipeline, nil)
	require.NoError(t, err)
	require.Equal(t, 2, len(jobs))

	datums, err = c.ListDatum(jobs[0].Job.ID)
	require.NoError(t, err)
	// we should see all the datums from the first job (which should be skipped)
	// in addition to all the new datums processed in this job
	require.Equal(t, numFiles*2, len(datums))

	datum, err = c.InspectDatum(jobs[0].Job.ID, datums[0].Datum.ID)
	require.NoError(t, err)
	require.Equal(t, pps.DatumState_SUCCESS, datum.State)
>>>>>>> 704cadf8
}

func TestIncrementalSharedProvenance(t *testing.T) {
	if testing.Short() {
		t.Skip("Skipping integration tests in short mode")
	}
	t.Parallel()
	c := getPachClient(t)

	dataRepo := uniqueString("TestIncrementalSharedProvenance_data")
	require.NoError(t, c.CreateRepo(dataRepo))

	pipeline1 := uniqueString("pipeline1")
	require.NoError(t, c.CreatePipeline(
		pipeline1,
		"",
		[]string{"true"},
		nil,
		&pps.ParallelismSpec{
			Constant: 1,
		},
		client.NewAtomInput(dataRepo, "/"),
		"",
		false,
	))
	pipeline2 := uniqueString("pipeline2")
	_, err := c.PpsAPIClient.CreatePipeline(
		context.Background(),
		&pps.CreatePipelineRequest{
			Pipeline: client.NewPipeline(pipeline2),
			Transform: &pps.Transform{
				Cmd: []string{"true"},
			},
			ParallelismSpec: &pps.ParallelismSpec{
				Constant: 1,
			},
			Input: client.NewCrossInput(
				client.NewAtomInput(dataRepo, "/"),
				client.NewAtomInput(pipeline1, "/"),
			),
			Incremental: true,
		})
	require.YesError(t, err)
	pipeline3 := uniqueString("pipeline3")
	require.NoError(t, c.CreatePipeline(
		pipeline3,
		"",
		[]string{"true"},
		nil,
		&pps.ParallelismSpec{
			Constant: 1,
		},
		client.NewAtomInput(dataRepo, "/"),
		"",
		false,
	))
	pipeline4 := uniqueString("pipeline4")
	_, err = c.PpsAPIClient.CreatePipeline(
		context.Background(),
		&pps.CreatePipelineRequest{
			Pipeline: client.NewPipeline(pipeline4),
			Transform: &pps.Transform{
				Cmd: []string{"true"},
			},
			ParallelismSpec: &pps.ParallelismSpec{
				Constant: 1,
			},
			Input: client.NewCrossInput(
				client.NewAtomInput(pipeline1, "/"),
				client.NewAtomInput(pipeline3, "/"),
			),
			Incremental: true,
		})
	require.YesError(t, err)
}

func TestSkippedDatums(t *testing.T) {
	if testing.Short() {
		t.Skip("Skipping integration tests in short mode")
	}
	t.Parallel()
	c := getPachClient(t)
	// create repos
	dataRepo := uniqueString("TestPipeline_data")
	require.NoError(t, c.CreateRepo(dataRepo))
	// create pipeline
	pipelineName := uniqueString("pipeline")
	//	require.NoError(t, c.CreatePipeline(
	_, err := c.PpsAPIClient.CreatePipeline(context.Background(),
		&pps.CreatePipelineRequest{
			Pipeline: client.NewPipeline(pipelineName),
			Transform: &pps.Transform{
				Cmd: []string{"bash"},
				Stdin: []string{
					fmt.Sprintf("cp /pfs/%s/* /pfs/out/", dataRepo),
				},
			},
			ParallelismSpec: &pps.ParallelismSpec{
				Constant: 1,
			},
			Input:       client.NewAtomInput(dataRepo, "/*"),
			EnableStats: true,
		})
	require.NoError(t, err)
	// Do first commit to repo
	commit1, err := c.StartCommit(dataRepo, "master")
	require.NoError(t, err)
	_, err = c.PutFile(dataRepo, commit1.ID, "file", strings.NewReader("foo\n"))
	require.NoError(t, err)
	require.NoError(t, c.FinishCommit(dataRepo, commit1.ID))
	commitInfoIter, err := c.FlushCommit([]*pfs.Commit{client.NewCommit(dataRepo, commit1.ID)}, nil)
	require.NoError(t, err)
	commitInfos := collectCommitInfos(t, commitInfoIter)
	require.Equal(t, 1, len(commitInfos))
	var buffer bytes.Buffer
	require.NoError(t, c.GetFile(commitInfos[0].Commit.Repo.Name, commitInfos[0].Commit.ID, "file", 0, 0, &buffer))
	require.Equal(t, "foo\n", buffer.String())
	// Do second commit to repo
	commit2, err := c.StartCommit(dataRepo, "master")
	require.NoError(t, err)
	_, err = c.PutFile(dataRepo, commit2.ID, "file2", strings.NewReader("bar\n"))
	require.NoError(t, err)
	require.NoError(t, c.FinishCommit(dataRepo, commit2.ID))
	commitInfoIter, err = c.FlushCommit([]*pfs.Commit{client.NewCommit(dataRepo, "master")}, nil)
	require.NoError(t, err)
	commitInfos = collectCommitInfos(t, commitInfoIter)
	require.Equal(t, 1, len(commitInfos))
	/*
		jobs, err := c.ListJob(pipelineName, nil)
		require.NoError(t, err)
		require.Equal(t, 2, len(jobs))

		datums, err := c.ListDatum(jobs[1].Job.ID)
		fmt.Printf("got datums: %v\n", datums)
		require.NoError(t, err)
		require.Equal(t, 2, len(datums))

		datum, err := c.InspectDatum(jobs[1].Job.ID, datums[0].ID)
		require.NoError(t, err)
		require.Equal(t, pps.DatumState_SUCCESS, datum.State)
	*/
}

func getAllObjects(t testing.TB, c *client.APIClient) []*pfs.Object {
	objectsClient, err := c.ListObjects(context.Background(), &pfs.ListObjectsRequest{})
	require.NoError(t, err)
	var objects []*pfs.Object
	for object, err := objectsClient.Recv(); err != io.EOF; object, err = objectsClient.Recv() {
		require.NoError(t, err)
		objects = append(objects, object)
	}
	return objects
}

func getAllTags(t testing.TB, c *client.APIClient) []string {
	tagsClient, err := c.ListTags(context.Background(), &pfs.ListTagsRequest{})
	require.NoError(t, err)
	var tags []string
	for resp, err := tagsClient.Recv(); err != io.EOF; resp, err = tagsClient.Recv() {
		require.NoError(t, err)
		tags = append(tags, resp.Tag)
	}
	return tags
}

func restartAll(t *testing.T) {
	k := getKubeClient(t)
	podsInterface := k.Pods(api.NamespaceDefault)
	labelSelector, err := labels.Parse("suite=pachyderm")
	require.NoError(t, err)
	podList, err := podsInterface.List(
		api.ListOptions{
			LabelSelector: labelSelector,
		})
	require.NoError(t, err)
	for _, pod := range podList.Items {
		require.NoError(t, podsInterface.Delete(pod.Name, api.NewDeleteOptions(0)))
	}
	waitForReadiness(t)
}

func restartOne(t *testing.T) {
	k := getKubeClient(t)
	podsInterface := k.Pods(api.NamespaceDefault)
	labelSelector, err := labels.Parse("app=pachd")
	require.NoError(t, err)
	podList, err := podsInterface.List(
		api.ListOptions{
			LabelSelector: labelSelector,
		})
	require.NoError(t, err)
	require.NoError(t, podsInterface.Delete(podList.Items[rand.Intn(len(podList.Items))].Name, api.NewDeleteOptions(0)))
	waitForReadiness(t)
}

const (
	retries = 10
)

// getUsablePachClient is like getPachClient except it blocks until it gets a
// connection that actually works
func getUsablePachClient(t *testing.T) *client.APIClient {
	for i := 0; i < retries; i++ {
		client := getPachClient(t)
		ctx, cancel := context.WithTimeout(context.Background(), time.Second*30)
		defer cancel() //cleanup resources
		_, err := client.PfsAPIClient.ListRepo(ctx, &pfs.ListRepoRequest{})
		if err == nil {
			return client
		}
	}
	t.Fatalf("failed to connect after %d tries", retries)
	return nil
}

func waitForReadiness(t testing.TB) {
	k := getKubeClient(t)
	deployment := pachdDeployment(t)
	for {
		// This code is taken from
		// k8s.io/kubernetes/pkg/client/unversioned.ControllerHasDesiredReplicas
		// It used to call that fun ction but an update to the k8s library
		// broke it due to a type error.  We should see if we can go back to
		// using that code but I(jdoliner) couldn't figure out how to fanagle
		// the types into compiling.
		newDeployment, err := k.Extensions().Deployments(api.NamespaceDefault).Get(deployment.Name)
		require.NoError(t, err)
		if newDeployment.Status.ObservedGeneration >= deployment.Generation && newDeployment.Status.Replicas == newDeployment.Spec.Replicas {
			break
		}
		time.Sleep(time.Second * 5)
	}
	watch, err := k.Pods(api.NamespaceDefault).Watch(api.ListOptions{
		LabelSelector: labels.SelectorFromSet(map[string]string{"app": "pachd"}),
	})
	defer watch.Stop()
	require.NoError(t, err)
	readyPods := make(map[string]bool)
	for event := range watch.ResultChan() {
		ready, err := kube.PodRunningAndReady(event)
		require.NoError(t, err)
		if ready {
			pod, ok := event.Object.(*api.Pod)
			if !ok {
				t.Fatal("event.Object should be an object")
			}
			readyPods[pod.Name] = true
			if len(readyPods) == int(deployment.Spec.Replicas) {
				break
			}
		}
	}
}

func pipelineRc(t testing.TB, pipelineInfo *pps.PipelineInfo) (*api.ReplicationController, error) {
	k := getKubeClient(t)
	rc := k.ReplicationControllers(api.NamespaceDefault)
	return rc.Get(ppsserver.PipelineRcName(pipelineInfo.Pipeline.Name, pipelineInfo.Version))
}

func pachdDeployment(t testing.TB) *extensions.Deployment {
	k := getKubeClient(t)
	result, err := k.Extensions().Deployments(api.NamespaceDefault).Get("pachd")
	require.NoError(t, err)
	return result
}

// scalePachd scales the number of pachd nodes up or down.
// If up is true, then the number of nodes will be within (n, 2n]
// If up is false, then the number of nodes will be within [1, n)
func scalePachdRandom(t testing.TB, up bool) {
	pachdRc := pachdDeployment(t)
	originalReplicas := pachdRc.Spec.Replicas
	for {
		if up {
			pachdRc.Spec.Replicas = originalReplicas + int32(rand.Intn(int(originalReplicas))+1)
		} else {
			pachdRc.Spec.Replicas = int32(rand.Intn(int(originalReplicas)-1) + 1)
		}

		if pachdRc.Spec.Replicas != originalReplicas {
			break
		}
	}
	scalePachdN(t, int(pachdRc.Spec.Replicas))
}

// scalePachdN scales the number of pachd nodes to N
func scalePachdN(t testing.TB, n int) {
	k := getKubeClient(t)
	pachdDeployment := pachdDeployment(t)
	pachdDeployment.Spec.Replicas = int32(n)
	_, err := k.Extensions().Deployments(api.NamespaceDefault).Update(pachdDeployment)
	require.NoError(t, err)
	waitForReadiness(t)
	// Unfortunately, even when all pods are ready, the cluster membership
	// protocol might still be running, thus PFS API calls might fail.  So
	// we wait a little bit for membership to stablize.
	time.Sleep(15 * time.Second)
}

// scalePachd reads the number of pachd nodes from an env variable and
// scales pachd accordingly.
func scalePachd(t testing.TB) {
	nStr := os.Getenv("PACHD")
	if nStr == "" {
		return
	}
	n, err := strconv.Atoi(nStr)
	require.NoError(t, err)
	scalePachdN(t, n)
}

func getKubeClient(t testing.TB) *kube.Client {
	var config *kube_client.Config
	host := os.Getenv("KUBERNETES_SERVICE_HOST")
	if host != "" {
		var err error
		config, err = kube_client.InClusterConfig()
		require.NoError(t, err)
	} else {
		config = &kube_client.Config{
			Host:     "http://0.0.0.0:8080",
			Insecure: false,
		}
	}
	k, err := kube.New(config)
	require.NoError(t, err)
	return k
}

var pachClient *client.APIClient
var getPachClientOnce sync.Once

func getPachClient(t testing.TB) *client.APIClient {
	getPachClientOnce.Do(func() {
		var err error
		if addr := os.Getenv("PACHD_PORT_650_TCP_ADDR"); addr != "" {
			pachClient, err = client.NewInCluster()
		} else {
			pachClient, err = client.NewFromAddress("0.0.0.0:30650")
		}
		require.NoError(t, err)
	})
	return pachClient
}

func uniqueString(prefix string) string {
	return prefix + uuid.NewWithoutDashes()[0:12]
}<|MERGE_RESOLUTION|>--- conflicted
+++ resolved
@@ -3664,11 +3664,6 @@
 	require.NoError(t, err)
 	require.Equal(t, numFiles, len(datums))
 
-<<<<<<< HEAD
-	datum, err := c.InspectDatum(jobs[0].Job.ID, datums[0].Datum.ID)
-	require.NoError(t, err)
-	require.Equal(t, pps.DatumState_SUCCESS, datum.State)
-=======
 	for _, datum := range datums {
 		require.NoError(t, err)
 		require.Equal(t, pps.DatumState_SUCCESS, datum.State)
@@ -3757,7 +3752,6 @@
 	datum, err = c.InspectDatum(jobs[0].Job.ID, datums[0].Datum.ID)
 	require.NoError(t, err)
 	require.Equal(t, pps.DatumState_SUCCESS, datum.State)
->>>>>>> 704cadf8
 }
 
 func TestIncrementalSharedProvenance(t *testing.T) {
