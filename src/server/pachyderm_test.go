package server

import (
	"bytes"
	"fmt"
	"io/ioutil"
	"math/rand"
	"os"
	"path"
	"path/filepath"
	"strings"
	"sync"
	"testing"
	"time"

	"golang.org/x/net/context"

	"github.com/pachyderm/pachyderm"
	"github.com/pachyderm/pachyderm/src/client"
	pfsclient "github.com/pachyderm/pachyderm/src/client/pfs"
	"github.com/pachyderm/pachyderm/src/client/pkg/require"
	"github.com/pachyderm/pachyderm/src/client/pkg/uuid"
	ppsclient "github.com/pachyderm/pachyderm/src/client/pps"
	"github.com/pachyderm/pachyderm/src/server/pkg/workload"
	ppsserver "github.com/pachyderm/pachyderm/src/server/pps"
	pps_server "github.com/pachyderm/pachyderm/src/server/pps/server"
	"k8s.io/kubernetes/pkg/api"
	kube "k8s.io/kubernetes/pkg/client/unversioned"
)

const (
	NUMFILES = 25
	KB       = 1024 * 1024
)

func TestJob(t *testing.T) {
	testJob(t, 4)
}

func TestJobNoShard(t *testing.T) {
	testJob(t, 0)
}

func testJob(t *testing.T, shards int) {
	if testing.Short() {
		t.Skip("Skipping integration tests in short mode")
	}
	t.Parallel()
	c := getPachClient(t)
	dataRepo := uniqueString("TestJob_data")
	require.NoError(t, c.CreateRepo(dataRepo))
	commit, err := c.StartCommit(dataRepo, "", "")
	require.NoError(t, err)
	fileContent := "foo\n"
	// We want to create lots of files so that each parallel job will be
	// started with some files
	numFiles := shards*100 + 100
	for i := 0; i < numFiles; i++ {
		_, err = c.PutFile(dataRepo, commit.ID, fmt.Sprintf("file-%d", i), strings.NewReader(fileContent))
		require.NoError(t, err)
	}
	require.NoError(t, c.FinishCommit(dataRepo, commit.ID))
	job, err := c.CreateJob(
		"",
		[]string{"bash"},
		[]string{fmt.Sprintf("cp %s %s", path.Join("/pfs", dataRepo, "*"), "/pfs/out")},
		uint64(shards),
		[]*ppsclient.JobInput{{
			Commit: commit,
			Method: client.ReduceMethod,
		}},
		"",
	)
	require.NoError(t, err)
	inspectJobRequest := &ppsclient.InspectJobRequest{
		Job:        job,
		BlockState: true,
	}
	ctx, cancel := context.WithTimeout(context.Background(), time.Second*30)
	defer cancel() //cleanup resources
	jobInfo, err := c.PpsAPIClient.InspectJob(ctx, inspectJobRequest)
	require.NoError(t, err)
	require.Equal(t, ppsclient.JobState_JOB_SUCCESS.String(), jobInfo.State.String())
	require.True(t, jobInfo.Parallelism > 0)
	commitInfo, err := c.InspectCommit(jobInfo.OutputCommit.Repo.Name, jobInfo.OutputCommit.ID)
	require.NoError(t, err)
	require.Equal(t, pfsclient.CommitType_COMMIT_TYPE_READ, commitInfo.CommitType)
	for i := 0; i < numFiles; i++ {
		var buffer bytes.Buffer
		require.NoError(t, c.GetFile(jobInfo.OutputCommit.Repo.Name, jobInfo.OutputCommit.ID, fmt.Sprintf("file-%d", i), 0, 0, "", nil, &buffer))
		require.Equal(t, fileContent, buffer.String())
	}
}

func TestPachCommitIdEnvVarInJob(t *testing.T) {
	if testing.Short() {
		t.Skip("Skipping integration tests in short mode")
	}
	t.Parallel()

	shards := 0
	c := getPachClient(t)
	repos := []string{
		uniqueString("TestJob_FriarTuck"),
		uniqueString("TestJob_RobinHood"),
	}

	var commits []*pfsclient.Commit

	for _, repo := range repos {
		require.NoError(t, c.CreateRepo(repo))
		commit, err := c.StartCommit(repo, "", "")
		require.NoError(t, err)
		fileContent := "foo\n"

		_, err = c.PutFile(repo, commit.ID, "file", strings.NewReader(fileContent))
		require.NoError(t, err)

		require.NoError(t, c.FinishCommit(repo, commit.ID))
		commits = append(commits, commit)
	}

	job, err := c.CreateJob(
		"",
		[]string{"bash"},
		[]string{
			"echo $PACH_OUTPUT_COMMIT_ID > /pfs/out/id",
			fmt.Sprintf("echo $PACH_%v_COMMIT_ID > /pfs/out/input-id-%v", pps_server.RepoNameToEnvString(repos[0]), repos[0]),
			fmt.Sprintf("echo $PACH_%v_COMMIT_ID > /pfs/out/input-id-%v", pps_server.RepoNameToEnvString(repos[1]), repos[1]),
		},
		uint64(shards),
		[]*ppsclient.JobInput{
			{
				Commit: commits[0],
				Method: client.ReduceMethod,
			},
			{
				Commit: commits[1],
				Method: client.ReduceMethod,
			},
		},
		"",
	)
	require.NoError(t, err)
	inspectJobRequest := &ppsclient.InspectJobRequest{
		Job:        job,
		BlockState: true,
	}

	ctx, cancel := context.WithTimeout(context.Background(), time.Second*30)
	defer cancel() //cleanup resources
	jobInfo, err := c.PpsAPIClient.InspectJob(ctx, inspectJobRequest)
	require.NoError(t, err)
	require.Equal(t, ppsclient.JobState_JOB_SUCCESS.String(), jobInfo.State.String())
	require.True(t, jobInfo.Parallelism > 0)
	commitInfo, err := c.InspectCommit(jobInfo.OutputCommit.Repo.Name, jobInfo.OutputCommit.ID)
	require.NoError(t, err)
	require.Equal(t, pfsclient.CommitType_COMMIT_TYPE_READ, commitInfo.CommitType)

	var buffer bytes.Buffer
	require.NoError(t, c.GetFile(jobInfo.OutputCommit.Repo.Name, jobInfo.OutputCommit.ID, "id", 0, 0, "", nil, &buffer))
	require.Equal(t, jobInfo.OutputCommit.ID, strings.TrimSpace(buffer.String()))

	buffer.Reset()
	require.NoError(t, c.GetFile(jobInfo.OutputCommit.Repo.Name, jobInfo.OutputCommit.ID, fmt.Sprintf("input-id-%v", repos[0]), 0, 0, "", nil, &buffer))
	require.Equal(t, jobInfo.Inputs[0].Commit.ID, strings.TrimSpace(buffer.String()))

	buffer.Reset()
	require.NoError(t, c.GetFile(jobInfo.OutputCommit.Repo.Name, jobInfo.OutputCommit.ID, fmt.Sprintf("input-id-%v", repos[1]), 0, 0, "", nil, &buffer))
	require.Equal(t, jobInfo.Inputs[1].Commit.ID, strings.TrimSpace(buffer.String()))
}

func TestDuplicatedJob(t *testing.T) {
	if testing.Short() {
		t.Skip("Skipping integration tests in short mode")
	}
	t.Parallel()
	c := getPachClient(t)

	dataRepo := uniqueString("TestDuplicatedJob_data")
	require.NoError(t, c.CreateRepo(dataRepo))

	commit, err := c.StartCommit(dataRepo, "", "")
	require.NoError(t, err)

	fileContent := "foo\n"
	_, err = c.PutFile(dataRepo, commit.ID, "file", strings.NewReader(fileContent))
	require.NoError(t, err)

	require.NoError(t, c.FinishCommit(dataRepo, commit.ID))

	pipelineName := uniqueString("TestDuplicatedJob_pipeline")
	_, err = c.PfsAPIClient.CreateRepo(
		context.Background(),
		&pfsclient.CreateRepoRequest{
			Repo:       client.NewRepo(pipelineName),
			Provenance: []*pfsclient.Repo{client.NewRepo(dataRepo)},
		},
	)
	require.NoError(t, err)

	cmd := []string{"cp", path.Join("/pfs", dataRepo, "file"), "/pfs/out/file"}
	// Now we manually create the same job
	req := &ppsclient.CreateJobRequest{
		Transform: &ppsclient.Transform{
			Cmd: cmd,
		},
		Pipeline: &ppsclient.Pipeline{
			Name: pipelineName,
		},
		Inputs: []*ppsclient.JobInput{{
			Commit: commit,
		}},
	}

	job1, err := c.PpsAPIClient.CreateJob(context.Background(), req)
	require.NoError(t, err)

	job2, err := c.PpsAPIClient.CreateJob(context.Background(), req)
	require.NoError(t, err)

	require.Equal(t, job1, job2)

	req.Force = true
	job3, err := c.PpsAPIClient.CreateJob(context.Background(), req)
	require.NoError(t, err)
	require.NotEqual(t, job1, job3)

	inspectJobRequest := &ppsclient.InspectJobRequest{
		Job:        job1,
		BlockState: true,
	}
	ctx, cancel := context.WithTimeout(context.Background(), time.Second*30)
	defer cancel() //cleanup resources
	jobInfo, err := c.PpsAPIClient.InspectJob(ctx, inspectJobRequest)
	require.NoError(t, err)

	var buffer bytes.Buffer
	require.NoError(t, c.GetFile(jobInfo.OutputCommit.Repo.Name, jobInfo.OutputCommit.ID, "file", 0, 0, "", nil, &buffer))
	require.Equal(t, fileContent, buffer.String())
}

func TestLogs(t *testing.T) {
	if testing.Short() {
		t.Skip("Skipping integration tests in short mode")
	}
	t.Parallel()
	c := getPachClient(t)

	job, err := c.CreateJob(
		"",
		[]string{"echo", "foo"},
		nil,
		4,
		[]*ppsclient.JobInput{},
		"",
	)
	require.NoError(t, err)
	inspectJobRequest := &ppsclient.InspectJobRequest{
		Job:        job,
		BlockState: true,
	}
	ctx, cancel := context.WithTimeout(context.Background(), time.Second*30)
	defer cancel() //cleanup resources
	_, err = c.PpsAPIClient.InspectJob(ctx, inspectJobRequest)
	require.NoError(t, err)
	// TODO we Sleep here because even though the job has completed kubernetes
	// might not have even noticed the container was created yet
	time.Sleep(10 * time.Second)
	var buffer bytes.Buffer
	require.NoError(t, c.GetLogs(job.ID, &buffer))
	require.Equal(t, "0 | foo\n1 | foo\n2 | foo\n3 | foo\n", buffer.String())

	// Should get an error if the job does not exist
	require.YesError(t, c.GetLogs("nonexistent", &buffer))
}

func TestGrep(t *testing.T) {
	if testing.Short() {
		t.Skip("Skipping integration tests in short mode")
	}
	t.Parallel()

	dataRepo := uniqueString("TestGrep_data")
	c := getPachClient(t)
	require.NoError(t, c.CreateRepo(dataRepo))
	commit, err := c.StartCommit(dataRepo, "", "")
	require.NoError(t, err)
	for i := 0; i < 100; i++ {
		_, err = c.PutFile(dataRepo, commit.ID, fmt.Sprintf("file%d", i), strings.NewReader("foo\nbar\nfizz\nbuzz\n"))
		require.NoError(t, err)
	}
	require.NoError(t, c.FinishCommit(dataRepo, commit.ID))
	job1, err := c.CreateJob(
		"",
		[]string{"bash"},
		[]string{fmt.Sprintf("grep foo /pfs/%s/* >/pfs/out/foo", dataRepo)},
		1,
		[]*ppsclient.JobInput{{Commit: commit}},
		"",
	)
	require.NoError(t, err)
	job2, err := c.CreateJob(
		"",
		[]string{"bash"},
		[]string{fmt.Sprintf("grep foo /pfs/%s/* >/pfs/out/foo", dataRepo)},
		4,
		[]*ppsclient.JobInput{{Commit: commit}},
		"",
	)
	require.NoError(t, err)
	inspectJobRequest := &ppsclient.InspectJobRequest{
		Job:        job1,
		BlockState: true,
	}
	ctx, cancel := context.WithTimeout(context.Background(), time.Second*30)
	defer cancel() //cleanup resources
	job1Info, err := c.PpsAPIClient.InspectJob(ctx, inspectJobRequest)
	require.NoError(t, err)
	inspectJobRequest.Job = job2
	job2Info, err := c.PpsAPIClient.InspectJob(ctx, inspectJobRequest)
	require.NoError(t, err)
	repo1Info, err := c.InspectRepo(job1Info.OutputCommit.Repo.Name)
	require.NoError(t, err)
	repo2Info, err := c.InspectRepo(job2Info.OutputCommit.Repo.Name)
	require.NoError(t, err)
	require.Equal(t, repo1Info.SizeBytes, repo2Info.SizeBytes)
}

func TestJobLongOutputLine(t *testing.T) {
	if testing.Short() {
		t.Skip("Skipping integration tests in short mode")
	}
	t.Parallel()
	c := getPachClient(t)
	job, err := c.CreateJob(
		"",
		[]string{"sh"},
		[]string{"yes | tr -d '\\n' | head -c 1000000 > /pfs/out/file"},
		1,
		[]*ppsclient.JobInput{},
		"",
	)
	require.NoError(t, err)
	inspectJobRequest := &ppsclient.InspectJobRequest{
		Job:        job,
		BlockState: true,
	}
	jobInfo, err := c.PpsAPIClient.InspectJob(context.Background(), inspectJobRequest)
	require.NoError(t, err)
	require.Equal(t, ppsclient.JobState_JOB_SUCCESS.String(), jobInfo.State.String())
}

func TestPipeline(t *testing.T) {

	if testing.Short() {
		t.Skip("Skipping integration tests in short mode")
	}
	t.Parallel()

	c := getPachClient(t)
	// create repos
	dataRepo := uniqueString("TestPipeline_data")
	require.NoError(t, c.CreateRepo(dataRepo))
	// create pipeline
	pipelineName := uniqueString("pipeline")
	outRepo := ppsserver.PipelineRepo(client.NewPipeline(pipelineName))
	require.NoError(t, c.CreatePipeline(
		pipelineName,
		"",
		[]string{"cp", path.Join("/pfs", dataRepo, "file"), "/pfs/out/file"},
		nil,
		1,
		[]*ppsclient.PipelineInput{{Repo: &pfsclient.Repo{Name: dataRepo}}},
	))
	// Do first commit to repo
	commit1, err := c.StartCommit(dataRepo, "", "")
	require.NoError(t, err)
	_, err = c.PutFile(dataRepo, commit1.ID, "file", strings.NewReader("foo\n"))
	require.NoError(t, err)
	require.NoError(t, c.FinishCommit(dataRepo, commit1.ID))
	listCommitRequest := &pfsclient.ListCommitRequest{
		Repo:       []*pfsclient.Repo{outRepo},
		CommitType: pfsclient.CommitType_COMMIT_TYPE_READ,
		Block:      true,
	}
	listCommitResponse, err := c.PfsAPIClient.ListCommit(
		context.Background(),
		listCommitRequest,
	)
	require.NoError(t, err)
	outCommits := listCommitResponse.CommitInfo
	require.Equal(t, 1, len(outCommits))
	var buffer bytes.Buffer
	require.NoError(t, c.GetFile(outRepo.Name, outCommits[0].Commit.ID, "file", 0, 0, "", nil, &buffer))
	require.Equal(t, "foo\n", buffer.String())
	// Do second commit to repo
	commit2, err := c.StartCommit(dataRepo, commit1.ID, "")
	require.NoError(t, err)
	_, err = c.PutFile(dataRepo, commit2.ID, "file", strings.NewReader("bar\n"))
	require.NoError(t, err)
	require.NoError(t, c.FinishCommit(dataRepo, commit2.ID))
	listCommitRequest = &pfsclient.ListCommitRequest{
		Repo:       []*pfsclient.Repo{outRepo},
		FromCommit: []*pfsclient.Commit{outCommits[0].Commit},
		CommitType: pfsclient.CommitType_COMMIT_TYPE_READ,
		Block:      true,
	}
	listCommitResponse, err = c.PfsAPIClient.ListCommit(
		context.Background(),
		listCommitRequest,
	)
	require.NoError(t, err)
	require.NotNil(t, listCommitResponse.CommitInfo[0].ParentCommit)
	require.Equal(t, outCommits[0].Commit.ID, listCommitResponse.CommitInfo[0].ParentCommit.ID)
	outCommits = listCommitResponse.CommitInfo
	require.Equal(t, 1, len(outCommits))
	buffer = bytes.Buffer{}
	require.NoError(t, c.GetFile(outRepo.Name, outCommits[0].Commit.ID, "file", 0, 0, "", nil, &buffer))
	require.Equal(t, "foo\nbar\n", buffer.String())

	require.NoError(t, c.DeletePipeline(pipelineName))

	pipelineInfos, err := c.PpsAPIClient.ListPipeline(context.Background(), &ppsclient.ListPipelineRequest{})
	require.NoError(t, err)
	for _, pipelineInfo := range pipelineInfos.PipelineInfo {
		require.True(t, pipelineInfo.Pipeline.Name != pipelineName)
	}

	// Do third commit to repo; this time pipeline should not run since it's been deleted
	commit3, err := c.StartCommit(dataRepo, commit2.ID, "")
	require.NoError(t, err)
	_, err = c.PutFile(dataRepo, commit3.ID, "file", strings.NewReader("buzz\n"))
	require.NoError(t, err)
	require.NoError(t, c.FinishCommit(dataRepo, commit3.ID))

	// We will sleep a while to wait for the pipeline to actually get cancelled
	// Also if the pipeline didn't get cancelled (due to a bug), we sleep a while
	// to let the pipeline commit
	time.Sleep(5 * time.Second)
	listCommitRequest = &pfsclient.ListCommitRequest{
		Repo: []*pfsclient.Repo{outRepo},
	}
	listCommitResponse, err = c.PfsAPIClient.ListCommit(
		context.Background(),
		listCommitRequest,
	)
	require.NoError(t, err)
	// there should only be two commits in the pipeline
	require.Equal(t, 2, len(listCommitResponse.CommitInfo))
}

func TestPipelineWithTooMuchParallelism(t *testing.T) {
	if testing.Short() {
		t.Skip("Skipping integration tests in short mode")
	}
	t.Parallel()

	c := getPachClient(t)
	// create repos
	dataRepo := uniqueString("TestPipelineWithTooMuchParallelism_data")
	require.NoError(t, c.CreateRepo(dataRepo))
	// create pipeline
	pipelineName := uniqueString("pipeline")
	outRepo := ppsserver.PipelineRepo(client.NewPipeline(pipelineName))
	// This pipeline will fail if any pod sees empty input, since cp won't
	// be able to find the file.
	// We have parallelism set to 3 so that if we actually start 3 pods,
	// which would be a buggy behavior, some jobs don't see any files
	require.NoError(t, c.CreatePipeline(
		pipelineName,
		"",
		[]string{"cp", path.Join("/pfs", dataRepo, "file"), "/pfs/out/file"},
		nil,
		3,
		[]*ppsclient.PipelineInput{{
			Repo: &pfsclient.Repo{Name: dataRepo},
			// Use reduce method so only one pod gets the file
			Method: client.ReduceMethod,
		}},
	))
	// Do first commit to repo
	commit1, err := c.StartCommit(dataRepo, "", "")
	require.NoError(t, err)
	_, err = c.PutFile(dataRepo, commit1.ID, "file", strings.NewReader("foo\n"))
	require.NoError(t, err)
	require.NoError(t, c.FinishCommit(dataRepo, commit1.ID))
	listCommitRequest := &pfsclient.ListCommitRequest{
		Repo:       []*pfsclient.Repo{outRepo},
		CommitType: pfsclient.CommitType_COMMIT_TYPE_READ,
		Block:      true,
	}
	ctx, cancel := context.WithTimeout(context.Background(), time.Second*30)
	defer cancel() //cleanup resources
	listCommitResponse, err := c.PfsAPIClient.ListCommit(
		ctx,
		listCommitRequest,
	)
	require.NoError(t, err)
	outCommits := listCommitResponse.CommitInfo
	require.Equal(t, 1, len(outCommits))
	var buffer bytes.Buffer
	require.NoError(t, c.GetFile(outRepo.Name, outCommits[0].Commit.ID, "file", 0, 0, "", nil, &buffer))
	require.Equal(t, "foo\n", buffer.String())
	require.Equal(t, false, outCommits[0].Cancelled)
}

func TestPipelineWithEmptyInputs(t *testing.T) {
	if testing.Short() {
		t.Skip("Skipping integration tests in short mode")
	}
	t.Parallel()

	c := getPachClient(t)
	// create pipeline
	pipelineName := uniqueString("pipeline")
	outRepo := ppsserver.PipelineRepo(client.NewPipeline(pipelineName))
	require.NoError(t, c.CreatePipeline(
		pipelineName,
		"",
		[]string{"sh"},
		[]string{
			"NEW_UUID=$(cat /dev/urandom | tr -dc 'a-zA-Z0-9' | fold -w 32 | head -n 1)",
			"echo foo > /pfs/out/$NEW_UUID",
		},
		3,
		nil,
	))

	// Manually trigger the pipeline
	job, err := c.PpsAPIClient.CreateJob(context.Background(), &ppsclient.CreateJobRequest{
		Pipeline: &ppsclient.Pipeline{
			Name: pipelineName,
		},
	})
	require.NoError(t, err)

	inspectJobRequest := &ppsclient.InspectJobRequest{
		Job:        job,
		BlockState: true,
	}
	ctx, cancel := context.WithTimeout(context.Background(), time.Second*60)
	defer cancel()
	jobInfo, err := c.PpsAPIClient.InspectJob(ctx, inspectJobRequest)
	require.NoError(t, err)
	require.Equal(t, ppsclient.JobState_JOB_SUCCESS.String(), jobInfo.State.String())
	require.Equal(t, 3, int(jobInfo.Parallelism))

	listCommitRequest := &pfsclient.ListCommitRequest{
		Repo:       []*pfsclient.Repo{outRepo},
		CommitType: pfsclient.CommitType_COMMIT_TYPE_READ,
		Block:      true,
	}
	listCommitResponse, err := c.PfsAPIClient.ListCommit(
		ctx,
		listCommitRequest,
	)
	require.NoError(t, err)
	outCommits := listCommitResponse.CommitInfo
	require.Equal(t, 1, len(outCommits))
	fileInfos, err := c.ListFile(outRepo.Name, outCommits[0].Commit.ID, "", "", nil, false)
	require.NoError(t, err)
	require.Equal(t, 3, len(fileInfos))

	// Make sure that each job gets a different ID
	job2, err := c.PpsAPIClient.CreateJob(context.Background(), &ppsclient.CreateJobRequest{
		Pipeline: &ppsclient.Pipeline{
			Name: pipelineName,
		},
	})
	require.NoError(t, err)
	require.True(t, job.ID != job2.ID)
}

func TestPipelineThatWritesToOneFile(t *testing.T) {
	if testing.Short() {
		t.Skip("Skipping integration tests in short mode")
	}
	t.Parallel()

	c := getPachClient(t)
	// create pipeline
	pipelineName := uniqueString("pipeline")
	outRepo := ppsserver.PipelineRepo(client.NewPipeline(pipelineName))
	require.NoError(t, c.CreatePipeline(
		pipelineName,
		"",
		[]string{"sh"},
		[]string{
			"dd if=/dev/zero of=/pfs/out/file bs=10 count=1",
		},
		3,
		nil,
	))

	// Manually trigger the pipeline
	_, err := c.PpsAPIClient.CreateJob(context.Background(), &ppsclient.CreateJobRequest{
		Pipeline: &ppsclient.Pipeline{
			Name: pipelineName,
		},
	})
	require.NoError(t, err)

	listCommitRequest := &pfsclient.ListCommitRequest{
		Repo:       []*pfsclient.Repo{outRepo},
		CommitType: pfsclient.CommitType_COMMIT_TYPE_READ,
		Block:      true,
	}
	ctx, cancel := context.WithTimeout(context.Background(), time.Second*60)
	defer cancel()
	listCommitResponse, err := c.PfsAPIClient.ListCommit(
		ctx,
		listCommitRequest,
	)
	require.NoError(t, err)
	outCommits := listCommitResponse.CommitInfo
	require.Equal(t, 1, len(outCommits))
	var buffer bytes.Buffer
	require.NoError(t, c.GetFile(outRepo.Name, outCommits[0].Commit.ID, "file", 0, 0, "", nil, &buffer))
	require.Equal(t, 30, buffer.Len())
}

func TestPipelineThatOverwritesFile(t *testing.T) {
	if testing.Short() {
		t.Skip("Skipping integration tests in short mode")
	}
	t.Parallel()

	c := getPachClient(t)
	// create pipeline
	pipelineName := uniqueString("pipeline")
	outRepo := ppsserver.PipelineRepo(client.NewPipeline(pipelineName))
	require.NoError(t, c.CreatePipeline(
		pipelineName,
		"",
		[]string{"sh"},
		[]string{
			"echo foo > /pfs/out/file",
		},
		3,
		nil,
	))

	// Manually trigger the pipeline
	job, err := c.PpsAPIClient.CreateJob(context.Background(), &ppsclient.CreateJobRequest{
		Pipeline: &ppsclient.Pipeline{
			Name: pipelineName,
		},
	})
	require.NoError(t, err)

	listCommitRequest := &pfsclient.ListCommitRequest{
		Repo:       []*pfsclient.Repo{outRepo},
		CommitType: pfsclient.CommitType_COMMIT_TYPE_READ,
		Block:      true,
	}
	ctx, cancel := context.WithTimeout(context.Background(), time.Second*60)
	defer cancel()
	listCommitResponse, err := c.PfsAPIClient.ListCommit(
		ctx,
		listCommitRequest,
	)
	require.NoError(t, err)
	outCommits := listCommitResponse.CommitInfo
	require.Equal(t, 1, len(outCommits))
	var buffer bytes.Buffer
	require.NoError(t, c.GetFile(outRepo.Name, outCommits[0].Commit.ID, "file", 0, 0, "", nil, &buffer))
	require.Equal(t, "foo\nfoo\nfoo\n", buffer.String())

	// Manually trigger the pipeline
	_, err = c.PpsAPIClient.CreateJob(context.Background(), &ppsclient.CreateJobRequest{
		Pipeline: &ppsclient.Pipeline{
			Name: pipelineName,
		},
		ParentJob: job,
	})
	require.NoError(t, err)

	listCommitRequest = &pfsclient.ListCommitRequest{
		Repo:       []*pfsclient.Repo{outRepo},
		CommitType: pfsclient.CommitType_COMMIT_TYPE_READ,
		FromCommit: []*pfsclient.Commit{outCommits[0].Commit},
		Block:      true,
	}
	listCommitResponse, err = c.PfsAPIClient.ListCommit(
		ctx,
		listCommitRequest,
	)
	require.NoError(t, err)
	outCommits = listCommitResponse.CommitInfo
	require.Equal(t, 1, len(outCommits))
	var buffer2 bytes.Buffer
	require.NoError(t, c.GetFile(outRepo.Name, outCommits[0].Commit.ID, "file", 0, 0, "", nil, &buffer2))
	require.Equal(t, "foo\nfoo\nfoo\nfoo\nfoo\nfoo\n", buffer2.String())
}

func TestPipelineThatAppendsToFile(t *testing.T) {
	if testing.Short() {
		t.Skip("Skipping integration tests in short mode")
	}
	t.Parallel()

	c := getPachClient(t)
	// create pipeline
	pipelineName := uniqueString("pipeline")
	outRepo := ppsserver.PipelineRepo(client.NewPipeline(pipelineName))
	require.NoError(t, c.CreatePipeline(
		pipelineName,
		"",
		[]string{"sh"},
		[]string{
			"echo foo >> /pfs/out/file",
		},
		3,
		nil,
	))

	// Manually trigger the pipeline
	job, err := c.PpsAPIClient.CreateJob(context.Background(), &ppsclient.CreateJobRequest{
		Pipeline: &ppsclient.Pipeline{
			Name: pipelineName,
		},
	})
	require.NoError(t, err)

	listCommitRequest := &pfsclient.ListCommitRequest{
		Repo:       []*pfsclient.Repo{outRepo},
		CommitType: pfsclient.CommitType_COMMIT_TYPE_READ,
		Block:      true,
	}
	ctx, cancel := context.WithTimeout(context.Background(), time.Second*30)
	defer cancel()
	listCommitResponse, err := c.PfsAPIClient.ListCommit(
		ctx,
		listCommitRequest,
	)
	require.NoError(t, err)
	outCommits := listCommitResponse.CommitInfo
	require.Equal(t, 1, len(outCommits))
	var buffer bytes.Buffer
	require.NoError(t, c.GetFile(outRepo.Name, outCommits[0].Commit.ID, "file", 0, 0, "", nil, &buffer))
	require.Equal(t, "foo\nfoo\nfoo\n", buffer.String())

	// Manually trigger the pipeline
	_, err = c.PpsAPIClient.CreateJob(context.Background(), &ppsclient.CreateJobRequest{
		Pipeline: &ppsclient.Pipeline{
			Name: pipelineName,
		},
		ParentJob: job,
	})
	require.NoError(t, err)

	listCommitRequest = &pfsclient.ListCommitRequest{
		Repo:       []*pfsclient.Repo{outRepo},
		CommitType: pfsclient.CommitType_COMMIT_TYPE_READ,
		Block:      true,
		FromCommit: []*pfsclient.Commit{outCommits[0].Commit},
	}
	listCommitResponse, err = c.PfsAPIClient.ListCommit(
		ctx,
		listCommitRequest,
	)
	require.NoError(t, err)
	outCommits = listCommitResponse.CommitInfo
	require.Equal(t, 1, len(outCommits))
	var buffer2 bytes.Buffer
	require.NoError(t, c.GetFile(outRepo.Name, outCommits[0].Commit.ID, "file", 0, 0, "", nil, &buffer2))
	require.Equal(t, "foo\nfoo\nfoo\nfoo\nfoo\nfoo\n", buffer2.String())
}

func TestRemoveAndAppend(t *testing.T) {
	if testing.Short() {
		t.Skip("Skipping integration tests in short mode")
	}
	t.Parallel()

	c := getPachClient(t)

	ctx, cancel := context.WithTimeout(context.Background(), time.Second*60)
	defer cancel() //cleanup resources

	job1, err := c.PpsAPIClient.CreateJob(context.Background(), &ppsclient.CreateJobRequest{
		Transform: &ppsclient.Transform{
			Cmd: []string{"sh"},
			Stdin: []string{
				"echo foo > /pfs/out/file",
			},
		},
		Parallelism: 3,
	})
	require.NoError(t, err)

	inspectJobRequest1 := &ppsclient.InspectJobRequest{
		Job:        job1,
		BlockState: true,
	}
	jobInfo1, err := c.PpsAPIClient.InspectJob(ctx, inspectJobRequest1)
	require.NoError(t, err)
	require.Equal(t, ppsclient.JobState_JOB_SUCCESS, jobInfo1.State)

	var buffer bytes.Buffer
	require.NoError(t, c.GetFile(jobInfo1.OutputCommit.Repo.Name, jobInfo1.OutputCommit.ID, "file", 0, 0, "", nil, &buffer))
	require.Equal(t, "foo\nfoo\nfoo\n", buffer.String())

	job2, err := c.PpsAPIClient.CreateJob(context.Background(), &ppsclient.CreateJobRequest{
		Transform: &ppsclient.Transform{
			Cmd: []string{"sh"},
			Stdin: []string{
				"unlink /pfs/out/file && echo bar > /pfs/out/file",
			},
		},
		Parallelism: 3,
		ParentJob:   job1,
	})
	require.NoError(t, err)

	inspectJobRequest2 := &ppsclient.InspectJobRequest{
		Job:        job2,
		BlockState: true,
	}
	jobInfo2, err := c.PpsAPIClient.InspectJob(ctx, inspectJobRequest2)
	require.NoError(t, err)
	require.Equal(t, ppsclient.JobState_JOB_SUCCESS, jobInfo2.State)

	var buffer2 bytes.Buffer
	require.NoError(t, c.GetFile(jobInfo2.OutputCommit.Repo.Name, jobInfo2.OutputCommit.ID, "file", 0, 0, "", nil, &buffer2))
	require.Equal(t, "bar\nbar\nbar\n", buffer2.String())
}

func TestWorkload(t *testing.T) {
	if testing.Short() {
		t.Skip("Skipping integration tests in short mode")
	}

	c := getPachClient(t)
	seed := time.Now().UnixNano()
	require.NoError(t, workload.RunWorkload(c, rand.New(rand.NewSource(seed)), 100))
}

func TestSharding(t *testing.T) {

	if testing.Short() {
		t.Skip("Skipping integration tests in short mode")
	}
	t.Parallel()

	repo := uniqueString("TestSharding")
	c := getPachClient(t)
	err := c.CreateRepo(repo)
	require.NoError(t, err)
	commit, err := c.StartCommit(repo, "", "")
	require.NoError(t, err)
	var wg sync.WaitGroup
	for i := 0; i < NUMFILES; i++ {
		i := i
		wg.Add(1)
		go func() {
			defer wg.Done()
			rand := rand.New(rand.NewSource(int64(i)))
			_, err = c.PutFile(repo, commit.ID, fmt.Sprintf("file%d", i), workload.NewReader(rand, KB))
			require.NoError(t, err)
		}()
	}
	wg.Wait()
	err = c.FinishCommit(repo, commit.ID)
	require.NoError(t, err)
	wg = sync.WaitGroup{}
	for i := 0; i < NUMFILES; i++ {
		i := i
		wg.Add(1)
		go func() {
			defer wg.Done()
			var buffer1Shard bytes.Buffer
			var buffer4Shard bytes.Buffer
			shard := &pfsclient.Shard{FileModulus: 1, BlockModulus: 1}
			err := c.GetFile(repo, commit.ID,
				fmt.Sprintf("file%d", i), 0, 0, "", shard, &buffer1Shard)
			require.NoError(t, err)
			shard.BlockModulus = 4
			for blockNumber := uint64(0); blockNumber < 4; blockNumber++ {
				shard.BlockNumber = blockNumber
				err := c.GetFile(repo, commit.ID,
					fmt.Sprintf("file%d", i), 0, 0, "", shard, &buffer4Shard)
				require.NoError(t, err)
			}
			require.Equal(t, buffer1Shard.Len(), buffer4Shard.Len())
		}()
	}
	wg.Wait()
}

func TestFromCommit(t *testing.T) {

	if testing.Short() {
		t.Skip("Skipping integration tests in short mode")
	}
	t.Parallel()

	repo := uniqueString("TestFromCommit")
	c := getPachClient(t)
	seed := time.Now().UnixNano()
	rand := rand.New(rand.NewSource(seed))
	err := c.CreateRepo(repo)
	require.NoError(t, err)
	commit1, err := c.StartCommit(repo, "", "")
	require.NoError(t, err)
	_, err = c.PutFile(repo, commit1.ID, "file", workload.NewReader(rand, KB))
	require.NoError(t, err)
	err = c.FinishCommit(repo, commit1.ID)
	require.NoError(t, err)
	commit2, err := c.StartCommit(repo, commit1.ID, "")
	require.NoError(t, err)
	_, err = c.PutFile(repo, commit2.ID, "file", workload.NewReader(rand, KB))
	require.NoError(t, err)
	err = c.FinishCommit(repo, commit2.ID)
	require.NoError(t, err)
	var buffer bytes.Buffer
	require.NoError(t, c.GetFile(repo, commit2.ID, "file", 0, 0, commit1.ID, nil, &buffer))
	require.Equal(t, buffer.Len(), KB)
	buffer = bytes.Buffer{}
	require.NoError(t, c.GetFile(repo, commit2.ID, "file", 0, 0, "", nil, &buffer))
	require.Equal(t, buffer.Len(), 2*KB)
}

func TestSimple(t *testing.T) {
	if testing.Short() {
		t.Skip("Skipping integration tests in short mode")
	}
	t.Parallel()
	c := getPachClient(t)
	repo := uniqueString("TestSimple")
	require.NoError(t, c.CreateRepo(repo))
	commit1, err := c.StartCommit(repo, "", "")
	require.NoError(t, err)
	_, err = c.PutFile(repo, commit1.ID, "foo", strings.NewReader("foo\n"))
	require.NoError(t, err)
	require.NoError(t, c.FinishCommit(repo, commit1.ID))
	commitInfos, err := c.ListCommit([]string{repo}, nil, client.CommitTypeNone, false, false, nil)
	require.NoError(t, err)
	require.Equal(t, 1, len(commitInfos))
	var buffer bytes.Buffer
	require.NoError(t, c.GetFile(repo, commit1.ID, "foo", 0, 0, "", nil, &buffer))
	require.Equal(t, "foo\n", buffer.String())
	commit2, err := c.StartCommit(repo, commit1.ID, "")
	require.NoError(t, err)
	_, err = c.PutFile(repo, commit2.ID, "foo", strings.NewReader("foo\n"))
	require.NoError(t, err)
	err = c.FinishCommit(repo, commit2.ID)
	require.NoError(t, err)
	buffer = bytes.Buffer{}
	require.NoError(t, c.GetFile(repo, commit1.ID, "foo", 0, 0, "", nil, &buffer))
	require.Equal(t, "foo\n", buffer.String())
	buffer = bytes.Buffer{}
	require.NoError(t, c.GetFile(repo, commit2.ID, "foo", 0, 0, "", nil, &buffer))
	require.Equal(t, "foo\nfoo\n", buffer.String())
}

func TestPipelineWithMultipleInputs(t *testing.T) {
	if testing.Short() {
		t.Skip("Skipping integration tests in short mode")
	}
	t.Parallel()
	c := getPachClient(t)

	inputRepo1 := uniqueString("inputRepo")
	require.NoError(t, c.CreateRepo(inputRepo1))
	inputRepo2 := uniqueString("inputRepo")
	require.NoError(t, c.CreateRepo(inputRepo2))

	pipelineName := uniqueString("pipeline")
	require.NoError(t, c.CreatePipeline(
		pipelineName,
		"",
		[]string{"bash"},
		[]string{fmt.Sprintf(`
repo1=%s
repo2=%s
echo $repo1
ls -1 /pfs/$repo1
echo $repo2
ls -1 /pfs/$repo2
for f1 in /pfs/$repo1/*
do
	for f2 in /pfs/$repo2/*
	do
		v1=$(<$f1)
		v2=$(<$f2)
		echo $v1$v2 > /pfs/out/file
	done
done
`, inputRepo1, inputRepo2)},
		4,
		[]*ppsclient.PipelineInput{
			{
				Repo:   &pfsclient.Repo{Name: inputRepo1},
				Method: client.IncrementalReduceMethod,
			},
			{
				Repo:   &pfsclient.Repo{Name: inputRepo2},
				Method: client.IncrementalReduceMethod,
			},
		},
	))

	content := "foo"
	numfiles := 10

	commit1, err := c.StartCommit(inputRepo1, "", "")
	for i := 0; i < numfiles; i++ {
		_, err = c.PutFile(inputRepo1, commit1.ID, fmt.Sprintf("file%d", i), strings.NewReader(content))
		require.NoError(t, err)
	}
	require.NoError(t, c.FinishCommit(inputRepo1, commit1.ID))

	commit2, err := c.StartCommit(inputRepo2, "", "")
	for i := 0; i < numfiles; i++ {
		_, err = c.PutFile(inputRepo2, commit2.ID, fmt.Sprintf("file%d", i), strings.NewReader(content))
		require.NoError(t, err)
	}
	require.NoError(t, c.FinishCommit(inputRepo2, commit2.ID))

	listCommitRequest := &pfsclient.ListCommitRequest{
		Repo:       []*pfsclient.Repo{{pipelineName}},
		CommitType: pfsclient.CommitType_COMMIT_TYPE_READ,
		Block:      true,
	}
	listCommitResponse, err := c.PfsAPIClient.ListCommit(
		context.Background(),
		listCommitRequest,
	)
	require.NoError(t, err)
	outCommits := listCommitResponse.CommitInfo
	require.Equal(t, 1, len(outCommits))

	fileInfos, err := c.ListFile(pipelineName, outCommits[0].Commit.ID, "", "", nil, false)
	require.NoError(t, err)
	require.Equal(t, 1, len(fileInfos))

	var buffer bytes.Buffer
	require.NoError(t, c.GetFile(pipelineName, outCommits[0].Commit.ID, "file", 0, 0, "", nil, &buffer))
	lines := strings.Split(strings.TrimSpace(buffer.String()), "\n")
	require.Equal(t, numfiles*numfiles, len(lines))
	for _, line := range lines {
		require.Equal(t, len(content)*2, len(line))
	}

	commit3, err := c.StartCommit(inputRepo1, commit1.ID, "")
	for i := 0; i < numfiles; i++ {
		_, err = c.PutFile(inputRepo1, commit3.ID, fmt.Sprintf("file2-%d", i), strings.NewReader(content))
		require.NoError(t, err)
	}
	require.NoError(t, c.FinishCommit(inputRepo1, commit3.ID))

	listCommitRequest.FromCommit = append(listCommitRequest.FromCommit, outCommits[0].Commit)
	listCommitResponse, err = c.PfsAPIClient.ListCommit(
		context.Background(),
		listCommitRequest,
	)
	require.NoError(t, err)
	outCommits = listCommitResponse.CommitInfo
	require.Equal(t, 1, len(outCommits))

	buffer.Reset()
	require.NoError(t, c.GetFile(pipelineName, outCommits[0].Commit.ID, "file", 0, 0, "", nil, &buffer))
	lines = strings.Split(strings.TrimSpace(buffer.String()), "\n")
	require.Equal(t, 2*numfiles*numfiles, len(lines))
	for _, line := range lines {
		require.Equal(t, len(content)*2, len(line))
	}

	commit4, err := c.StartCommit(inputRepo2, commit2.ID, "")
	for i := 0; i < numfiles; i++ {
		_, err = c.PutFile(inputRepo2, commit4.ID, fmt.Sprintf("file2-%d", i), strings.NewReader(content))
		require.NoError(t, err)
	}
	require.NoError(t, c.FinishCommit(inputRepo2, commit4.ID))

	listCommitRequest.FromCommit[0] = outCommits[0].Commit
	listCommitResponse, err = c.PfsAPIClient.ListCommit(
		context.Background(),
		listCommitRequest,
	)
	require.NoError(t, err)
	outCommits = listCommitResponse.CommitInfo
	require.Equal(t, 1, len(outCommits))

	buffer.Reset()
	require.NoError(t, c.GetFile(pipelineName, outCommits[0].Commit.ID, "file", 0, 0, "", nil, &buffer))
	lines = strings.Split(strings.TrimSpace(buffer.String()), "\n")
	require.Equal(t, 4*numfiles*numfiles, len(lines))
	for _, line := range lines {
		require.Equal(t, len(content)*2, len(line))
	}
}

func TestPipelineWithGlobalMethod(t *testing.T) {
	if testing.Short() {
		t.Skip("Skipping integration tests in short mode")
	}
	t.Parallel()
	c := getPachClient(t)

	globalRepo := uniqueString("inputRepo")
	require.NoError(t, c.CreateRepo(globalRepo))
	numfiles := 20

	pipelineName := uniqueString("pipeline")
	parallelism := 2
	require.NoError(t, c.CreatePipeline(
		pipelineName,
		"",
		[]string{"bash"},
		// this script simply outputs the number of files under the global repo
		[]string{fmt.Sprintf(`
numfiles=(/pfs/%s/*)
numfiles=${#numfiles[@]}
echo $numfiles > /pfs/out/file
`, globalRepo)},
		uint64(parallelism),
		[]*ppsclient.PipelineInput{
			{
				Repo:   &pfsclient.Repo{Name: globalRepo},
				Method: client.GlobalMethod,
			},
		},
	))

	content := "foo"

	commit, err := c.StartCommit(globalRepo, "", "")
	require.NoError(t, err)
	for i := 0; i < numfiles; i++ {
		_, err = c.PutFile(globalRepo, commit.ID, fmt.Sprintf("file%d", i), strings.NewReader(content))
		require.NoError(t, err)
	}
	require.NoError(t, c.FinishCommit(globalRepo, commit.ID))

	listCommitRequest := &pfsclient.ListCommitRequest{
		Repo:       []*pfsclient.Repo{{pipelineName}},
		CommitType: pfsclient.CommitType_COMMIT_TYPE_READ,
		Block:      true,
	}
	listCommitResponse, err := c.PfsAPIClient.ListCommit(
		context.Background(),
		listCommitRequest,
	)
	require.NoError(t, err)
	outCommits := listCommitResponse.CommitInfo
	require.Equal(t, 1, len(outCommits))

	fileInfos, err := c.ListFile(pipelineName, outCommits[0].Commit.ID, "", "", nil, false)
	require.NoError(t, err)
	require.Equal(t, 1, len(fileInfos))

	var buffer bytes.Buffer
	require.NoError(t, c.GetFile(pipelineName, outCommits[0].Commit.ID, "file", 0, 0, "", nil, &buffer))
	lines := strings.Split(strings.TrimSpace(buffer.String()), "\n")
	require.Equal(t, parallelism, len(lines)) // each job outputs one line
	for _, line := range lines {
		require.Equal(t, fmt.Sprintf("%d", numfiles), line)
	}
}

func TestPipelineWithPrevRepoAndIncrementalReduceMethod(t *testing.T) {
	if testing.Short() {
		t.Skip("Skipping integration tests in short mode")
	}
	t.Parallel()
	c := getPachClient(t)

	repo := uniqueString("repo")
	require.NoError(t, c.CreateRepo(repo))

	pipelineName := uniqueString("pipeline")
	require.NoError(t, c.CreatePipeline(
		pipelineName,
		"",
		[]string{"bash"},
		[]string{fmt.Sprintf(`
cp /pfs/%s/file /pfs/out/file
if [ -d "/pfs/prev" ]; then
  cp /pfs/prev/file /pfs/out/file
fi
`, repo)},
		1,
		[]*ppsclient.PipelineInput{
			{
				Repo:   &pfsclient.Repo{Name: repo},
				Method: client.IncrementalReduceMethod,
			},
		},
	))

	commit1, err := c.StartCommit(repo, "", "")
	require.NoError(t, err)
	_, err = c.PutFile(repo, commit1.ID, "file", strings.NewReader("foo\n"))
	require.NoError(t, c.FinishCommit(repo, commit1.ID))

	listCommitRequest := &pfsclient.ListCommitRequest{
		Repo:       []*pfsclient.Repo{{pipelineName}},
		CommitType: pfsclient.CommitType_COMMIT_TYPE_READ,
		Block:      true,
	}
	listCommitResponse, err := c.PfsAPIClient.ListCommit(
		context.Background(),
		listCommitRequest,
	)
	require.NoError(t, err)
	outCommits := listCommitResponse.CommitInfo
	require.Equal(t, 1, len(outCommits))

	var buffer bytes.Buffer
	require.NoError(t, c.GetFile(pipelineName, outCommits[0].Commit.ID, "file", 0, 0, "", nil, &buffer))
	lines := strings.Split(strings.TrimSpace(buffer.String()), "\n")
	require.Equal(t, 1, len(lines))
	require.Equal(t, "foo", lines[0])

	commit2, err := c.StartCommit(repo, commit1.ID, "")
	require.NoError(t, err)
	_, err = c.PutFile(repo, commit2.ID, "file", strings.NewReader("bar\n"))
	require.NoError(t, c.FinishCommit(repo, commit2.ID))

	listCommitRequest = &pfsclient.ListCommitRequest{
		Repo:       []*pfsclient.Repo{{pipelineName}},
		CommitType: pfsclient.CommitType_COMMIT_TYPE_READ,
		Block:      true,
		FromCommit: []*pfsclient.Commit{outCommits[0].Commit},
	}
	listCommitResponse, err = c.PfsAPIClient.ListCommit(
		context.Background(),
		listCommitRequest,
	)
	require.NoError(t, err)
	outCommits = listCommitResponse.CommitInfo
	require.Equal(t, 1, len(outCommits))

	var buffer2 bytes.Buffer
	require.NoError(t, c.GetFile(pipelineName, outCommits[0].Commit.ID, "file", 0, 0, "", nil, &buffer2))
	lines = strings.Split(strings.TrimSpace(buffer2.String()), "\n")
	require.Equal(t, 3, len(lines))
	require.Equal(t, "foo", lines[0])
	require.Equal(t, "bar", lines[1])
	require.Equal(t, "foo", lines[2])
}

func TestPipelineThatUseNonexistentInputs(t *testing.T) {
	if testing.Short() {
		t.Skip("Skipping integration tests in short mode")
	}
	t.Parallel()
	c := getPachClient(t)

	pipelineName := uniqueString("pipeline")
	require.YesError(t, c.CreatePipeline(
		pipelineName,
		"",
		[]string{"bash"},
		[]string{""},
		1,
		[]*ppsclient.PipelineInput{
			{
				Repo: &pfsclient.Repo{Name: "nonexistent"},
			},
		},
	))
}

func TestPipelineWhoseInputsGetDeleted(t *testing.T) {
	if testing.Short() {
		t.Skip("Skipping integration tests in short mode")
	}
	t.Parallel()
	c := getPachClient(t)

	repo := uniqueString("repo")
	require.NoError(t, c.CreateRepo(repo))

	pipelineName := uniqueString("pipeline")
	require.NoError(t, c.CreatePipeline(
		pipelineName,
		"",
		[]string{"bash"},
		[]string{fmt.Sprintf(``, repo)},
		1,
		[]*ppsclient.PipelineInput{
			{
				Repo: &pfsclient.Repo{Name: repo},
			},
		},
	))

	// Shouldn't be able to delete the input repo because the pipeline
	// is still running
	require.YesError(t, c.DeleteRepo(repo))

	// The correct flow to delete the input repo
	require.NoError(t, c.DeletePipeline(pipelineName))
	require.NoError(t, c.DeleteRepo(pipelineName))
	require.NoError(t, c.DeleteRepo(repo))
}

// This test fails if you updated some static assets (such as doc/pipeline_spec.md)
// that are used in code but forgot to run:
// $ make assets
func TestAssets(t *testing.T) {
	assetPaths := []string{"doc/pipeline_spec.md"}

	for _, path := range assetPaths {
		doc, err := ioutil.ReadFile(filepath.Join(os.Getenv("GOPATH"), "src/github.com/pachyderm/pachyderm/", path))
		if err != nil {
			t.Fatal(err)
		}

		asset, err := pachyderm.Asset(path)
		if err != nil {
			t.Fatal(err)
		}

		require.Equal(t, doc, asset)
	}
}

// TestProvenance creates a pipeline DAG that's not a transitive reduction
// It looks like this:
// A
// | \
// v  v
// B-->C
// When we commit to A we expect to see 1 commit on C rather than 2.
func TestProvenance(t *testing.T) {
	if testing.Short() {
		t.Skip("Skipping integration tests in short mode")
	}

	t.Parallel()
	c := getPachClient(t)
	aRepo := uniqueString("A")
	require.NoError(t, c.CreateRepo(aRepo))
	bPipeline := uniqueString("B")
	require.NoError(t, c.CreatePipeline(
		bPipeline,
		"",
		[]string{"cp", path.Join("/pfs", aRepo, "file"), "/pfs/out/file"},
		nil,
		1,
		[]*ppsclient.PipelineInput{{Repo: client.NewRepo(aRepo)}},
	))
	cPipeline := uniqueString("C")
	require.NoError(t, c.CreatePipeline(
		cPipeline,
		"",
		[]string{"sh"},
		[]string{fmt.Sprintf("diff %s %s >/pfs/out/file",
			path.Join("/pfs", aRepo, "file"), path.Join("/pfs", bPipeline, "file"))},
		1,
		[]*ppsclient.PipelineInput{
			{Repo: client.NewRepo(aRepo)},
			{Repo: client.NewRepo(bPipeline)},
		},
	))
	// commit to aRepo
	commit1, err := c.StartCommit(aRepo, "", "master")
	require.NoError(t, err)
	_, err = c.PutFile(aRepo, commit1.ID, "file", strings.NewReader("foo\n"))
	require.NoError(t, err)
	require.NoError(t, c.FinishCommit(aRepo, commit1.ID))
	commitInfos, err := c.FlushCommit([]*pfsclient.Commit{client.NewCommit(aRepo, commit1.ID)}, nil)
	require.NoError(t, err)
	require.Equal(t, 2, len(commitInfos))

	commit2, err := c.StartCommit(aRepo, "", "master")
	require.NoError(t, err)
	_, err = c.PutFile(aRepo, commit2.ID, "file", strings.NewReader("bar\n"))
	require.NoError(t, err)
	require.NoError(t, c.FinishCommit(aRepo, commit2.ID))
	commitInfos, err = c.FlushCommit([]*pfsclient.Commit{client.NewCommit(aRepo, commit2.ID)}, nil)
	require.NoError(t, err)
	require.Equal(t, 2, len(commitInfos))

	// There should only be 2 commits on cRepo
	commitInfos, err = c.ListCommit([]string{cPipeline}, nil, pfsclient.CommitType_COMMIT_TYPE_READ, false, false, nil)
	require.NoError(t, err)
	require.Equal(t, 2, len(commitInfos))
	for _, commitInfo := range commitInfos {
		// C takes the diff of 2 files that should always be the same, so we
		// expect no output and thus no file
		_, err := c.InspectFile(cPipeline, commitInfo.Commit.ID, "file", "", nil)
		require.YesError(t, err)
	}
}

// TestFlushCommit
func TestFlushCommit(t *testing.T) {
	if testing.Short() {
		t.Skip("Skipping integration tests in short mode")
	}

	t.Parallel()
	c := getPachClient(t)
	prefix := uniqueString("repo")
	makeRepoName := func(i int) string {
		return fmt.Sprintf("%s_%d", prefix, i)
	}

	sourceRepo := makeRepoName(0)
	require.NoError(t, c.CreateRepo(sourceRepo))

	// Create a ten-stage pipeline
	numStages := 5
	for i := 0; i < numStages; i++ {
		repo := makeRepoName(i)
		require.NoError(t, c.CreatePipeline(
			makeRepoName(i+1),
			"",
			[]string{"cp", path.Join("/pfs", repo, "file"), "/pfs/out/file"},
			nil,
			1,
			[]*ppsclient.PipelineInput{{Repo: client.NewRepo(repo)}},
		))
	}

	// commit to aRepo
	commit1, err := c.StartCommit(sourceRepo, "", "master")
	require.NoError(t, err)
	_, err = c.PutFile(sourceRepo, commit1.ID, "file", strings.NewReader("foo\n"))
	require.NoError(t, err)
	require.NoError(t, c.FinishCommit(sourceRepo, commit1.ID))
	commitInfos, err := c.FlushCommit([]*pfsclient.Commit{client.NewCommit(sourceRepo, commit1.ID)}, nil)
	require.NoError(t, err)
	require.Equal(t, numStages, len(commitInfos))

	commit2, err := c.StartCommit(sourceRepo, "", "master")
	require.NoError(t, err)
	_, err = c.PutFile(sourceRepo, commit2.ID, "file", strings.NewReader("bar\n"))
	require.NoError(t, err)
	require.NoError(t, c.FinishCommit(sourceRepo, commit2.ID))
	commitInfos, err = c.FlushCommit([]*pfsclient.Commit{client.NewCommit(sourceRepo, commit2.ID)}, nil)
	require.NoError(t, err)
	require.Equal(t, numStages, len(commitInfos))
}

// TestRecreatingPipeline tracks #432
func TestRecreatePipeline(t *testing.T) {
	if testing.Short() {
		t.Skip("Skipping integration tests in short mode")
	}

	t.Parallel()
	c := getPachClient(t)
	repo := uniqueString("data")
	require.NoError(t, c.CreateRepo(repo))
	pipeline := uniqueString("pipeline")
	createPipelineAndRunJob := func() {
		require.NoError(t, c.CreatePipeline(
			pipeline,
			"",
			[]string{"cp", path.Join("/pfs", repo, "file"), "/pfs/out/file"},
			nil,
			1,
			[]*ppsclient.PipelineInput{{Repo: client.NewRepo(repo)}},
		))

		commit, err := c.StartCommit(repo, "", "")
		require.NoError(t, err)
		_, err = c.PutFile(repo, commit.ID, "file", strings.NewReader("foo"))
		require.NoError(t, err)
		require.NoError(t, c.FinishCommit(repo, commit.ID))

		listCommitRequest := &pfsclient.ListCommitRequest{
			Repo:       []*pfsclient.Repo{{pipeline}},
			CommitType: pfsclient.CommitType_COMMIT_TYPE_READ,
			Block:      true,
		}
		ctx, cancel := context.WithTimeout(context.Background(), time.Second*30)
		defer cancel()
		listCommitResponse, err := c.PfsAPIClient.ListCommit(
			ctx,
			listCommitRequest,
		)
		require.NoError(t, err)
		outCommits := listCommitResponse.CommitInfo
		require.Equal(t, 1, len(outCommits))
	}

	// Do it twice.  We expect jobs to be created on both runs.
	createPipelineAndRunJob()
	require.NoError(t, c.DeleteRepo(pipeline))
	require.NoError(t, c.DeletePipeline(pipeline))
	createPipelineAndRunJob()
}

func TestPipelineState(t *testing.T) {
	if testing.Short() {
		t.Skip("Skipping integration tests in short mode")
	}

	t.Parallel()
	c := getPachClient(t)
	repo := uniqueString("data")
	require.NoError(t, c.CreateRepo(repo))
	pipeline := uniqueString("pipeline")
	require.NoError(t, c.CreatePipeline(
		pipeline,
		"",
		[]string{"cp", path.Join("/pfs", repo, "file"), "/pfs/out/file"},
		nil,
		1,
		[]*ppsclient.PipelineInput{{Repo: client.NewRepo(repo)}},
	))

	time.Sleep(5 * time.Second) // wait for this pipeline to get picked up
	pipelineInfo, err := c.InspectPipeline(pipeline)
	require.NoError(t, err)
	require.Equal(t, ppsclient.PipelineState_PIPELINE_RUNNING, pipelineInfo.State)

	// Now we introduce an error to the pipeline by removing its output repo
	// and starting a job
	require.NoError(t, c.DeleteRepo(pipeline))
	commit, err := c.StartCommit(repo, "", "")
	require.NoError(t, err)
	_, err = c.PutFile(repo, commit.ID, "file", strings.NewReader("foo"))
	require.NoError(t, err)
	require.NoError(t, c.FinishCommit(repo, commit.ID))

	// So the state of the pipeline will alternate between running and
	// restarting.  We just want to make sure that it has definitely restarted.
	var states []interface{}
	for i := 0; i < 10; i++ {
		time.Sleep(1 * time.Second)
		pipelineInfo, err = c.InspectPipeline(pipeline)
		require.NoError(t, err)
		states = append(states, pipelineInfo.State)

	}
	require.EqualOneOf(t, states, ppsclient.PipelineState_PIPELINE_RESTARTING)
}

<<<<<<< HEAD
func TestWorkloadWithDynamicMembership(t *testing.T) {
=======
func TestScrubbedErrors(t *testing.T) {

>>>>>>> fb4ebcc6
	if testing.Short() {
		t.Skip("Skipping integration tests in short mode")
	}

<<<<<<< HEAD
	c := getPachClient(t)
	k := getKubeClient(t)

	errCh := make(chan error)
	go func() {
		seed := time.Now().UnixNano()
		errCh <- workload.RunWorkload(c, rand.New(rand.NewSource(seed)), 100)
	}()

	for i := 0; i < 2; i++ {
		time.Sleep(10 * time.Second)
		scalePachd(t, k)
		time.Sleep(10 * time.Second)
	}

	require.NoError(t, <-errCh)
}

func TestClusterFunctioningAfterMembershipChange(t *testing.T) {
	if testing.Short() {
		t.Skip("Skipping integration tests in short mode")
	}

	k := getKubeClient(t)
	scalePachd(t, k)
	TestJob(t)
}

// scalePachd scales the number of pachd nodes to anywhere from 1 to
// twice the original number
// It's guaranteed that the new replica number will be different from
// the original
func scalePachd(t *testing.T, k *kube.Client) {
	rc := k.ReplicationControllers(api.NamespaceDefault)
	pachdRc, err := rc.Get("pachd")
	require.NoError(t, err)
	originalReplicas := pachdRc.Spec.Replicas
	for {
		pachdRc.Spec.Replicas = rand.Intn(originalReplicas*2) + 1
		if pachdRc.Spec.Replicas != originalReplicas {
			break
		}
	}
	fmt.Printf("scaling pachd to %d replicas\n", pachdRc.Spec.Replicas)
	_, err = rc.Update(pachdRc)
	require.NoError(t, err)
}

=======
	t.Parallel()
	c := getPachClient(t)

	_, err := c.InspectPipeline("blah")
	require.Equal(t, "PipelineInfos blah not found", err.Error())

	err = c.CreatePipeline(
		"lskdjf$#%^ERTYC",
		"",
		[]string{},
		nil,
		1,
		[]*ppsclient.PipelineInput{{Repo: &pfsclient.Repo{Name: "test"}}},
	)
	require.Equal(t, "Repo test not found", err.Error())

	_, err = c.CreateJob("askjdfhgsdflkjh", []string{}, []string{}, 0, []*ppsclient.JobInput{client.NewJobInput("bogusRepo", "bogusCommit", client.DefaultMethod)}, "")
	require.Matches(t, "Repo job_.* not found", err.Error())

	_, err = c.InspectJob("blah", true)
	require.Equal(t, "JobInfos blah not found", err.Error())

	home := os.Getenv("HOME")
	f, err := os.Create(filepath.Join(home, "/tmpfile"))
	defer func() {
		os.Remove(filepath.Join(home, "/tmpfile"))
	}()
	require.NoError(t, err)
	err = c.GetLogs("bogusJobId", f)
	require.Equal(t, "Job bogusJobId not found", err.Error())

}
>>>>>>> fb4ebcc6
func getPachClient(t *testing.T) *client.APIClient {
	client, err := client.NewFromAddress("0.0.0.0:30650")
	require.NoError(t, err)
	return client
}

func getKubeClient(t *testing.T) *kube.Client {
	config := &kube.Config{
		Host:     "0.0.0.0:8080",
		Insecure: false,
	}
	k, err := kube.New(config)
	require.NoError(t, err)
	return k
}

func uniqueString(prefix string) string {
	return prefix + "_" + uuid.NewWithoutDashes()[0:12]
}<|MERGE_RESOLUTION|>--- conflicted
+++ resolved
@@ -1535,17 +1535,11 @@
 	require.EqualOneOf(t, states, ppsclient.PipelineState_PIPELINE_RESTARTING)
 }
 
-<<<<<<< HEAD
 func TestWorkloadWithDynamicMembership(t *testing.T) {
-=======
-func TestScrubbedErrors(t *testing.T) {
-
->>>>>>> fb4ebcc6
-	if testing.Short() {
-		t.Skip("Skipping integration tests in short mode")
-	}
-
-<<<<<<< HEAD
+	if testing.Short() {
+		t.Skip("Skipping integration tests in short mode")
+	}
+
 	c := getPachClient(t)
 	k := getKubeClient(t)
 
@@ -1594,7 +1588,11 @@
 	require.NoError(t, err)
 }
 
-=======
+func TestScrubbedErrors(t *testing.T) {
+	if testing.Short() {
+		t.Skip("Skipping integration tests in short mode")
+	}
+
 	t.Parallel()
 	c := getPachClient(t)
 
@@ -1627,7 +1625,7 @@
 	require.Equal(t, "Job bogusJobId not found", err.Error())
 
 }
->>>>>>> fb4ebcc6
+
 func getPachClient(t *testing.T) *client.APIClient {
 	client, err := client.NewFromAddress("0.0.0.0:30650")
 	require.NoError(t, err)
