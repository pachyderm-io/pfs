package server

import (
	"archive/tar"
	"bytes"
	"compress/gzip"
	"context"
	"encoding/base64"
	"fmt"
	"io"
	"io/ioutil"
	"math"
	"math/rand"
	"net"
	"net/http"
	"net/url"
	"os"
	"path"
	"reflect"
	"sort"
	"strconv"
	"strings"
	"testing"
	"time"

	"github.com/pachyderm/pachyderm/v2/src/auth"
	"github.com/pachyderm/pachyderm/v2/src/client"
	"github.com/pachyderm/pachyderm/v2/src/internal/ancestry"
	"github.com/pachyderm/pachyderm/v2/src/internal/backoff"
	"github.com/pachyderm/pachyderm/v2/src/internal/errors"
	"github.com/pachyderm/pachyderm/v2/src/internal/errutil"
	"github.com/pachyderm/pachyderm/v2/src/internal/ppsconsts"
	"github.com/pachyderm/pachyderm/v2/src/internal/ppsutil"
	"github.com/pachyderm/pachyderm/v2/src/internal/pretty"
	"github.com/pachyderm/pachyderm/v2/src/internal/require"
	tu "github.com/pachyderm/pachyderm/v2/src/internal/testutil"
	"github.com/pachyderm/pachyderm/v2/src/internal/uuid"
	"github.com/pachyderm/pachyderm/v2/src/pfs"
	"github.com/pachyderm/pachyderm/v2/src/pps"
	pfspretty "github.com/pachyderm/pachyderm/v2/src/server/pfs/pretty"
	ppspretty "github.com/pachyderm/pachyderm/v2/src/server/pps/pretty"

	"github.com/gogo/protobuf/types"
	globlib "github.com/pachyderm/ohmyglob"
	"golang.org/x/sync/errgroup"
	v1 "k8s.io/api/core/v1"
	metav1 "k8s.io/apimachinery/pkg/apis/meta/v1"
)

func newCountBreakFunc(maxCount int) func(func() error) error {
	var count int
	return func(cb func() error) error {
		if err := cb(); err != nil {
			return err
		}
		count++
		if count == maxCount {
			return errutil.ErrBreak
		}
		return nil
	}
}

func TestSimplePipeline(t *testing.T) {
	if testing.Short() {
		t.Skip("Skipping integration tests in short mode")
	}

	c := tu.GetPachClient(t)
	require.NoError(t, c.DeleteAll())

	dataRepo := tu.UniqueString("TestSimplePipeline_data")
	require.NoError(t, c.CreateRepo(dataRepo))

	commit1, err := c.StartCommit(dataRepo, "master")
	require.NoError(t, err)
	require.NoError(t, c.PutFile(dataRepo, commit1.ID, "file", strings.NewReader("foo"), client.WithAppendPutFile()))
	require.NoError(t, c.FinishCommit(dataRepo, commit1.ID))

	pipeline := tu.UniqueString("TestSimplePipeline")
	require.NoError(t, c.CreatePipeline(
		pipeline,
		"",
		[]string{"bash"},
		[]string{
			fmt.Sprintf("cp /pfs/%s/* /pfs/out/", dataRepo),
		},
		&pps.ParallelismSpec{
			Constant: 1,
		},
		client.NewPFSInput(dataRepo, "/*"),
		"",
		false,
	))

	commitInfos, err := c.FlushCommitAll([]*pfs.Commit{commit1}, nil)
	require.NoError(t, err)
	require.Equal(t, 2, len(commitInfos))

	var buf bytes.Buffer
	require.NoError(t, c.GetFile(commitInfos[0].Commit.Repo.Name, commitInfos[0].Commit.ID, "file", &buf))
	require.Equal(t, "foo", buf.String())
}

func TestRepoSize(t *testing.T) {
	if testing.Short() {
		t.Skip("Skipping integration tests in short mode")
	}

	c := tu.GetPachClient(t)
	require.NoError(t, c.DeleteAll())

	// create a data repo
	dataRepo := tu.UniqueString("TestRepoSize_data")
	require.NoError(t, c.CreateRepo(dataRepo))

	// create a pipeline
	pipeline := tu.UniqueString("TestRepoSize")
	require.NoError(t, c.CreatePipeline(
		pipeline,
		"",
		[]string{"bash"},
		[]string{
			fmt.Sprintf("cp /pfs/%s/* /pfs/out/", dataRepo),
		},
		&pps.ParallelismSpec{
			Constant: 1,
		},
		client.NewPFSInput(dataRepo, "/*"),
		"",
		false,
	))

	// put a file without an open commit - should count towards repo size
	require.NoError(t, c.PutFile(dataRepo, "master", "file2", strings.NewReader("foo"), client.WithAppendPutFile()))

	// put a file on another branch - should not count towards repo size
	require.NoError(t, c.PutFile(dataRepo, "develop", "file3", strings.NewReader("foo"), client.WithAppendPutFile()))

	// put a file on an open commit - should count toward repo size
	commit1, err := c.StartCommit(dataRepo, "master")
	require.NoError(t, err)
	require.NoError(t, c.PutFile(dataRepo, commit1.ID, "file1", strings.NewReader("foo"), client.WithAppendPutFile()))
	require.NoError(t, c.FinishCommit(dataRepo, commit1.ID))

	// wait for everything to be processed
	commitInfos, err := c.FlushCommitAll([]*pfs.Commit{commit1}, nil)
	require.NoError(t, err)
	require.Equal(t, 2, len(commitInfos))

	// check data repo size
	repoInfo, err := c.InspectRepo(dataRepo)
	require.NoError(t, err)
	require.Equal(t, uint64(6), repoInfo.SizeBytes)

	// check pipeline repo size
	repoInfo, err = c.InspectRepo(pipeline)
	require.NoError(t, err)
	require.Equal(t, uint64(6), repoInfo.SizeBytes)

	// ensure size is updated when we delete a commit
	require.NoError(t, c.SquashCommit(dataRepo, commit1.ID))
	repoInfo, err = c.InspectRepo(dataRepo)
	require.NoError(t, err)
	require.Equal(t, uint64(3), repoInfo.SizeBytes)
	repoInfo, err = c.InspectRepo(pipeline)
	require.NoError(t, err)
	require.Equal(t, uint64(3), repoInfo.SizeBytes)
}

func TestPFSPipeline(t *testing.T) {
	if testing.Short() {
		t.Skip("Skipping integration tests in short mode")
	}

	c := tu.GetPachClient(t)
	require.NoError(t, c.DeleteAll())

	dataRepo := tu.UniqueString("TestPFSPipeline_data")
	require.NoError(t, c.CreateRepo(dataRepo))

	commit1, err := c.StartCommit(dataRepo, "master")
	require.NoError(t, err)
	require.NoError(t, c.PutFile(dataRepo, commit1.ID, "file", strings.NewReader("foo"), client.WithAppendPutFile()))
	require.NoError(t, c.FinishCommit(dataRepo, commit1.ID))

	pipeline := tu.UniqueString("TestPFSPipeline")
	require.NoError(t, c.CreatePipeline(
		pipeline,
		"",
		[]string{"bash"},
		[]string{
			fmt.Sprintf("cp /pfs/%s/* /pfs/out/", dataRepo),
		},
		&pps.ParallelismSpec{
			Constant: 1,
		},
		client.NewPFSInput(dataRepo, "/*"),
		"",
		false,
	))

	commitInfos, err := c.FlushCommitAll([]*pfs.Commit{commit1}, nil)
	require.NoError(t, err)
	require.Equal(t, 2, len(commitInfos))

	var buf bytes.Buffer
	require.NoError(t, c.GetFile(commitInfos[0].Commit.Repo.Name, commitInfos[0].Commit.ID, "file", &buf))
	require.Equal(t, "foo", buf.String())
}

func TestPipelineWithParallelism(t *testing.T) {
	if testing.Short() {
		t.Skip("Skipping integration tests in short mode")
	}

	c := tu.GetPachClient(t)
	require.NoError(t, c.DeleteAll())

	dataRepo := tu.UniqueString("TestPipelineWithParallelism_data")
	require.NoError(t, c.CreateRepo(dataRepo))

	numFiles := 200
	commit1, err := c.StartCommit(dataRepo, "master")
	require.NoError(t, err)
	for i := 0; i < numFiles; i++ {
		require.NoError(t, c.PutFile(dataRepo, commit1.ID, fmt.Sprintf("file-%d", i), strings.NewReader(fmt.Sprintf("%d", i)), client.WithAppendPutFile()))
	}
	require.NoError(t, c.FinishCommit(dataRepo, commit1.ID))

	pipeline := tu.UniqueString("pipeline")
	require.NoError(t, c.CreatePipeline(
		pipeline,
		"",
		[]string{"bash"},
		[]string{
			fmt.Sprintf("cp /pfs/%s/* /pfs/out/", dataRepo),
		},
		&pps.ParallelismSpec{
			Constant: 4,
		},
		client.NewPFSInput(dataRepo, "/*"),
		"",
		false,
	))

	commitInfos, err := c.FlushCommitAll([]*pfs.Commit{commit1}, nil)
	require.NoError(t, err)
	require.Equal(t, 2, len(commitInfos))

	for i := 0; i < numFiles; i++ {
		var buf bytes.Buffer
		require.NoError(t, c.GetFile(commitInfos[0].Commit.Repo.Name, commitInfos[0].Commit.ID, fmt.Sprintf("file-%d", i), &buf))
		require.Equal(t, fmt.Sprintf("%d", i), buf.String())
	}
}

// TODO: Make work with V2.
//func TestPipelineWithLargeFiles(t *testing.T) {
//	if testing.Short() {
//		t.Skip("Skipping integration tests in short mode")
//	}
//
//	c := tu.GetPachClient(t)
//	require.NoError(t, c.DeleteAll())
//
//	dataRepo := tu.UniqueString("TestPipelineWithLargeFiles_data")
//	require.NoError(t, c.CreateRepo(dataRepo))
//
//	r := rand.New(rand.NewSource(99))
//	numFiles := 10
//	var fileContents []string
//
//	commit1, err := c.StartCommit(dataRepo, "master")
//	require.NoError(t, err)
//	chunkSize := int(pfs.ChunkSize / 32) // We used to use a full ChunkSize, but it was increased which caused this test to take too long.
//	for i := 0; i < numFiles; i++ {
//		fileContent := workload.RandString(r, chunkSize+i*units.MB)
//		require.NoError(t, c.PutFile(dataRepo, commit1.ID, fmt.Sprintf("file-%d", i), strings.NewReader(fileContent), client.WithAppendPutFile()))
//		fileContents = append(fileContents, fileContent)
//	}
//	require.NoError(t, c.FinishCommit(dataRepo, commit1.ID))
//	pipeline := tu.UniqueString("pipeline")
//	require.NoError(t, c.CreatePipeline(
//		pipeline,
//		"",
//		[]string{"bash"},
//		[]string{
//			fmt.Sprintf("cp /pfs/%s/* /pfs/out/", dataRepo),
//		},
//		nil,
//		client.NewPFSInput(dataRepo, "/*"),
//		"",
//		false,
//	))
//	commitInfos, err := c.FlushCommitAll([]*pfs.Commit{commit1}, nil)
//	require.NoError(t, err)
//	require.Equal(t, 2, len(commitInfos))
//
//	commit := commitInfos[0].Commit
//
//	for i := 0; i < numFiles; i++ {
//		var buf bytes.Buffer
//		fileName := fmt.Sprintf("file-%d", i)
//
//		fileInfo, err := c.InspectFile(commit.Repo.Name, commit.ID, fileName)
//		require.NoError(t, err)
//		require.Equal(t, chunkSize+i*units.MB, int(fileInfo.SizeBytes))
//
//		require.NoError(t, c.GetFile(commit.Repo.Name, commit.ID, fileName, &buf))
//		// we don't wanna use the `require` package here since it prints
//		// the strings, which would clutter the output.
//		if fileContents[i] != buf.String() {
//			t.Fatalf("file content does not match")
//		}
//	}
//}

func TestDatumDedup(t *testing.T) {
	if testing.Short() {
		t.Skip("Skipping integration tests in short mode")
	}

	c := tu.GetPachClient(t)
	require.NoError(t, c.DeleteAll())

	dataRepo := tu.UniqueString("TestDatumDedup_data")
	require.NoError(t, c.CreateRepo(dataRepo))

	commit1, err := c.StartCommit(dataRepo, "master")
	require.NoError(t, err)
	require.NoError(t, c.PutFile(dataRepo, commit1.ID, "file", strings.NewReader("foo"), client.WithAppendPutFile()))
	require.NoError(t, c.FinishCommit(dataRepo, commit1.ID))

	pipeline := tu.UniqueString("pipeline")
	// This pipeline sleeps for 10 secs per datum
	require.NoError(t, c.CreatePipeline(
		pipeline,
		"",
		[]string{"bash"},
		[]string{
			"sleep 10",
		},
		nil,
		client.NewPFSInput(dataRepo, "/*"),
		"",
		false,
	))

	commitInfos, err := c.FlushCommitAll([]*pfs.Commit{commit1}, nil)
	require.NoError(t, err)
	require.Equal(t, 2, len(commitInfos))

	commit2, err := c.StartCommit(dataRepo, "master")
	require.NoError(t, err)
	require.NoError(t, c.FinishCommit(dataRepo, commit2.ID))

	// Since we did not change the datum, the datum should not be processed
	// again, which means that the job should complete instantly.
	ctx, cancel := context.WithTimeout(context.Background(), time.Second*5)
	defer cancel()
	stream, err := c.PfsAPIClient.FlushCommit(
		ctx,
		&pfs.FlushCommitRequest{
			Commits: []*pfs.Commit{commit2},
		})
	require.NoError(t, err)
	_, err = stream.Recv()
	require.NoError(t, err)
}

func TestPipelineInputDataModification(t *testing.T) {
	if testing.Short() {
		t.Skip("Skipping integration tests in short mode")
	}

	c := tu.GetPachClient(t)
	require.NoError(t, c.DeleteAll())

	dataRepo := tu.UniqueString("TestPipelineInputDataModification_data")
	require.NoError(t, c.CreateRepo(dataRepo))

	commit1, err := c.StartCommit(dataRepo, "master")
	require.NoError(t, err)
	require.NoError(t, c.PutFile(dataRepo, commit1.ID, "file", strings.NewReader("foo"), client.WithAppendPutFile()))
	require.NoError(t, c.FinishCommit(dataRepo, commit1.ID))

	pipeline := tu.UniqueString("pipeline")
	require.NoError(t, c.CreatePipeline(
		pipeline,
		"",
		[]string{"bash"},
		[]string{
			fmt.Sprintf("cp /pfs/%s/* /pfs/out/", dataRepo),
		},
		nil,
		client.NewPFSInput(dataRepo, "/*"),
		"",
		false,
	))

	commitInfos, err := c.FlushCommitAll([]*pfs.Commit{commit1}, nil)
	require.NoError(t, err)
	require.Equal(t, 2, len(commitInfos))

	var buf bytes.Buffer
	require.NoError(t, c.GetFile(commitInfos[0].Commit.Repo.Name, commitInfos[0].Commit.ID, "file", &buf))
	require.Equal(t, "foo", buf.String())

	// replace the contents of 'file' in dataRepo (from "foo" to "bar")
	commit2, err := c.StartCommit(dataRepo, "master")
	require.NoError(t, err)
	require.NoError(t, c.DeleteFile(dataRepo, commit2.ID, "file"))
	require.NoError(t, c.PutFile(dataRepo, commit2.ID, "file", strings.NewReader("bar"), client.WithAppendPutFile()))
	require.NoError(t, c.FinishCommit(dataRepo, commit2.ID))

	commitInfos, err = c.FlushCommitAll([]*pfs.Commit{commit2}, nil)
	require.NoError(t, err)
	require.Equal(t, 2, len(commitInfos))

	buf.Reset()
	require.NoError(t, c.GetFile(commitInfos[0].Commit.Repo.Name, commitInfos[0].Commit.ID, "file", &buf))
	require.Equal(t, "bar", buf.String())

	// Add a file to dataRepo
	commit3, err := c.StartCommit(dataRepo, "master")
	require.NoError(t, err)
	require.NoError(t, c.DeleteFile(dataRepo, commit3.ID, "file"))
	require.NoError(t, c.PutFile(dataRepo, commit3.ID, "file2", strings.NewReader("foo"), client.WithAppendPutFile()))
	require.NoError(t, c.FinishCommit(dataRepo, commit3.ID))

	commitInfos, err = c.FlushCommitAll([]*pfs.Commit{commit3}, nil)
	require.NoError(t, err)
	require.Equal(t, 2, len(commitInfos))

	// TODO: File not found?
	//require.YesError(t, c.GetFile(commitInfos[0].Commit.Repo.Name, commitInfos[0].Commit.ID, "file", &buf))
	buf.Reset()
	require.NoError(t, c.GetFile(commitInfos[0].Commit.Repo.Name, commitInfos[0].Commit.ID, "file2", &buf))
	require.Equal(t, "foo", buf.String())

	commitInfos, err = c.ListCommit(pipeline, "master", "", 0)
	require.NoError(t, err)
	require.Equal(t, 3, len(commitInfos))
}

func TestMultipleInputsFromTheSameBranch(t *testing.T) {
	if testing.Short() {
		t.Skip("Skipping integration tests in short mode")
	}

	c := tu.GetPachClient(t)
	require.NoError(t, c.DeleteAll())

	dataRepo := tu.UniqueString("TestMultipleInputsFromTheSameBranch_data")
	require.NoError(t, c.CreateRepo(dataRepo))

	commit1, err := c.StartCommit(dataRepo, "master")
	require.NoError(t, err)
	require.NoError(t, c.PutFile(dataRepo, commit1.ID, "dirA/file", strings.NewReader("foo\n"), client.WithAppendPutFile()))
	require.NoError(t, c.PutFile(dataRepo, commit1.ID, "dirB/file", strings.NewReader("foo\n"), client.WithAppendPutFile()))
	require.NoError(t, c.FinishCommit(dataRepo, commit1.ID))

	pipeline := tu.UniqueString("pipeline")
	require.NoError(t, c.CreatePipeline(
		pipeline,
		"",
		[]string{"bash"},
		[]string{
			"cat /pfs/out/file",
			"cat /pfs/dirA/dirA/file >> /pfs/out/file",
			"cat /pfs/dirB/dirB/file >> /pfs/out/file",
		},
		nil,
		client.NewCrossInput(
			client.NewPFSInputOpts("dirA", dataRepo, "", "/dirA/*", "", "", false, false, nil),
			client.NewPFSInputOpts("dirB", dataRepo, "", "/dirB/*", "", "", false, false, nil),
		),
		"",
		false,
	))

	commitInfos, err := c.FlushCommitAll([]*pfs.Commit{commit1}, nil)
	require.NoError(t, err)
	require.Equal(t, 2, len(commitInfos))

	var buf bytes.Buffer
	require.NoError(t, c.GetFile(commitInfos[0].Commit.Repo.Name, commitInfos[0].Commit.ID, "file", &buf))
	require.Equal(t, "foo\nfoo\n", buf.String())

	commit2, err := c.StartCommit(dataRepo, "master")
	require.NoError(t, err)
	require.NoError(t, c.PutFile(dataRepo, commit2.ID, "dirA/file", strings.NewReader("bar\n"), client.WithAppendPutFile()))
	require.NoError(t, c.FinishCommit(dataRepo, commit2.ID))

	commitInfos, err = c.FlushCommitAll([]*pfs.Commit{commit2}, nil)
	require.NoError(t, err)
	require.Equal(t, 2, len(commitInfos))

	buf.Reset()
	require.NoError(t, c.GetFile(commitInfos[0].Commit.Repo.Name, commitInfos[0].Commit.ID, "file", &buf))
	require.Equal(t, "foo\nbar\nfoo\n", buf.String())

	commit3, err := c.StartCommit(dataRepo, "master")
	require.NoError(t, err)
	require.NoError(t, c.PutFile(dataRepo, commit3.ID, "dirB/file", strings.NewReader("buzz\n"), client.WithAppendPutFile()))
	require.NoError(t, c.FinishCommit(dataRepo, commit3.ID))

	commitInfos, err = c.FlushCommitAll([]*pfs.Commit{commit3}, nil)
	require.NoError(t, err)
	require.Equal(t, 2, len(commitInfos))

	buf.Reset()
	require.NoError(t, c.GetFile(commitInfos[0].Commit.Repo.Name, commitInfos[0].Commit.ID, "file", &buf))
	require.Equal(t, "foo\nbar\nfoo\nbuzz\n", buf.String())

	commitInfos, err = c.ListCommit(pipeline, "master", "", 0)
	require.NoError(t, err)
	require.Equal(t, 3, len(commitInfos))
}

func TestMultipleInputsFromTheSameRepoDifferentBranches(t *testing.T) {
	if testing.Short() {
		t.Skip("Skipping integration tests in short mode")
	}

	c := tu.GetPachClient(t)
	require.NoError(t, c.DeleteAll())

	dataRepo := tu.UniqueString("TestMultipleInputsFromTheSameRepoDifferentBranches_data")
	require.NoError(t, c.CreateRepo(dataRepo))

	branchA := "branchA"
	branchB := "branchB"

	pipeline := tu.UniqueString("pipeline")
	// Creating this pipeline should error, because the two inputs are
	// from the same repo but they don't specify different names.
	require.NoError(t, c.CreatePipeline(
		pipeline,
		"",
		[]string{"bash"},
		[]string{
			"cat /pfs/branch-a/file >> /pfs/out/file",
			"cat /pfs/branch-b/file >> /pfs/out/file",
		},
		nil,
		client.NewCrossInput(
			client.NewPFSInputOpts("branch-a", dataRepo, branchA, "/*", "", "", false, false, nil),
			client.NewPFSInputOpts("branch-b", dataRepo, branchB, "/*", "", "", false, false, nil),
		),
		"",
		false,
	))

	commitA, err := c.StartCommit(dataRepo, branchA)
	require.NoError(t, err)
	c.PutFile(dataRepo, commitA.ID, "/file", strings.NewReader("data A\n"), client.WithAppendPutFile())
	c.FinishCommit(dataRepo, commitA.ID)

	commitB, err := c.StartCommit(dataRepo, branchB)
	require.NoError(t, err)
	c.PutFile(dataRepo, commitB.ID, "/file", strings.NewReader("data B\n"), client.WithAppendPutFile())
	c.FinishCommit(dataRepo, commitB.ID)

	commitInfos, err := c.FlushCommitAll([]*pfs.Commit{commitA, commitB}, nil)
	require.NoError(t, err)
	require.Equal(t, 2, len(commitInfos))
	buffer := bytes.Buffer{}
	require.NoError(t, c.GetFile(commitInfos[0].Commit.Repo.Name, commitInfos[0].Commit.ID, "file", &buffer))
	require.Equal(t, "data A\ndata B\n", buffer.String())
}

// TODO: Make work with V2 (run pipeline is not working with stats).
//func TestRunPipeline(t *testing.T) {
//	if testing.Short() {
//		t.Skip("Skipping integration tests in short mode")
//	}
//
//	c := tu.GetPachClient(t)
//	require.NoError(t, c.DeleteAll())
//
//	// Test on cross pipeline
//	t.Run("RunPipelineCross", func(t *testing.T) {
//		dataRepo := tu.UniqueString("TestRunPipeline_data")
//		require.NoError(t, c.CreateRepo(dataRepo))
//
//		branchA := "branchA"
//		branchB := "branchB"
//
//		pipeline := tu.UniqueString("pipeline")
//		require.NoError(t, c.CreatePipeline(
//			pipeline,
//			"",
//			[]string{"bash"},
//			[]string{
//				"cat /pfs/branch-a/file >> /pfs/out/file",
//				"cat /pfs/branch-b/file >> /pfs/out/file",
//				"echo ran-pipeline",
//			},
//			nil,
//			client.NewCrossInput(
//				client.NewPFSInputOpts("branch-a", dataRepo, branchA, "/*", "", "", false, false, nil),
//				client.NewPFSInputOpts("branch-b", dataRepo, branchB, "/*", "", "", false, false, nil),
//			),
//			"",
//			false,
//		))
//
//		commitA, err := c.StartCommit(dataRepo, branchA)
//		require.NoError(t, err)
//		require.NoError(t, c.PutFile(dataRepo, commitA.ID, "/file", strings.NewReader("data A\n"), client.WithAppendPutFile()))
//		require.NoError(t, c.FinishCommit(dataRepo, commitA.ID))
//
//		commitB, err := c.StartCommit(dataRepo, branchB)
//		require.NoError(t, err)
//		require.NoError(t, c.PutFile(dataRepo, commitB.ID, "/file", strings.NewReader("data B\n"), client.WithAppendPutFile()))
//		require.NoError(t, c.FinishCommit(dataRepo, commitB.ID))
//
//		iter, err := c.FlushCommit([]*pfs.Commit{commitA, commitB}, nil)
//		require.NoError(t, err)
//		require.Equal(t, 2, len(commits))
//		buffer := bytes.Buffer{}
//		require.NoError(t, c.GetFile(commits[0].Commit.Repo.Name, commits[0].Commit.ID, "file", &buffer))
//		require.Equal(t, "data A\ndata B\n", buffer.String())
//
//		commitM, err := c.StartCommit(dataRepo, "master")
//		require.NoError(t, err)
//		require.NoError(t, c.FinishCommit(dataRepo, commitM.ID))
//
//		// we should have two jobs
//		ji, err := c.ListJob(pipeline, nil, nil, -1, true)
//		require.NoError(t, err)
//		require.Equal(t, 2, len(ji))
//		// now run the pipeline
//		require.NoError(t, c.RunPipeline(pipeline, nil, ""))
//		// running the pipeline should create a new job
//		require.NoError(t, backoff.Retry(func() error {
//			jobInfos, err := c.ListJob(pipeline, nil, nil, -1, true)
//			require.NoError(t, err)
//			if len(jobInfos) != 3 {
//				return errors.Errorf("expected 3 jobs, got %d", len(jobInfos))
//			}
//			return nil
//		}, backoff.NewTestingBackOff()))
//
//		// now run the pipeline with non-empty provenance
//		require.NoError(t, backoff.Retry(func() error {
//			return c.RunPipeline(pipeline, []*pfs.CommitProvenance{
//				client.NewCommitProvenance(dataRepo, "branchA", commitA.ID),
//			}, "")
//		}, backoff.NewTestingBackOff()))
//
//		// running the pipeline should create a new job
//		require.NoError(t, backoff.Retry(func() error {
//			jobInfos, err := c.ListJob(pipeline, nil, nil, -1, true)
//			require.NoError(t, err)
//			if len(jobInfos) != 4 {
//				return errors.Errorf("expected 4 jobs, got %d", len(jobInfos))
//			}
//			return nil
//		}, backoff.NewTestingBackOff()))
//
//		// add some new commits with some new info
//		commitA2, err := c.StartCommit(dataRepo, branchA)
//		require.NoError(t, err)
//		require.NoError(t, c.PutFile(dataRepo, commitA2.ID, "/file", strings.NewReader("data A2\n"), client.WithAppendPutFile()))
//		require.NoError(t, c.FinishCommit(dataRepo, commitA2.ID))
//
//		commitB2, err := c.StartCommit(dataRepo, branchB)
//		require.NoError(t, err)
//		require.NoError(t, c.PutFile(dataRepo, commitB2.ID, "/file", strings.NewReader("data B2\n"), client.WithAppendPutFile()))
//		require.NoError(t, c.FinishCommit(dataRepo, commitB2.ID))
//
//		// and make sure the output file is updated appropriately
//		iter, err = c.FlushCommit([]*pfs.Commit{commitA2, commitB2}, nil)
//		require.NoError(t, err)
//		require.Equal(t, 2, len(commits))
//		buffer = bytes.Buffer{}
//		require.NoError(t, c.GetFile(commits[0].Commit.Repo.Name, commits[0].Commit.ID, "file", &buffer))
//		require.Equal(t, "data A\ndata A2\ndata B\ndata B2\n", buffer.String())
//
//		// now run the pipeline provenant on the old commits
//		require.NoError(t, c.RunPipeline(pipeline, []*pfs.CommitProvenance{
//			client.NewCommitProvenance(dataRepo, "branchA", commitA.ID),
//			client.NewCommitProvenance(dataRepo, "branchB", commitB2.ID),
//		}, ""))
//
//		// and ensure that the file now has the info from the correct versions of the commits
//		iter, err = c.FlushCommit([]*pfs.Commit{commitA, commitB2}, nil)
//		require.NoError(t, err)
//		require.Equal(t, 2, len(commits))
//		buffer = bytes.Buffer{}
//		require.NoError(t, c.GetFile(commits[0].Commit.Repo.Name, commits[0].Commit.ID, "file", &buffer))
//		require.Equal(t, "data A\ndata B\ndata B2\n", buffer.String())
//
//		// make sure no commits with this provenance combination exist
//		iter, err = c.FlushCommit([]*pfs.Commit{commitA2, commitB}, nil)
//		require.NoError(t, err)
//		require.Equal(t, 0, len(commits))
//	})
//
//	// Test on pipeline with no commits
//	t.Run("RunPipelineEmpty", func(t *testing.T) {
//		dataRepo := tu.UniqueString("TestRunPipeline_data")
//		require.NoError(t, c.CreateRepo(dataRepo))
//
//		pipeline := tu.UniqueString("empty-pipeline")
//		require.NoError(t, c.CreatePipeline(
//			pipeline,
//			"",
//			nil,
//			nil,
//			nil,
//			nil,
//			"",
//			false,
//		))
//
//		// we should have two jobs
//		ji, err := c.ListJob(pipeline, nil, nil, -1, true)
//		require.NoError(t, err)
//		require.Equal(t, 0, len(ji))
//		// now run the pipeline
//		require.YesError(t, c.RunPipeline(pipeline, nil, ""))
//	})
//
//	// Test on unrelated branch
//	t.Run("RunPipelineUnrelated", func(t *testing.T) {
//		dataRepo := tu.UniqueString("TestRunPipeline_data")
//		require.NoError(t, c.CreateRepo(dataRepo))
//
//		branchA := "branchA"
//		branchB := "branchB"
//
//		pipeline := tu.UniqueString("unrelated-pipeline")
//		require.NoError(t, c.CreatePipeline(
//			pipeline,
//			"",
//			[]string{"bash"},
//			[]string{
//				"cat /pfs/branch-a/file >> /pfs/out/file",
//				"cat /pfs/branch-b/file >> /pfs/out/file",
//				"echo ran-pipeline",
//			},
//			nil,
//			client.NewCrossInput(
//				client.NewPFSInputOpts("branch-a", dataRepo, branchA, "/*", "", "", false, false, nil),
//				client.NewPFSInputOpts("branch-b", dataRepo, branchB, "/*", "", "", false, false, nil),
//			),
//			"",
//			false,
//		))
//		commitA, err := c.StartCommit(dataRepo, branchA)
//		require.NoError(t, err)
//		c.PutFile(dataRepo, commitA.ID, "/file", strings.NewReader("data A\n", client.WithAppendPutFile()))
//		c.FinishCommit(dataRepo, commitA.ID)
//
//		commitM, err := c.StartCommit(dataRepo, "master")
//		require.NoError(t, err)
//		err = c.FinishCommit(dataRepo, commitM.ID)
//		require.NoError(t, err)
//
//		require.NoError(t, c.CreateBranch(dataRepo, "unrelated", "", nil))
//		commitU, err := c.StartCommit(dataRepo, "unrelated")
//		require.NoError(t, err)
//		err = c.FinishCommit(dataRepo, commitU.ID)
//		require.NoError(t, err)
//
//		_, err = c.FlushCommit([]*pfs.Commit{commitA, commitM, commitU}, nil)
//		require.NoError(t, err)
//
//		// now run the pipeline with unrelated provenance
//		require.YesError(t, c.RunPipeline(pipeline, []*pfs.CommitProvenance{
//			client.NewCommitProvenance(dataRepo, "unrelated", commitU.ID)}, ""))
//	})
//
//	// Test with downstream pipeline
//	t.Run("RunPipelineDownstream", func(t *testing.T) {
//		dataRepo := tu.UniqueString("TestRunPipeline_data")
//		require.NoError(t, c.CreateRepo(dataRepo))
//
//		branchA := "branchA"
//		branchB := "branchB"
//
//		pipeline := tu.UniqueString("original-pipeline")
//		require.NoError(t, c.CreatePipeline(
//			pipeline,
//			"",
//			[]string{"bash"},
//			[]string{
//				"cat /pfs/branch-a/file >> /pfs/out/file",
//				"cat /pfs/branch-b/file >> /pfs/out/file",
//				"echo ran-pipeline",
//			},
//			nil,
//			client.NewCrossInput(
//				client.NewPFSInputOpts("branch-a", dataRepo, branchA, "/*", "", "", false, false, nil),
//				client.NewPFSInputOpts("branch-b", dataRepo, branchB, "/*", "", "", false, false, nil),
//			),
//			"",
//			false,
//		))
//
//		commitA, err := c.StartCommit(dataRepo, branchA)
//		require.NoError(t, err)
//		c.PutFile(dataRepo, commitA.ID, "/file", strings.NewReader("data A\n", client.WithAppendPutFile()))
//		c.FinishCommit(dataRepo, commitA.ID)
//
//		commitB, err := c.StartCommit(dataRepo, branchB)
//		require.NoError(t, err)
//		c.PutFile(dataRepo, commitB.ID, "/file", strings.NewReader("data B\n", client.WithAppendPutFile()))
//		c.FinishCommit(dataRepo, commitB.ID)
//
//		iter, err := c.FlushCommit([]*pfs.Commit{commitA, commitB}, nil)
//		require.NoError(t, err)
//		require.Equal(t, 2, len(commits))
//		buffer := bytes.Buffer{}
//		require.NoError(t, c.GetFile(commits[0].Commit.Repo.Name, commits[0].Commit.ID, "file", &buffer))
//		require.Equal(t, "data A\ndata B\n", buffer.String())
//
//		// and make sure we can attatch a downstream pipeline
//		downstreamPipeline := tu.UniqueString("downstream-pipeline")
//		require.NoError(t, c.CreatePipeline(
//			downstreamPipeline,
//			"",
//			[]string{"/bin/bash"},
//			[]string{"cp " + fmt.Sprintf("/pfs/%s/*", pipeline) + " /pfs/out/"},
//			nil,
//			client.NewPFSInput(pipeline, "/*"),
//			"",
//			false,
//		))
//
//		commitA2, err := c.StartCommit(dataRepo, branchA)
//		require.NoError(t, err)
//		err = c.FinishCommit(dataRepo, commitA2.ID)
//		require.NoError(t, err)
//
//		// there should be one job on the old commit for downstreamPipeline
//		jobInfos, err := c.FlushJobAll([]*pfs.Commit{commitA}, []string{downstreamPipeline})
//		require.NoError(t, err)
//		require.Equal(t, 1, len(jobInfos))
//
//		// now run the pipeline
//		require.NoError(t, backoff.Retry(func() error {
//			return c.RunPipeline(pipeline, []*pfs.CommitProvenance{
//				client.NewCommitProvenance(dataRepo, branchA, commitA.ID),
//			}, "")
//		}, backoff.NewTestingBackOff()))
//
//		// the downstream pipeline shouldn't have any new jobs, since runpipeline jobs don't propagate
//		jobInfos, err = c.FlushJobAll([]*pfs.Commit{commitA}, []string{downstreamPipeline})
//		require.NoError(t, err)
//		require.Equal(t, 1, len(jobInfos))
//
//		// now rerun the one job that we saw
//		require.NoError(t, backoff.Retry(func() error {
//			return c.RunPipeline(downstreamPipeline, nil, jobInfos[0].Job.ID)
//		}, backoff.NewTestingBackOff()))
//
//		// we should now have two jobs
//		jobInfos, err = c.FlushJobAll([]*pfs.Commit{commitA}, []string{downstreamPipeline})
//		require.NoError(t, err)
//		require.Equal(t, 2, len(jobInfos))
//	})
//
//	// Test with a downstream pipeline who's upstream has no datum, but where the downstream still needs to succeed
//	t.Run("RunPipelineEmptyUpstream", func(t *testing.T) {
//		dataRepo := tu.UniqueString("TestRunPipeline_data")
//		require.NoError(t, c.CreateRepo(dataRepo))
//
//		branchA := "branchA"
//		branchB := "branchB"
//
//		pipeline := tu.UniqueString("pipeline-downstream")
//		require.NoError(t, c.CreatePipeline(
//			pipeline,
//			"",
//			[]string{"bash"},
//			[]string{
//				"cat /pfs/branch-a/file >> /pfs/out/file",
//				"cat /pfs/branch-b/file >> /pfs/out/file",
//				"echo ran-pipeline",
//			},
//			nil,
//			client.NewCrossInput(
//				client.NewPFSInputOpts("branch-a", dataRepo, branchA, "/*", "", "", false, false, nil),
//				client.NewPFSInputOpts("branch-b", dataRepo, branchB, "/*", "", "", false, false, nil),
//			),
//			"",
//			false,
//		))
//
//		commitA, err := c.StartCommit(dataRepo, branchA)
//		require.NoError(t, err)
//		c.PutFile(dataRepo, commitA.ID, "/file", strings.NewReader("data A\n", client.WithAppendPutFile()))
//		c.FinishCommit(dataRepo, commitA.ID)
//
//		iter, err := c.FlushCommit([]*pfs.Commit{commitA}, nil)
//		require.NoError(t, err)
//		require.Equal(t, 2, len(commits))
//
//		// no commit to branch-b so "file" should not exist
//		// TODO: File not found?
//		// buffer := bytes.Buffer{}
//		// require.YesError(t, c.GetFile(commits[0].Commit.Repo.Name, commits[0].Commit.ID, "file", &buffer))
//
//		// and make sure we can attatch a downstream pipeline
//		downstreamPipeline := tu.UniqueString("pipelinedownstream")
//		require.NoError(t, c.CreatePipeline(
//			downstreamPipeline,
//			"",
//			[]string{"/bin/bash"},
//			[]string{
//				"cat /pfs/branch-a/file >> /pfs/out/file",
//				fmt.Sprintf("cat /pfs/%s/file >> /pfs/out/file", pipeline),
//				"echo ran-pipeline",
//			},
//			nil,
//			client.NewUnionInput(
//				client.NewPFSInputOpts("branch-a", dataRepo, branchA, "/*", "", "", false, false, nil),
//				client.NewPFSInput(pipeline, "/*"),
//			),
//			"",
//			false,
//		))
//
//		commitA2, err := c.StartCommit(dataRepo, branchA)
//		require.NoError(t, err)
//		err = c.FinishCommit(dataRepo, commitA2.ID)
//		require.NoError(t, err)
//
//		// there should be one job on the old commit for downstreamPipeline
//		jobInfos, err := c.FlushJobAll([]*pfs.Commit{commitA}, []string{downstreamPipeline})
//		require.NoError(t, err)
//		require.Equal(t, 1, len(jobInfos))
//
//		// now run the pipeline
//		require.NoError(t, backoff.Retry(func() error {
//			return c.RunPipeline(pipeline, []*pfs.CommitProvenance{
//				client.NewCommitProvenance(dataRepo, branchA, commitA.ID),
//			}, "")
//		}, backoff.NewTestingBackOff()))
//
//		buffer2 := bytes.Buffer{}
//		require.NoError(t, c.GetFile(jobInfos[0].OutputCommit.Repo.Name, jobInfos[0].OutputCommit.ID, "file", &buffer2))
//		// the union of an empty output and datA should only return a file with "data A" in it.
//		require.Equal(t, "data A\n", buffer2.String())
//
//		// add another commit to see that we can successfully do the cross and union together
//		commitB, err := c.StartCommit(dataRepo, branchB)
//		require.NoError(t, err)
//		c.PutFile(dataRepo, commitB.ID, "/file", strings.NewReader("data B\n", client.WithAppendPutFile()))
//		c.FinishCommit(dataRepo, commitB.ID)
//
//		_, err = c.FlushCommit([]*pfs.Commit{commitA, commitB}, nil)
//		require.NoError(t, err)
//
//		jobInfos, err = c.FlushJobAll([]*pfs.Commit{commitB}, []string{downstreamPipeline})
//		require.NoError(t, err)
//		require.Equal(t, 1, len(jobInfos))
//
//		buffer3 := bytes.Buffer{}
//		require.NoError(t, c.GetFile(jobInfos[0].OutputCommit.Repo.Name, jobInfos[0].OutputCommit.ID, "file", &buffer3))
//		// now that we've added data to the other branch of the cross, we should see the union of data A along with the the crossed data.
//		require.Equal(t, "data A\ndata A\ndata B\n", buffer3.String())
//	})
//
//	// Test on commits from the same branch
//	t.Run("RunPipelineSameBranch", func(t *testing.T) {
//		dataRepo := tu.UniqueString("TestRunPipeline_data")
//		require.NoError(t, c.CreateRepo(dataRepo))
//
//		branchA := "branchA"
//		branchB := "branchB"
//
//		pipeline := tu.UniqueString("sameBranch-pipeline")
//		require.NoError(t, c.CreatePipeline(
//			pipeline,
//			"",
//			[]string{"bash"},
//			[]string{
//				"cat /pfs/branch-a/file >> /pfs/out/file",
//				"cat /pfs/branch-b/file >> /pfs/out/file",
//				"echo ran-pipeline",
//			},
//			nil,
//			client.NewCrossInput(
//				client.NewPFSInputOpts("branch-a", dataRepo, branchA, "/*", "", "", false, false, nil),
//				client.NewPFSInputOpts("branch-b", dataRepo, branchB, "/*", "", "", false, false, nil),
//			),
//			"",
//			false,
//		))
//		commitA1, err := c.StartCommit(dataRepo, branchA)
//		require.NoError(t, err)
//		c.PutFile(dataRepo, commitA1.ID, "/file", strings.NewReader("data A1\n", client.WithAppendPutFile()))
//		c.FinishCommit(dataRepo, commitA1.ID)
//
//		commitA2, err := c.StartCommit(dataRepo, branchA)
//		require.NoError(t, err)
//		c.PutFile(dataRepo, commitA2.ID, "/file", strings.NewReader("data A2\n", client.WithAppendPutFile()))
//		c.FinishCommit(dataRepo, commitA2.ID)
//
//		_, err = c.FlushCommit([]*pfs.Commit{commitA1, commitA2}, nil)
//		require.NoError(t, err)
//
//		// now run the pipeline with provenance from the same branch
//		require.YesError(t, c.RunPipeline(pipeline, []*pfs.CommitProvenance{
//			client.NewCommitProvenance(dataRepo, branchA, commitA1.ID),
//			client.NewCommitProvenance(dataRepo, branchA, commitA2.ID),
//		}, ""))
//	})
//	// Test on pipeline that should always fail
//	t.Run("RerunPipeline", func(t *testing.T) {
//		dataRepo := tu.UniqueString("TestRerunPipeline_data")
//		require.NoError(t, c.CreateRepo(dataRepo))
//
//		// jobs on this pipeline should always fail
//		pipeline := tu.UniqueString("rerun-pipeline")
//		require.NoError(t, c.CreatePipeline(
//			pipeline,
//			"",
//			[]string{"bash"},
//			[]string{"false"},
//			nil,
//			client.NewPFSInputOpts("branch-a", dataRepo, "branchA", "/*", "", "", false, false, nil),
//			"",
//			false,
//		))
//
//		commitA1, err := c.StartCommit(dataRepo, "branchA")
//		require.NoError(t, err)
//		require.NoError(t, c.PutFile(dataRepo, commitA1.ID, "/file", strings.NewReader("data A1\n"), client.WithAppendPutFile()))
//		require.NoError(t, c.FinishCommit(dataRepo, commitA1.ID))
//
//		iter, err := c.FlushCommit([]*pfs.Commit{commitA1}, nil)
//		require.NoError(t, err)
//		require.Equal(t, 2, len(commits))
//		// now run the pipeline
//		require.NoError(t, c.RunPipeline(pipeline, nil, ""))
//
//		// running the pipeline should create a new job
//		require.NoError(t, backoff.Retry(func() error {
//			jobInfos, err := c.ListJob(pipeline, nil, nil, -1, true)
//			require.NoError(t, err)
//			if len(jobInfos) != 2 {
//				return errors.Errorf("expected 2 jobs, got %d", len(jobInfos))
//			}
//
//			// but both of these jobs should fail
//			for i, job := range jobInfos {
//				if job.State.String() != "JOB_FAILURE" {
//					return errors.Errorf("expected job %v to fail, but got %v", i, job.State.String())
//				}
//			}
//			return nil
//		}, backoff.NewTestingBackOff()))
//
//		// Shouldn't error if you try to delete an already deleted pipeline
//		require.NoError(t, c.DeletePipeline(pipeline, false))
//		require.NoError(t, c.DeletePipeline(pipeline, false))
//	})
//	// Test with stats enabled pipeline
//	// TODO: Make work with V2?
//	//t.Run("RunPipelineStats", func(t *testing.T) {
//	//	dataRepo := tu.UniqueString("TestRunPipeline_data")
//	//	require.NoError(t, c.CreateRepo(dataRepo))
//
//	//	branchA := "branchA"
//
//	//	pipeline := tu.UniqueString("stats-pipeline")
//	//	_, err := c.PpsAPIClient.CreatePipeline(
//	//		context.Background(),
//	//		&pps.CreatePipelineRequest{
//	//			Pipeline: client.NewPipeline(pipeline),
//	//			Transform: &pps.Transform{
//	//				Cmd: []string{"bash"},
//	//				Stdin: []string{
//	//					"cat /pfs/branch-a/file >> /pfs/out/file",
//
//	//					"echo ran-pipeline",
//	//				},
//	//			},
//	//			EnableStats: true,
//	//			Input:       client.NewPFSInputOpts("branch-a", dataRepo, branchA, "/*", "", "", false, false, nil),
//	//		})
//	//	require.NoError(t, err)
//
//	//	commitA, err := c.StartCommit(dataRepo, branchA)
//	//	require.NoError(t, err)
//	//	c.PutFile(dataRepo, commitA.ID, "/file", strings.NewReader("data A\n", client.WithAppendPutFile()))
//	//	c.FinishCommit(dataRepo, commitA.ID)
//
//	//	// wait for the commit to finish before calling RunPipeline
//	//	_, err = c.FlushCommitAll([]*pfs.Commit{client.NewCommit(dataRepo, commitA.ID)}, nil)
//	//	require.NoError(t, err)
//
//	//	// now run the pipeline
//	//	require.NoError(t, backoff.Retry(func() error {
//	//		return c.RunPipeline(pipeline, []*pfs.CommitProvenance{
//	//			client.NewCommitProvenance(dataRepo, branchA, commitA.ID),
//	//		}, "")
//	//	}, backoff.NewTestingBackOff()))
//
//	//	// make sure the pipeline didn't crash
//	//	commitInfos, err := c.FlushCommitAll([]*pfs.Commit{client.NewCommit(dataRepo, commitA.ID)}, nil)
//	//	require.NoError(t, err)
//
//	//	// we'll know it crashed if this causes it to hang
//	//	require.NoErrorWithinTRetry(t, 80*time.Second, func() error {
//	//		return nil
//	//	})
//	// })
//}

func TestPipelineFailure(t *testing.T) {
	if testing.Short() {
		t.Skip("Skipping integration tests in short mode")
	}

	c := tu.GetPachClient(t)
	require.NoError(t, c.DeleteAll())

	dataRepo := tu.UniqueString("TestPipelineFailure_data")
	require.NoError(t, c.CreateRepo(dataRepo))

	commit, err := c.StartCommit(dataRepo, "master")
	require.NoError(t, err)
	require.NoError(t, c.PutFile(dataRepo, commit.ID, "file", strings.NewReader("foo\n"), client.WithAppendPutFile()))
	require.NoError(t, c.FinishCommit(dataRepo, commit.ID))

	pipeline := tu.UniqueString("pipeline")
	require.NoError(t, c.CreatePipeline(
		pipeline,
		"",
		[]string{"exit 1"},
		nil,
		&pps.ParallelismSpec{
			Constant: 1,
		},
		client.NewPFSInput(dataRepo, "/*"),
		"",
		false,
	))
	var jobInfos []*pps.JobInfo
	require.NoError(t, backoff.Retry(func() error {
		jobInfos, err = c.ListJob(pipeline, nil, nil, -1, true)
		require.NoError(t, err)
		if len(jobInfos) != 1 {
			return errors.Errorf("expected 1 jobs, got %d", len(jobInfos))
		}
		return nil
	}, backoff.NewTestingBackOff()))
	jobInfo, err := c.PpsAPIClient.InspectJob(context.Background(), &pps.InspectJobRequest{
		Job:        jobInfos[0].Job,
		BlockState: true,
	})
	require.NoError(t, err)
	require.Equal(t, pps.JobState_JOB_FAILURE, jobInfo.State)
	require.True(t, strings.Contains(jobInfo.Reason, "datum"))
}

func TestPipelineErrorHandling(t *testing.T) {
	if testing.Short() {
		t.Skip("Skipping integration tests in short mode")
	}

	c := tu.GetPachClient(t)
	require.NoError(t, c.DeleteAll())

	t.Run("ErrCmd", func(t *testing.T) {

		dataRepo := tu.UniqueString("TestPipelineErrorHandling_data")
		require.NoError(t, c.CreateRepo(dataRepo))

		require.NoError(t, c.PutFile(dataRepo, "master", "file1", strings.NewReader("foo\n"), client.WithAppendPutFile()))
		require.NoError(t, c.PutFile(dataRepo, "master", "file2", strings.NewReader("bar\n"), client.WithAppendPutFile()))
		require.NoError(t, c.PutFile(dataRepo, "master", "file3", strings.NewReader("bar\n"), client.WithAppendPutFile()))

		// In this pipeline, we'll have a command that fails for files 2 and 3, and an error handler that fails for file 2
		pipeline := tu.UniqueString("pipeline1")
		_, err := c.PpsAPIClient.CreatePipeline(
			context.Background(),
			&pps.CreatePipelineRequest{
				Pipeline: client.NewPipeline(pipeline),
				Transform: &pps.Transform{
					Cmd:      []string{"bash"},
					Stdin:    []string{"if", fmt.Sprintf("[ -a pfs/%v/file1 ]", dataRepo), "then", "exit 0", "fi", "exit 1"},
					ErrCmd:   []string{"bash"},
					ErrStdin: []string{"if", fmt.Sprintf("[ -a pfs/%v/file3 ]", dataRepo), "then", "exit 0", "fi", "exit 1"},
				},
				Input: client.NewPFSInput(dataRepo, "/*"),
			})
		require.NoError(t, err)

		jis, err := c.FlushJobAll([]*pfs.Commit{client.NewCommit(dataRepo, "master")}, nil)
		require.NoError(t, err)
		require.Equal(t, 1, len(jis))
		jobInfo := jis[0]

		// We expect the job to fail, and have 1 datum processed, recovered, and failed each
		require.Equal(t, pps.JobState_JOB_FAILURE, jobInfo.State)
		require.Equal(t, int64(1), jobInfo.DataProcessed)
		require.Equal(t, int64(1), jobInfo.DataRecovered)
		require.Equal(t, int64(1), jobInfo.DataFailed)

		// Now update this pipeline, we have the same command as before, but this time the error handling passes for all
		_, err = c.PpsAPIClient.CreatePipeline(
			context.Background(),
			&pps.CreatePipelineRequest{
				Pipeline: client.NewPipeline(pipeline),
				Transform: &pps.Transform{
					Cmd:    []string{"bash"},
					Stdin:  []string{"if", fmt.Sprintf("[ -a pfs/%v/file1 ]", dataRepo), "then", "exit 0", "fi", "exit 1"},
					ErrCmd: []string{"true"},
				},
				Input:  client.NewPFSInput(dataRepo, "/*"),
				Update: true,
			})
		require.NoError(t, err)

		jis, err = c.FlushJobAll([]*pfs.Commit{client.NewCommit(dataRepo, "master")}, nil)
		require.NoError(t, err)
		require.Equal(t, 1, len(jis))
		jobInfo = jis[0]

		// so we expect the job to succeed, and to have recovered 2 datums
		require.Equal(t, pps.JobState_JOB_SUCCESS, jobInfo.State)
		require.Equal(t, int64(1), jobInfo.DataSkipped)
		require.Equal(t, int64(2), jobInfo.DataRecovered)
		require.Equal(t, int64(0), jobInfo.DataFailed)
	})
	t.Run("RecoveredDatums", func(t *testing.T) {
		dataRepo := tu.UniqueString("TestPipelineRecoveredDatums_data")
		require.NoError(t, c.CreateRepo(dataRepo))

		require.NoError(t, c.PutFile(dataRepo, "master", "foo", strings.NewReader("bar\n"), client.WithAppendPutFile()))

		// In this pipeline, we'll have a command that fails the datum, and then recovers it
		pipeline := tu.UniqueString("pipeline3")
		_, err := c.PpsAPIClient.CreatePipeline(
			context.Background(),
			&pps.CreatePipelineRequest{
				Pipeline: client.NewPipeline(pipeline),
				Transform: &pps.Transform{
					Cmd:      []string{"bash"},
					Stdin:    []string{"false"},
					ErrCmd:   []string{"bash"},
					ErrStdin: []string{"true"},
				},
				Input: client.NewPFSInput(dataRepo, "/*"),
			})
		require.NoError(t, err)

		jis, err := c.FlushJobAll([]*pfs.Commit{client.NewCommit(dataRepo, "master")}, nil)
		require.NoError(t, err)
		require.Equal(t, 1, len(jis))
		jobInfo := jis[0]

		// We expect there to be one recovered datum
		require.Equal(t, pps.JobState_JOB_SUCCESS, jobInfo.State)
		require.Equal(t, int64(0), jobInfo.DataProcessed)
		require.Equal(t, int64(1), jobInfo.DataRecovered)
		require.Equal(t, int64(0), jobInfo.DataFailed)

		// Update the pipeline so that datums will now successfully be processed
		_, err = c.PpsAPIClient.CreatePipeline(
			context.Background(),
			&pps.CreatePipelineRequest{
				Pipeline: client.NewPipeline(pipeline),
				Transform: &pps.Transform{
					Cmd:   []string{"bash"},
					Stdin: []string{"true"},
				},
				Input:  client.NewPFSInput(dataRepo, "/*"),
				Update: true,
			})
		require.NoError(t, err)

		jis, err = c.FlushJobAll([]*pfs.Commit{client.NewCommit(dataRepo, "master")}, nil)
		require.NoError(t, err)
		require.Equal(t, 1, len(jis))
		jobInfo = jis[0]

		// Now the recovered datum should have been processed
		require.Equal(t, pps.JobState_JOB_SUCCESS, jobInfo.State)
		require.Equal(t, int64(1), jobInfo.DataProcessed)
		require.Equal(t, int64(0), jobInfo.DataRecovered)
		require.Equal(t, int64(0), jobInfo.DataFailed)
	})
}

func TestEgressFailure(t *testing.T) {
	// TODO: Fail job after certain number of failures, or just keep restarting?
	t.Skip("Fail job after certain number of failures, or just keep restarting?")
	if testing.Short() {
		t.Skip("Skipping integration tests in short mode")
	}

	c := tu.GetPachClient(t)
	require.NoError(t, c.DeleteAll())

	dataRepo := tu.UniqueString("TestEgressFailure_data")
	require.NoError(t, c.CreateRepo(dataRepo))

	commit, err := c.StartCommit(dataRepo, "master")
	require.NoError(t, err)
	require.NoError(t, c.PutFile(dataRepo, commit.ID, "file", strings.NewReader("foo\n"), client.WithAppendPutFile()))
	require.NoError(t, c.FinishCommit(dataRepo, commit.ID))

	// This pipeline should fail because the egress URL is invalid
	pipeline := tu.UniqueString("pipeline")
	_, err = c.PpsAPIClient.CreatePipeline(
		context.Background(),
		&pps.CreatePipelineRequest{
			Pipeline: client.NewPipeline(pipeline),
			Transform: &pps.Transform{
				Cmd: []string{"cp", path.Join("/pfs", dataRepo, "file"), "/pfs/out/file"},
			},
			Input:  client.NewPFSInput(dataRepo, "/"),
			Egress: &pps.Egress{URL: "invalid://blahblah"},
		})
	require.NoError(t, err)

	var jobInfos []*pps.JobInfo
	require.NoError(t, backoff.Retry(func() error {
		jobInfos, err = c.ListJob(pipeline, nil, nil, -1, true)
		require.NoError(t, err)
		if len(jobInfos) != 1 {
			return errors.Errorf("expected 1 jobs, got %d", len(jobInfos))
		}
		return nil
	}, backoff.NewTestingBackOff()))
	jobInfo, err := c.PpsAPIClient.InspectJob(context.Background(), &pps.InspectJobRequest{
		Job:        jobInfos[0].Job,
		BlockState: true,
	})
	require.NoError(t, err)
	require.Equal(t, pps.JobState_JOB_FAILURE, jobInfo.State)
	require.True(t, strings.Contains(jobInfo.Reason, "egress"))
}

func TestLazyPipelinePropagation(t *testing.T) {
	if testing.Short() {
		t.Skip("Skipping integration tests in short mode")
	}
	c := tu.GetPachClient(t)
	require.NoError(t, c.DeleteAll())

	dataRepo := tu.UniqueString("TestLazyPipelinePropagation_data")
	require.NoError(t, c.CreateRepo(dataRepo))

	pipelineA := tu.UniqueString("pipeline-A")
	require.NoError(t, c.CreatePipeline(
		pipelineA,
		"",
		[]string{"cp", path.Join("/pfs", dataRepo, "file"), "/pfs/out/file"},
		nil,
		&pps.ParallelismSpec{
			Constant: 1,
		},
		client.NewPFSInputOpts("", dataRepo, "", "/*", "", "", false, true, nil),
		"",
		false,
	))
	pipelineB := tu.UniqueString("pipeline-B")
	require.NoError(t, c.CreatePipeline(
		pipelineB,
		"",
		[]string{"cp", path.Join("/pfs", pipelineA, "file"), "/pfs/out/file"},
		nil,
		&pps.ParallelismSpec{
			Constant: 1,
		},
		client.NewPFSInputOpts("", pipelineA, "", "/*", "", "", false, true, nil),
		"",
		false,
	))

	commit1, err := c.StartCommit(dataRepo, "master")
	require.NoError(t, err)
	require.NoError(t, c.PutFile(dataRepo, commit1.ID, "file", strings.NewReader("foo\n"), client.WithAppendPutFile()))
	require.NoError(t, c.FinishCommit(dataRepo, commit1.ID))

	_, err = c.FlushCommitAll([]*pfs.Commit{client.NewCommit(dataRepo, commit1.ID)}, nil)
	require.NoError(t, err)

	jobInfos, err := c.ListJob(pipelineA, nil, nil, -1, true)
	require.NoError(t, err)
	require.Equal(t, 1, len(jobInfos))
	require.NotNil(t, jobInfos[0].Input.Pfs)
	require.Equal(t, true, jobInfos[0].Input.Pfs.Lazy)
	jobInfos, err = c.ListJob(pipelineB, nil, nil, -1, true)
	require.NoError(t, err)
	require.Equal(t, 1, len(jobInfos))
	require.NotNil(t, jobInfos[0].Input.Pfs)
	require.Equal(t, true, jobInfos[0].Input.Pfs.Lazy)
}

func TestLazyPipeline(t *testing.T) {
	if testing.Short() {
		t.Skip("Skipping integration tests in short mode")
	}

	c := tu.GetPachClient(t)
	require.NoError(t, c.DeleteAll())
	// create repos
	dataRepo := tu.UniqueString("TestLazyPipeline_data")
	require.NoError(t, c.CreateRepo(dataRepo))
	// create pipeline
	pipelineName := tu.UniqueString("pipeline")
	_, err := c.PpsAPIClient.CreatePipeline(
		context.Background(),
		&pps.CreatePipelineRequest{
			Pipeline: client.NewPipeline(pipelineName),
			Transform: &pps.Transform{
				Cmd: []string{"cp", path.Join("/pfs", dataRepo, "file"), "/pfs/out/file"},
			},
			ParallelismSpec: &pps.ParallelismSpec{
				Constant: 1,
			},
			Input: &pps.Input{
				Pfs: &pps.PFSInput{
					Repo: dataRepo,
					Glob: "/",
					Lazy: true,
				},
			},
		})
	require.NoError(t, err)
	// Do a commit
	commit, err := c.StartCommit(dataRepo, "master")
	require.NoError(t, err)
	require.NoError(t, c.PutFile(dataRepo, "master", "file", strings.NewReader("foo\n"), client.WithAppendPutFile()))
	// We put 2 files, 1 of which will never be touched by the pipeline code.
	// This is an important part of the correctness of this test because the
	// job-shim sets up a goro for each pipe, pipes that are never opened will
	// leak but that shouldn't prevent the job from completing.
	require.NoError(t, c.PutFile(dataRepo, "master", "file2", strings.NewReader("foo\n"), client.WithAppendPutFile()))
	require.NoError(t, c.FinishCommit(dataRepo, "master"))
	commitInfos, err := c.FlushCommitAll([]*pfs.Commit{commit}, nil)
	require.NoError(t, err)
	require.Equal(t, 2, len(commitInfos))
	buffer := bytes.Buffer{}
	require.NoError(t, c.GetFile(commitInfos[0].Commit.Repo.Name, commitInfos[0].Commit.ID, "file", &buffer))
	require.Equal(t, "foo\n", buffer.String())
}

func TestEmptyFiles(t *testing.T) {
	if testing.Short() {
		t.Skip("Skipping integration tests in short mode")
	}

	c := tu.GetPachClient(t)
	require.NoError(t, c.DeleteAll())
	// create repos
	dataRepo := tu.UniqueString("TestShufflePipeline_data")
	require.NoError(t, c.CreateRepo(dataRepo))
	// create pipeline
	pipelineName := tu.UniqueString("pipeline")
	_, err := c.PpsAPIClient.CreatePipeline(
		context.Background(),
		&pps.CreatePipelineRequest{
			Pipeline: client.NewPipeline(pipelineName),
			Transform: &pps.Transform{
				Cmd: []string{"bash"},
				Stdin: []string{
					fmt.Sprintf("if [ -s /pfs/%s/file ]; then exit 1; fi", dataRepo),
					fmt.Sprintf("ln -s /pfs/%s/file /pfs/out/file", dataRepo),
				},
			},
			ParallelismSpec: &pps.ParallelismSpec{
				Constant: 1,
			},
			Input: &pps.Input{
				Pfs: &pps.PFSInput{
					Repo:       dataRepo,
					Glob:       "/*",
					EmptyFiles: true,
				},
			},
		})
	require.NoError(t, err)
	// Do a commit
	commit, err := c.StartCommit(dataRepo, "master")
	require.NoError(t, err)
	require.NoError(t, c.PutFile(dataRepo, "master", "file", strings.NewReader("foo\n"), client.WithAppendPutFile()))
	require.NoError(t, c.FinishCommit(dataRepo, "master"))
	commitInfos, err := c.FlushCommitAll([]*pfs.Commit{commit}, nil)
	require.NoError(t, err)
	require.Equal(t, 2, len(commitInfos))
	buffer := bytes.Buffer{}
	require.NoError(t, c.GetFile(commitInfos[0].Commit.Repo.Name, commitInfos[0].Commit.ID, "file", &buffer))
	require.Equal(t, "foo\n", buffer.String())
}

// There's an issue where if you use cp with certain flags, it might copy
// special files without reading from them.  In our case, we use named pipes
// to simulate lazy files, so the pipes themselves might get copied into
// the output directory, blocking upload.
//
// We've updated the code such that we are able to detect if the files we
// are uploading are pipes, and make the job fail in that case.
func TestLazyPipelineCPPipes(t *testing.T) {
	// TODO: This seems like a weird thing to account for in Pachyderm. We either need to inform
	// users that lazy files are pipes or not implement them with pipes to avoid this.
	// Make work with V2?
	t.Skip("Not clear how this should be handled in V2")
	if testing.Short() {
		t.Skip("Skipping integration tests in short mode")
	}

	c := tu.GetPachClient(t)
	require.NoError(t, c.DeleteAll())
	// create repos
	dataRepo := tu.UniqueString("TestLazyPipeline_data")
	require.NoError(t, c.CreateRepo(dataRepo))
	// create pipeline
	pipeline := tu.UniqueString("pipeline")
	_, err := c.PpsAPIClient.CreatePipeline(
		context.Background(),
		&pps.CreatePipelineRequest{
			Pipeline: client.NewPipeline(pipeline),
			Transform: &pps.Transform{
				// Using cp with the -r flag apparently just copes go
				Cmd: []string{"cp", "-r", path.Join("/pfs", dataRepo, "file"), "/pfs/out/file"},
			},
			ParallelismSpec: &pps.ParallelismSpec{
				Constant: 1,
			},
			Input: &pps.Input{
				Pfs: &pps.PFSInput{
					Repo: dataRepo,
					Glob: "/",
					Lazy: true,
				},
			},
		})
	require.NoError(t, err)
	// Do a commit
	_, err = c.StartCommit(dataRepo, "master")
	require.NoError(t, err)
	require.NoError(t, c.PutFile(dataRepo, "master", "file", strings.NewReader("foo\n"), client.WithAppendPutFile()))
	require.NoError(t, c.FinishCommit(dataRepo, "master"))

	// wait for job to spawn
	time.Sleep(15 * time.Second)
	var jobID string
	require.NoError(t, backoff.Retry(func() error {
		jobInfos, err := c.ListJob(pipeline, nil, nil, -1, true)
		if err != nil {
			return err
		}
		if len(jobInfos) != 1 {
			return errors.Errorf("len(jobInfos) should be 1")
		}
		jobID = jobInfos[0].Job.ID
		jobInfo, err := c.PpsAPIClient.InspectJob(context.Background(), &pps.InspectJobRequest{
			Job:        client.NewJob(jobID),
			BlockState: true,
		})
		if err != nil {
			return err
		}
		if jobInfo.State != pps.JobState_JOB_FAILURE {
			return errors.Errorf("job did not fail, even though it tried to copy " +
				"pipes, which should be disallowed by Pachyderm")
		}
		return nil
	}, backoff.NewTestingBackOff()))
}

// TestProvenance creates a pipeline DAG that's not a transitive reduction
// It looks like this:
// A
// | \
// v  v
// B-->C
// When we commit to A we expect to see 1 commit on C rather than 2.
func TestProvenance(t *testing.T) {
	if testing.Short() {
		t.Skip("Skipping integration tests in short mode")
	}

	c := tu.GetPachClient(t)
	require.NoError(t, c.DeleteAll())
	aRepo := tu.UniqueString("A")
	require.NoError(t, c.CreateRepo(aRepo))
	bPipeline := tu.UniqueString("B")
	require.NoError(t, c.CreatePipeline(
		bPipeline,
		"",
		[]string{"cp", path.Join("/pfs", aRepo, "file"), "/pfs/out/file"},
		nil,
		&pps.ParallelismSpec{
			Constant: 1,
		},
		client.NewPFSInput(aRepo, "/*"),
		"",
		false,
	))
	cPipeline := tu.UniqueString("C")
	require.NoError(t, c.CreatePipeline(
		cPipeline,
		"",
		[]string{"sh"},
		[]string{fmt.Sprintf("diff %s %s >/pfs/out/file",
			path.Join("/pfs", aRepo, "file"), path.Join("/pfs", bPipeline, "file"))},
		&pps.ParallelismSpec{
			Constant: 1,
		},
		client.NewCrossInput(
			client.NewPFSInput(aRepo, "/*"),
			client.NewPFSInput(bPipeline, "/*"),
		),
		"",
		false,
	))
	// commit to aRepo
	commit1, err := c.StartCommit(aRepo, "master")
	require.NoError(t, err)
	require.NoError(t, c.PutFile(aRepo, commit1.ID, "file", strings.NewReader("foo\n"), client.WithAppendPutFile()))
	require.NoError(t, c.FinishCommit(aRepo, commit1.ID))

	commit2, err := c.StartCommit(aRepo, "master")
	require.NoError(t, err)
	require.NoError(t, c.PutFile(aRepo, commit2.ID, "file", strings.NewReader("bar\n"), client.WithAppendPutFile()))
	require.NoError(t, c.FinishCommit(aRepo, commit2.ID))

	aCommit := commit2
	commitInfos, err := c.FlushCommitAll([]*pfs.Commit{aCommit}, []*pfs.Repo{client.NewRepo(bPipeline)})
	require.NoError(t, err)
	require.Equal(t, 2, len(commitInfos))
	bCommit := commitInfos[0].Commit
	commitInfos, err = c.FlushCommitAll([]*pfs.Commit{aCommit, bCommit}, nil)
	require.NoError(t, err)
	require.Equal(t, 3, len(commitInfos))
	cCommitInfo := commitInfos[1]
	require.Equal(t, uint64(0), cCommitInfo.SizeBytes)

	// We should only see two commits in aRepo
	commitInfos, err = c.ListCommit(aRepo, "master", "", 0)
	require.NoError(t, err)
	require.Equal(t, 2, len(commitInfos))

	// There are three commits in the pipeline repos (two from input commits, and
	// one from the CreatePipeline call that created each repo)
	commitInfos, err = c.ListCommit(bPipeline, "master", "", 0)
	require.NoError(t, err)
	require.Equal(t, 2, len(commitInfos))

	commitInfos, err = c.ListCommit(cPipeline, "master", "", 0)
	require.NoError(t, err)
	require.Equal(t, 2, len(commitInfos))
}

// TestProvenance2 tests the following DAG:
//   A
//  / \
// B   C
//  \ /
//   D
func TestProvenance2(t *testing.T) {
	if testing.Short() {
		t.Skip("Skipping integration tests in short mode")
	}

	c := tu.GetPachClient(t)
	require.NoError(t, c.DeleteAll())
	aRepo := tu.UniqueString("A")
	require.NoError(t, c.CreateRepo(aRepo))
	bPipeline := tu.UniqueString("B")
	require.NoError(t, c.CreatePipeline(
		bPipeline,
		"",
		[]string{"cp", path.Join("/pfs", aRepo, "bfile"), "/pfs/out/bfile"},
		nil,
		&pps.ParallelismSpec{
			Constant: 1,
		},
		client.NewPFSInput(aRepo, "/b*"),
		"",
		false,
	))
	cPipeline := tu.UniqueString("C")
	require.NoError(t, c.CreatePipeline(
		cPipeline,
		"",
		[]string{"cp", path.Join("/pfs", aRepo, "cfile"), "/pfs/out/cfile"},
		nil,
		&pps.ParallelismSpec{
			Constant: 1,
		},
		client.NewPFSInput(aRepo, "/c*"),
		"",
		false,
	))
	dPipeline := tu.UniqueString("D")
	require.NoError(t, c.CreatePipeline(
		dPipeline,
		"",
		[]string{"sh"},
		[]string{
			fmt.Sprintf("diff /pfs/%s/bfile /pfs/%s/cfile >/pfs/out/file", bPipeline, cPipeline),
		},
		&pps.ParallelismSpec{
			Constant: 1,
		},
		client.NewCrossInput(
			client.NewPFSInput(bPipeline, "/*"),
			client.NewPFSInput(cPipeline, "/*"),
		),
		"",
		false,
	))
	// commit to aRepo
	commit1, err := c.StartCommit(aRepo, "master")
	require.NoError(t, err)
	require.NoError(t, c.PutFile(aRepo, commit1.ID, "bfile", strings.NewReader("foo\n"), client.WithAppendPutFile()))
	require.NoError(t, c.PutFile(aRepo, commit1.ID, "cfile", strings.NewReader("foo\n"), client.WithAppendPutFile()))
	require.NoError(t, c.FinishCommit(aRepo, commit1.ID))

	commit2, err := c.StartCommit(aRepo, "master")
	require.NoError(t, err)
	require.NoError(t, c.PutFile(aRepo, commit2.ID, "bfile", strings.NewReader("bar\n"), client.WithAppendPutFile()))
	require.NoError(t, c.PutFile(aRepo, commit2.ID, "cfile", strings.NewReader("bar\n"), client.WithAppendPutFile()))
	require.NoError(t, c.FinishCommit(aRepo, commit2.ID))

	commitInfos, err := c.FlushCommitAll([]*pfs.Commit{commit2}, []*pfs.Repo{client.NewRepo(dPipeline)})
	require.NoError(t, err)
	require.Equal(t, 2, len(commitInfos))

	// We should only see two commits in each repo.
	commitInfos, err = c.ListCommit(bPipeline, "master", "", 0)
	require.NoError(t, err)
	require.Equal(t, 2, len(commitInfos))

	commitInfos, err = c.ListCommit(cPipeline, "master", "", 0)
	require.NoError(t, err)
	require.Equal(t, 2, len(commitInfos))

	commitInfos, err = c.ListCommit(dPipeline, "master", "", 0)
	require.NoError(t, err)
	require.Equal(t, 2, len(commitInfos))

	for _, commitInfo := range commitInfos {
		commit := commitInfo.Commit
		buffer := bytes.Buffer{}
		require.NoError(t, c.GetFile(commit.Repo.Name, commit.ID, "file", &buffer))
		require.Equal(t, "", buffer.String())
	}
}

// TestStopPipelineExtraCommit generates the following DAG:
// A -> B -> C
// and ensures that calling StopPipeline on B does not create an commit in C.
func TestStopPipelineExtraCommit(t *testing.T) {
	if testing.Short() {
		t.Skip("Skipping integration tests in short mode")
	}

	c := tu.GetPachClient(t)
	require.NoError(t, c.DeleteAll())
	aRepo := tu.UniqueString("A")
	require.NoError(t, c.CreateRepo(aRepo))
	bPipeline := tu.UniqueString("B")
	require.NoError(t, c.CreatePipeline(
		bPipeline,
		"",
		[]string{"cp", path.Join("/pfs", aRepo, "file"), "/pfs/out/file"},
		nil,
		&pps.ParallelismSpec{
			Constant: 1,
		},
		client.NewPFSInput(aRepo, "/*"),
		"",
		false,
	))
	cPipeline := tu.UniqueString("C")
	require.NoError(t, c.CreatePipeline(
		cPipeline,
		"",
		[]string{"cp", path.Join("/pfs", aRepo, "file"), "/pfs/out/file"},
		nil,
		&pps.ParallelismSpec{
			Constant: 1,
		},
		client.NewPFSInput(bPipeline, "/*"),
		"",
		false,
	))
	// commit to aRepo
	commit1, err := c.StartCommit(aRepo, "master")
	require.NoError(t, err)
	require.NoError(t, c.PutFile(aRepo, commit1.ID, "file", strings.NewReader("foo\n"), client.WithAppendPutFile()))
	require.NoError(t, c.FinishCommit(aRepo, commit1.ID))

	commitInfos, err := c.FlushCommitAll([]*pfs.Commit{commit1}, []*pfs.Repo{client.NewRepo(bPipeline), client.NewRepo(cPipeline)})
	require.NoError(t, err)
	require.Equal(t, 4, len(commitInfos))

	// We should only see one commit in aRepo, bPipeline, and cPipeline
	commitInfos, err = c.ListCommit(aRepo, "master", "", 0)
	require.NoError(t, err)
	require.Equal(t, 1, len(commitInfos))

	commitInfos, err = c.ListCommit(bPipeline, "master", "", 0)
	require.NoError(t, err)
	require.Equal(t, 1, len(commitInfos))

	commitInfos, err = c.ListCommit(cPipeline, "master", "", 0)
	require.NoError(t, err)
	require.Equal(t, 1, len(commitInfos))

	require.NoError(t, c.StopPipeline(bPipeline))
	commitInfos, err = c.ListCommit(cPipeline, "master", "", 0)
	require.NoError(t, err)
	require.Equal(t, 1, len(commitInfos))
}

// TestFlushCommit
func TestFlushCommit(t *testing.T) {
	if testing.Short() {
		t.Skip("Skipping integration tests in short mode")
	}

	c := tu.GetPachClient(t)
	require.NoError(t, c.DeleteAll())
	prefix := tu.UniqueString("repo")
	makeRepoName := func(i int) string {
		return fmt.Sprintf("%s-%d", prefix, i)
	}

	sourceRepo := makeRepoName(0)
	require.NoError(t, c.CreateRepo(sourceRepo))

	// Create a four-stage pipeline
	numStages := 4
	for i := 0; i < numStages; i++ {
		repo := makeRepoName(i)
		require.NoError(t, c.CreatePipeline(
			makeRepoName(i+1),
			"",
			[]string{"cp", path.Join("/pfs", repo, "file"), "/pfs/out/file"},
			nil,
			&pps.ParallelismSpec{
				Constant: 1,
			},
			client.NewPFSInput(repo, "/*"),
			"",
			false,
		))
	}

	for i := 0; i < 10; i++ {
		commit, err := c.StartCommit(sourceRepo, "master")
		require.NoError(t, err)
		require.NoError(t, c.PutFile(sourceRepo, commit.ID, "file", strings.NewReader("foo\n"), client.WithAppendPutFile()))
		require.NoError(t, c.FinishCommit(sourceRepo, commit.ID))
		commitInfos, err := c.FlushCommitAll([]*pfs.Commit{client.NewCommit(sourceRepo, commit.ID)}, nil)
		require.NoError(t, err)
		require.Equal(t, numStages*2, len(commitInfos))
		jobInfos, err := c.FlushJobAll([]*pfs.Commit{client.NewCommit(sourceRepo, commit.ID)}, nil)
		require.NoError(t, err)
		require.Equal(t, numStages, len(jobInfos))
	}
}

func TestFlushCommitFailures(t *testing.T) {
	if testing.Short() {
		t.Skip("Skipping integration tests in short mode")
	}

	c := tu.GetPachClient(t)
	require.NoError(t, c.DeleteAll())
	dataRepo := tu.UniqueString("TestFlushCommitFailures")
	require.NoError(t, c.CreateRepo(dataRepo))
	prefix := tu.UniqueString("TestFlushCommitFailures")
	pipelineName := func(i int) string { return prefix + fmt.Sprintf("%d", i) }

	require.NoError(t, c.CreatePipeline(
		pipelineName(0),
		"",
		[]string{"sh"},
		[]string{fmt.Sprintf("cp /pfs/%s/* /pfs/out/", dataRepo)},
		&pps.ParallelismSpec{
			Constant: 1,
		},
		client.NewPFSInput(dataRepo, "/*"),
		"",
		false,
	))
	require.NoError(t, c.CreatePipeline(
		pipelineName(1),
		"",
		[]string{"sh"},
		[]string{
			fmt.Sprintf("if [ -f /pfs/%s/file1 ]; then exit 1; fi", pipelineName(0)),
			fmt.Sprintf("cp /pfs/%s/* /pfs/out/", pipelineName(0)),
		},
		&pps.ParallelismSpec{
			Constant: 1,
		},
		client.NewPFSInput(pipelineName(0), "/*"),
		"",
		false,
	))
	require.NoError(t, c.CreatePipeline(
		pipelineName(2),
		"",
		[]string{"sh"},
		[]string{fmt.Sprintf("cp /pfs/%s/* /pfs/out/", pipelineName(1))},
		&pps.ParallelismSpec{
			Constant: 1,
		},
		client.NewPFSInput(pipelineName(1), "/*"),
		"",
		false,
	))

	for i := 0; i < 2; i++ {
		commit, err := c.StartCommit(dataRepo, "master")
		require.NoError(t, err)
		require.NoError(t, c.PutFile(dataRepo, commit.ID, fmt.Sprintf("file%d", i), strings.NewReader("foo\n"), client.WithAppendPutFile()))
		require.NoError(t, c.FinishCommit(dataRepo, commit.ID))
		jobInfos, err := c.FlushJobAll([]*pfs.Commit{client.NewCommit(dataRepo, commit.ID)}, nil)
		require.NoError(t, err)
		require.Equal(t, 3, len(jobInfos))
		if i == 0 {
			for _, ji := range jobInfos {
				require.Equal(t, pps.JobState_JOB_SUCCESS.String(), ji.State.String())
			}
		} else {
			for _, ji := range jobInfos {
				if ji.Pipeline.Name != pipelineName(0) {
					require.Equal(t, pps.JobState_JOB_FAILURE.String(), ji.State.String())
				}
			}
		}
	}
}

func TestFlushCommitAfterCreatePipeline(t *testing.T) {
	if testing.Short() {
		t.Skip("Skipping integration tests in short mode")
	}

	c := tu.GetPachClient(t)
	require.NoError(t, c.DeleteAll())
	repo := tu.UniqueString("data")
	require.NoError(t, c.CreateRepo(repo))

	var commit *pfs.Commit
	var err error
	for i := 0; i < 10; i++ {
		commit, err = c.StartCommit(repo, "")
		require.NoError(t, err)
		require.NoError(t, c.PutFile(repo, commit.ID, "file", strings.NewReader(fmt.Sprintf("foo%d\n", i)), client.WithAppendPutFile()))
		require.NoError(t, c.FinishCommit(repo, commit.ID))
	}
	require.NoError(t, c.SetBranch(repo, commit.ID, "master"))

	pipeline := tu.UniqueString("pipeline")
	require.NoError(t, c.CreatePipeline(
		pipeline,
		"",
		[]string{"cp", path.Join("/pfs", repo, "file"), "/pfs/out/file"},
		nil,
		&pps.ParallelismSpec{
			Constant: 1,
		},
		client.NewPFSInput(repo, "/*"),
		"",
		false,
	))
	_, err = c.FlushCommitAll([]*pfs.Commit{client.NewCommit(repo, "master")}, nil)
	require.NoError(t, err)
}

// TestRecreatePipeline tracks #432
func TestRecreatePipeline(t *testing.T) {
	if testing.Short() {
		t.Skip("Skipping integration tests in short mode")
	}

	c := tu.GetPachClient(t)
	require.NoError(t, c.DeleteAll())
	repo := tu.UniqueString("data")
	require.NoError(t, c.CreateRepo(repo))
	commit, err := c.StartCommit(repo, "master")
	require.NoError(t, err)
	require.NoError(t, c.PutFile(repo, commit.ID, "file", strings.NewReader("foo"), client.WithAppendPutFile()))
	require.NoError(t, c.FinishCommit(repo, commit.ID))
	pipeline := tu.UniqueString("pipeline")
	createPipeline := func() {
		require.NoError(t, c.CreatePipeline(
			pipeline,
			"",
			[]string{"cp", path.Join("/pfs", repo, "file"), "/pfs/out/file"},
			nil,
			&pps.ParallelismSpec{
				Constant: 1,
			},
			client.NewPFSInput(repo, "/*"),
			"",
			false,
		))
		_, err := c.FlushCommitAll([]*pfs.Commit{commit}, nil)
		require.NoError(t, err)
	}

	// Do it twice.  We expect jobs to be created on both runs.
	createPipeline()
	time.Sleep(5 * time.Second)
	require.NoError(t, c.DeletePipeline(pipeline, false))
	time.Sleep(5 * time.Second)
	createPipeline()
}

func TestDeletePipeline(t *testing.T) {
	if testing.Short() {
		t.Skip("Skipping integration tests in short mode")
	}

	c := tu.GetPachClient(t)
	require.NoError(t, c.DeleteAll())

	repo := tu.UniqueString("data")
	require.NoError(t, c.CreateRepo(repo))
	commit, err := c.StartCommit(repo, "master")
	require.NoError(t, err)
	require.NoError(t, c.PutFile(repo, commit.ID, uuid.NewWithoutDashes(), strings.NewReader("foo"), client.WithAppendPutFile()))
	require.NoError(t, c.FinishCommit(repo, commit.ID))
	pipelines := []string{tu.UniqueString("TestDeletePipeline1"), tu.UniqueString("TestDeletePipeline2")}
	createPipelines := func() {
		require.NoError(t, c.CreatePipeline(
			pipelines[0],
			"",
			[]string{"sleep", "20"},
			nil,
			&pps.ParallelismSpec{
				Constant: 1,
			},
			client.NewPFSInput(repo, "/*"),
			"",
			false,
		))
		require.NoError(t, c.CreatePipeline(
			pipelines[1],
			"",
			[]string{"sleep", "20"},
			nil,
			&pps.ParallelismSpec{
				Constant: 1,
			},
			client.NewPFSInput(pipelines[0], "/*"),
			"",
			false,
		))
		time.Sleep(10 * time.Second)
		// Wait for the pipeline to start running
		require.NoErrorWithinTRetry(t, 90*time.Second, func() error {
			pipelineInfos, err := c.ListPipeline()
			if err != nil {
				return err
			}
			// Check number of pipelines
			names := make([]string, 0, len(pipelineInfos))
			for _, pi := range pipelineInfos {
				names = append(names, fmt.Sprintf("(%s, %s)", pi.Pipeline.Name, pi.State))
			}
			if len(pipelineInfos) != 2 {
				return errors.Errorf("Expected two pipelines, but got: %+v", names)
			}
			// make sure second pipeline is running
			pipelineInfo, err := c.InspectPipeline(pipelines[1])
			if err != nil {
				return err
			}
			if pipelineInfo.State != pps.PipelineState_PIPELINE_RUNNING {
				return errors.Errorf("no running pipeline (only %+v)", names)
			}
			return nil
		})
	}

	createPipelines()

	deletePipeline := func(pipeline string) {
		require.NoError(t, c.DeletePipeline(pipeline, false))
		time.Sleep(5 * time.Second)
		// Wait for the pipeline to disappear
		require.NoError(t, backoff.Retry(func() error {
			_, err := c.InspectPipeline(pipeline)
			if err == nil {
				return errors.Errorf("expected pipeline to be missing, but it's still present")
			}
			return nil
		}, backoff.NewTestingBackOff()))

	}
	// Can't delete a pipeline from the middle of the dag
	require.YesError(t, c.DeletePipeline(pipelines[0], false))

	deletePipeline(pipelines[1])
	deletePipeline(pipelines[0])

	// The jobs should be gone
	jobs, err := c.ListJob("", nil, nil, -1, true)
	require.NoError(t, err)
	require.Equal(t, len(jobs), 0)

	// Listing jobs for a deleted pipeline should error
	_, err = c.ListJob(pipelines[0], nil, nil, -1, true)
	require.YesError(t, err)

	createPipelines()

	// Can force delete pipelines from the middle of the dag.
	require.NoError(t, c.DeletePipeline(pipelines[0], true))
}

func TestPipelineState(t *testing.T) {
	if testing.Short() {
		t.Skip("Skipping integration tests in short mode")
	}

	c := tu.GetPachClient(t)
	require.NoError(t, c.DeleteAll())
	repo := tu.UniqueString("data")
	require.NoError(t, c.CreateRepo(repo))
	pipeline := tu.UniqueString("pipeline")
	require.NoError(t, c.CreatePipeline(
		pipeline,
		"",
		[]string{"cp", path.Join("/pfs", repo, "file"), "/pfs/out/file"},
		nil,
		&pps.ParallelismSpec{
			Constant: 1,
		},
		client.NewPFSInput(repo, "/*"),
		"",
		false,
	))

	// Wait for pipeline to get picked up
	time.Sleep(15 * time.Second)
	require.NoError(t, backoff.Retry(func() error {
		pipelineInfo, err := c.InspectPipeline(pipeline)
		if err != nil {
			return err
		}
		if pipelineInfo.State != pps.PipelineState_PIPELINE_RUNNING {
			return errors.Errorf("pipeline should be in state running, not: %s", pipelineInfo.State.String())
		}
		return nil
	}, backoff.NewTestingBackOff()))

	// Stop pipeline and wait for the pipeline to pause
	require.NoError(t, c.StopPipeline(pipeline))
	time.Sleep(5 * time.Second)
	require.NoError(t, backoff.Retry(func() error {
		pipelineInfo, err := c.InspectPipeline(pipeline)
		if err != nil {
			return err
		}
		if !pipelineInfo.Stopped {
			return errors.Errorf("pipeline never paused, even though StopPipeline() was called, state: %s", pipelineInfo.State.String())
		}
		return nil
	}, backoff.NewTestingBackOff()))

	// Restart pipeline and wait for the pipeline to resume
	require.NoError(t, c.StartPipeline(pipeline))
	time.Sleep(15 * time.Second)
	require.NoError(t, backoff.Retry(func() error {
		pipelineInfo, err := c.InspectPipeline(pipeline)
		if err != nil {
			return err
		}
		if pipelineInfo.State != pps.PipelineState_PIPELINE_RUNNING {
			return errors.Errorf("pipeline never restarted, even though StartPipeline() was called, state: %s", pipelineInfo.State.String())
		}
		return nil
	}, backoff.NewTestingBackOff()))
}

func TestPipelineJobCounts(t *testing.T) {
	if testing.Short() {
		t.Skip("Skipping integration tests in short mode")
	}

	c := tu.GetPachClient(t)
	require.NoError(t, c.DeleteAll())
	repo := tu.UniqueString("data")
	require.NoError(t, c.CreateRepo(repo))
	pipeline := tu.UniqueString("pipeline")
	require.NoError(t, c.CreatePipeline(
		pipeline,
		"",
		[]string{"cp", path.Join("/pfs", repo, "file"), "/pfs/out/file"},
		nil,
		&pps.ParallelismSpec{
			Constant: 1,
		},
		client.NewPFSInput(repo, "/*"),
		"",
		false,
	))

	// Trigger a job by creating a commit
	commit, err := c.StartCommit(repo, "master")
	require.NoError(t, err)
	require.NoError(t, c.PutFile(repo, commit.ID, "file", strings.NewReader("foo"), client.WithAppendPutFile()))
	require.NoError(t, c.FinishCommit(repo, commit.ID))
	_, err = c.FlushCommitAll([]*pfs.Commit{commit}, nil)
	require.NoError(t, err)
	jobInfos, err := c.ListJob(pipeline, nil, nil, -1, true)
	require.NoError(t, err)
	require.Equal(t, 1, len(jobInfos))
	inspectJobRequest := &pps.InspectJobRequest{
		Job:        jobInfos[0].Job,
		BlockState: true,
	}
	ctx, cancel := context.WithTimeout(context.Background(), time.Second*30)
	defer cancel() //cleanup resources
	_, err = c.PpsAPIClient.InspectJob(ctx, inspectJobRequest)
	require.NoError(t, err)

	// check that the job has been accounted for
	pipelineInfo, err := c.InspectPipeline(pipeline)
	require.NoError(t, err)
	require.Equal(t, int32(1), pipelineInfo.JobCounts[int32(pps.JobState_JOB_SUCCESS)])
}

// TestUpdatePipelineThatHasNoOutput tracks #1637
func TestUpdatePipelineThatHasNoOutput(t *testing.T) {
	if testing.Short() {
		t.Skip("Skipping integration tests in short mode")
	}

	c := tu.GetPachClient(t)
	require.NoError(t, c.DeleteAll())

	dataRepo := tu.UniqueString("TestUpdatePipelineThatHasNoOutput")
	require.NoError(t, c.CreateRepo(dataRepo))

	commit, err := c.StartCommit(dataRepo, "master")
	require.NoError(t, err)
	require.NoError(t, c.PutFile(dataRepo, commit.ID, "file", strings.NewReader("foo\n"), client.WithAppendPutFile()))
	require.NoError(t, c.FinishCommit(dataRepo, commit.ID))

	pipeline := tu.UniqueString("pipeline")
	require.NoError(t, c.CreatePipeline(
		pipeline,
		"",
		[]string{"sh"},
		[]string{"exit 1"},
		nil,
		client.NewPFSInput(dataRepo, "/"),
		"",
		false,
	))

	// Wait for job to spawn
	var jobInfos []*pps.JobInfo
	time.Sleep(10 * time.Second)
	require.NoError(t, backoff.Retry(func() error {
		var err error
		jobInfos, err = c.ListJob(pipeline, nil, nil, -1, true)
		if err != nil {
			return err
		}
		if len(jobInfos) < 1 {
			return errors.Errorf("job not spawned")
		}
		return nil
	}, backoff.NewTestingBackOff()))

	jobInfo, err := c.InspectJob(jobInfos[0].Job.ID, true)
	require.NoError(t, err)
	require.Equal(t, pps.JobState_JOB_FAILURE, jobInfo.State)

	// Now we update the pipeline
	require.NoError(t, c.CreatePipeline(
		pipeline,
		"",
		[]string{"sh"},
		[]string{"exit 1"},
		nil,
		client.NewPFSInput(dataRepo, "/"),
		"",
		true,
	))
}

func TestAcceptReturnCode(t *testing.T) {
	if testing.Short() {
		t.Skip("Skipping integration tests in short mode")
	}

	c := tu.GetPachClient(t)
	require.NoError(t, c.DeleteAll())

	dataRepo := tu.UniqueString("TestAcceptReturnCode")
	require.NoError(t, c.CreateRepo(dataRepo))

	commit, err := c.StartCommit(dataRepo, "master")
	require.NoError(t, err)
	require.NoError(t, c.PutFile(dataRepo, commit.ID, "file", strings.NewReader("foo\n"), client.WithAppendPutFile()))
	require.NoError(t, c.FinishCommit(dataRepo, commit.ID))

	pipelineName := tu.UniqueString("pipeline")
	_, err = c.PpsAPIClient.CreatePipeline(
		context.Background(),
		&pps.CreatePipelineRequest{
			Pipeline: client.NewPipeline(pipelineName),
			Transform: &pps.Transform{
				Cmd:              []string{"sh"},
				Stdin:            []string{"exit 1"},
				AcceptReturnCode: []int64{1},
			},
			Input: client.NewPFSInput(dataRepo, "/*"),
		},
	)
	require.NoError(t, err)

	commitInfos, err := c.FlushCommitAll([]*pfs.Commit{commit}, nil)
	require.NoError(t, err)
	require.Equal(t, 2, len(commitInfos))

	jobInfos, err := c.ListJob(pipelineName, nil, nil, -1, true)
	require.NoError(t, err)
	require.Equal(t, 1, len(jobInfos))

	jobInfo, err := c.InspectJob(jobInfos[0].Job.ID, true)
	require.NoError(t, err)
	require.Equal(t, pps.JobState_JOB_SUCCESS, jobInfo.State)
}

func TestPrettyPrinting(t *testing.T) {
	if testing.Short() {
		t.Skip("Skipping integration tests in short mode")
	}

	c := tu.GetPachClient(t)
	require.NoError(t, c.DeleteAll())
	// create repos
	dataRepo := tu.UniqueString("TestPrettyPrinting_data")
	require.NoError(t, c.CreateRepo(dataRepo))
	// create pipeline
	pipelineName := tu.UniqueString("pipeline")
	_, err := c.PpsAPIClient.CreatePipeline(
		context.Background(),
		&pps.CreatePipelineRequest{
			Pipeline: client.NewPipeline(pipelineName),
			Transform: &pps.Transform{
				Cmd: []string{"cp", path.Join("/pfs", dataRepo, "file"), "/pfs/out/file"},
			},
			ParallelismSpec: &pps.ParallelismSpec{
				Constant: 1,
			},
			Input: client.NewPFSInput(dataRepo, "/*"),
		})
	require.NoError(t, err)
	// Do a commit to repo
	commit, err := c.StartCommit(dataRepo, "master")
	require.NoError(t, err)
	require.NoError(t, c.PutFile(dataRepo, commit.ID, "file", strings.NewReader("foo\n"), client.WithAppendPutFile()))
	require.NoError(t, c.FinishCommit(dataRepo, commit.ID))
	commitInfos, err := c.FlushCommitAll([]*pfs.Commit{commit}, nil)
	require.NoError(t, err)
	require.Equal(t, 2, len(commitInfos))
	repoInfo, err := c.InspectRepo(dataRepo)
	require.NoError(t, err)
	require.NoError(t, pfspretty.PrintDetailedRepoInfo(pfspretty.NewPrintableRepoInfo(repoInfo)))
	for _, commitInfo := range commitInfos {
		require.NoError(t, pfspretty.PrintDetailedCommitInfo(os.Stdout, pfspretty.NewPrintableCommitInfo(commitInfo)))
	}
	fileInfo, err := c.InspectFile(dataRepo, commit.ID, "file")
	require.NoError(t, err)
	require.NoError(t, pfspretty.PrintDetailedFileInfo(fileInfo))
	pipelineInfo, err := c.InspectPipeline(pipelineName)
	require.NoError(t, err)
	require.NoError(t, ppspretty.PrintDetailedPipelineInfo(os.Stdout, ppspretty.NewPrintablePipelineInfo(pipelineInfo)))
	jobInfos, err := c.ListJob("", nil, nil, -1, true)
	require.NoError(t, err)
	require.True(t, len(jobInfos) > 0)
	require.NoError(t, ppspretty.PrintDetailedJobInfo(os.Stdout, ppspretty.NewPrintableJobInfo(jobInfos[0])))
}

func TestDeleteAll(t *testing.T) {
	if testing.Short() {
		t.Skip("Skipping integration tests in short mode")
	}
	// this test cannot be run in parallel because it deletes everything
	c := tu.GetPachClient(t)
	require.NoError(t, c.DeleteAll())
	// create repos
	dataRepo := tu.UniqueString("TestDeleteAll_data")
	require.NoError(t, c.CreateRepo(dataRepo))
	// create pipeline
	pipelineName := tu.UniqueString("pipeline")
	require.NoError(t, c.CreatePipeline(
		pipelineName,
		"",
		[]string{"cp", path.Join("/pfs", dataRepo, "file"), "/pfs/out/file"},
		nil,
		&pps.ParallelismSpec{
			Constant: 1,
		},
		client.NewPFSInput(dataRepo, "/"),
		"",
		false,
	))
	// Do commit to repo
	commit, err := c.StartCommit(dataRepo, "master")
	require.NoError(t, err)
	require.NoError(t, c.PutFile(dataRepo, commit.ID, "file", strings.NewReader("foo\n"), client.WithAppendPutFile()))
	require.NoError(t, c.FinishCommit(dataRepo, commit.ID))
	_, err = c.FlushCommitAll([]*pfs.Commit{commit}, nil)
	require.NoError(t, err)
	require.NoError(t, c.DeleteAll())
	repoInfos, err := c.ListRepo()
	require.NoError(t, err)
	require.Equal(t, 0, len(repoInfos))
	pipelineInfos, err := c.ListPipeline()
	require.NoError(t, err)
	require.Equal(t, 0, len(pipelineInfos))
	jobInfos, err := c.ListJob("", nil, nil, -1, true)
	require.NoError(t, err)
	require.Equal(t, 0, len(jobInfos))
}

func TestRecursiveCp(t *testing.T) {
	// TODO: Implement support for symlinks, then convert this test back to a symlink copy.
	if testing.Short() {
		t.Skip("Skipping integration tests in short mode")
	}

	c := tu.GetPachClient(t)
	require.NoError(t, c.DeleteAll())
	// create repos
	dataRepo := tu.UniqueString("TestRecursiveCp_data")
	require.NoError(t, c.CreateRepo(dataRepo))
	// create pipeline
	pipelineName := tu.UniqueString("TestRecursiveCp")
	require.NoError(t, c.CreatePipeline(
		pipelineName,
		"",
		[]string{"sh"},
		[]string{
			fmt.Sprintf("cp -r -L /pfs/%s /pfs/out", dataRepo),
		},
		&pps.ParallelismSpec{
			Constant: 1,
		},
		client.NewPFSInput(dataRepo, "/*"),
		"",
		false,
	))
	// Do commit to repo
	commit, err := c.StartCommit(dataRepo, "master")
	require.NoError(t, err)
	for i := 0; i < 100; i++ {
		require.NoError(t, c.PutFile(
			dataRepo,
			commit.ID,
			fmt.Sprintf("file%d", i),
			strings.NewReader(strings.Repeat("foo\n", 10000)),
		))
	}
	require.NoError(t, c.FinishCommit(dataRepo, commit.ID))
	_, err = c.FlushCommitAll([]*pfs.Commit{commit}, nil)
	require.NoError(t, err)
}

func TestPipelineUniqueness(t *testing.T) {
	if testing.Short() {
		t.Skip("Skipping integration tests in short mode")
	}

	c := tu.GetPachClient(t)
	require.NoError(t, c.DeleteAll())

	repo := tu.UniqueString("data")
	require.NoError(t, c.CreateRepo(repo))
	pipelineName := tu.UniqueString("pipeline")
	require.NoError(t, c.CreatePipeline(
		pipelineName,
		"",
		[]string{"bash"},
		[]string{""},
		&pps.ParallelismSpec{
			Constant: 1,
		},
		client.NewPFSInput(repo, "/"),
		"",
		false,
	))
	err := c.CreatePipeline(
		pipelineName,
		"",
		[]string{"bash"},
		[]string{""},
		&pps.ParallelismSpec{
			Constant: 1,
		},
		client.NewPFSInput(repo, "/"),
		"",
		false,
	)
	require.YesError(t, err)
	require.Matches(t, "pipeline .*? already exists", err.Error())
}

func TestUpdatePipeline(t *testing.T) {
	// TODO: Exposes existing bug in V1.
	t.Skip("Exposes existing bug in V1")
	if testing.Short() {
		t.Skip("Skipping integration tests in short mode")
	}

	c := tu.GetPachClient(t)
	require.NoError(t, c.DeleteAll())
	// create repos and create the pipeline
	dataRepo := tu.UniqueString("TestUpdatePipeline_data")
	require.NoError(t, c.CreateRepo(dataRepo))
	pipelineName := tu.UniqueString("pipeline")
	require.NoError(t, c.CreatePipeline(
		pipelineName,
		"",
		[]string{"bash"},
		[]string{"echo foo >/pfs/out/file"},
		&pps.ParallelismSpec{
			Constant: 1,
		},
		client.NewPFSInput(dataRepo, "/*"),
		"",
		true,
	))

	_, err := c.StartCommit(dataRepo, "master")
	require.NoError(t, err)
	require.NoError(t, c.PutFile(dataRepo, "master", "file", strings.NewReader("1"), client.WithAppendPutFile()))
	require.NoError(t, c.FinishCommit(dataRepo, "master"))

	_, err = c.FlushCommitAll([]*pfs.Commit{client.NewCommit(dataRepo, "master")}, nil)
	require.NoError(t, err)

	var buffer bytes.Buffer
	require.NoError(t, c.GetFile(pipelineName, "master", "file", &buffer))
	require.Equal(t, "foo\n", buffer.String())

	// Update the pipeline
	require.NoError(t, c.CreatePipeline(
		pipelineName,
		"",
		[]string{"bash"},
		[]string{"echo bar >/pfs/out/file"},
		&pps.ParallelismSpec{
			Constant: 1,
		},
		client.NewPFSInput(dataRepo, "/*"),
		"",
		true,
	))

	// Confirm that k8s resources have been updated (fix #4071)
	require.NoErrorWithinTRetry(t, 60*time.Second, func() error {
		kc := tu.GetKubeClient(t)
		svcs, err := kc.CoreV1().Services("default").List(metav1.ListOptions{})
		require.NoError(t, err)
		var newServiceSeen bool
		for _, svc := range svcs.Items {
			switch svc.ObjectMeta.Name {
			case ppsutil.PipelineRcName(pipelineName, 1):
				return fmt.Errorf("stale service encountered: %q", svc.ObjectMeta.Name)
			case ppsutil.PipelineRcName(pipelineName, 2):
				newServiceSeen = true
			}
		}
		if !newServiceSeen {
			return fmt.Errorf("did not find new service: %q", ppsutil.PipelineRcName(pipelineName, 2))
		}
		rcs, err := kc.CoreV1().ReplicationControllers("default").List(metav1.ListOptions{})
		require.NoError(t, err)
		var newRCSeen bool
		for _, rc := range rcs.Items {
			switch rc.ObjectMeta.Name {
			case ppsutil.PipelineRcName(pipelineName, 1):
				return fmt.Errorf("stale RC encountered: %q", rc.ObjectMeta.Name)
			case ppsutil.PipelineRcName(pipelineName, 2):
				newRCSeen = true
			}
		}
		require.True(t, newRCSeen)
		if !newRCSeen {
			return fmt.Errorf("did not find new RC: %q", ppsutil.PipelineRcName(pipelineName, 2))
		}
		return nil
	})

	_, err = c.StartCommit(dataRepo, "master")
	require.NoError(t, err)
	require.NoError(t, c.PutFile(dataRepo, "master", "file", strings.NewReader("2"), client.WithAppendPutFile()))
	require.NoError(t, c.FinishCommit(dataRepo, "master"))
	_, err = c.FlushCommitAll([]*pfs.Commit{client.NewCommit(dataRepo, "master")}, nil)
	require.NoError(t, err)

	buffer.Reset()
	require.NoError(t, c.GetFile(pipelineName, "master", "file", &buffer))
	require.Equal(t, "bar\n", buffer.String())

	// Inspect the first job to make sure it hasn't changed
	jis, err := c.ListJob(pipelineName, nil, nil, -1, true)
	require.NoError(t, err)
	require.Equal(t, 3, len(jis))
	require.Equal(t, "echo bar >/pfs/out/file", jis[0].Transform.Stdin[0])
	require.Equal(t, "echo bar >/pfs/out/file", jis[1].Transform.Stdin[0])
	require.Equal(t, "echo foo >/pfs/out/file", jis[2].Transform.Stdin[0])

	// Update the pipeline again, this time with Reprocess: true set. Now we
	// should see a different output file
	_, err = c.PpsAPIClient.CreatePipeline(
		context.Background(),
		&pps.CreatePipelineRequest{
			Pipeline: client.NewPipeline(pipelineName),
			Transform: &pps.Transform{
				Cmd:   []string{"bash"},
				Stdin: []string{"echo buzz >/pfs/out/file"},
			},
			ParallelismSpec: &pps.ParallelismSpec{
				Constant: 1,
			},
			Input:     client.NewPFSInput(dataRepo, "/*"),
			Update:    true,
			Reprocess: true,
		})
	require.NoError(t, err)

	// Confirm that k8s resources have been updated (fix #4071)
	require.NoErrorWithinTRetry(t, 60*time.Second, func() error {
		kc := tu.GetKubeClient(t)
		svcs, err := kc.CoreV1().Services("default").List(metav1.ListOptions{})
		require.NoError(t, err)
		var newServiceSeen bool
		for _, svc := range svcs.Items {
			switch svc.ObjectMeta.Name {
			case ppsutil.PipelineRcName(pipelineName, 1):
				return fmt.Errorf("stale service encountered: %q", svc.ObjectMeta.Name)
			case ppsutil.PipelineRcName(pipelineName, 2):
				newServiceSeen = true
			}
		}
		if !newServiceSeen {
			return fmt.Errorf("did not find new service: %q", ppsutil.PipelineRcName(pipelineName, 2))
		}
		rcs, err := kc.CoreV1().ReplicationControllers("default").List(metav1.ListOptions{})
		require.NoError(t, err)
		var newRCSeen bool
		for _, rc := range rcs.Items {
			switch rc.ObjectMeta.Name {
			case ppsutil.PipelineRcName(pipelineName, 1):
				return fmt.Errorf("stale RC encountered: %q", rc.ObjectMeta.Name)
			case ppsutil.PipelineRcName(pipelineName, 2):
				newRCSeen = true
			}
		}
		require.True(t, newRCSeen)
		if !newRCSeen {
			return fmt.Errorf("did not find new RC: %q", ppsutil.PipelineRcName(pipelineName, 2))
		}
		return nil
	})

	_, err = c.FlushCommitAll([]*pfs.Commit{client.NewCommit(dataRepo, "master")}, nil)
	require.NoError(t, err)
	buffer.Reset()
	require.NoError(t, c.GetFile(pipelineName, "master", "file", &buffer))
	require.Equal(t, "buzz\n", buffer.String())
}

func TestUpdatePipelineWithInProgressCommitsAndStats(t *testing.T) {
	if testing.Short() {
		t.Skip("Skipping integration tests in short mode")
	}
	c := tu.GetPachClient(t)
	require.NoError(t, c.DeleteAll())
	dataRepo := tu.UniqueString("TestUpdatePipelineWithInProgressCommitsAndStats_data")
	require.NoError(t, c.CreateRepo(dataRepo))
	pipeline := tu.UniqueString("pipeline")
	createPipeline := func() {
		_, err := c.PpsAPIClient.CreatePipeline(
			context.Background(),
			&pps.CreatePipelineRequest{
				Pipeline: client.NewPipeline(pipeline),
				Transform: &pps.Transform{
					Cmd:   []string{"bash"},
					Stdin: []string{"sleep 1"},
				},
				Input:       client.NewPFSInput(dataRepo, "/*"),
				Update:      true,
				EnableStats: true,
			})
		require.NoError(t, err)
	}
	createPipeline()
	flushCommit := func(commitNum int) {
		commit, err := c.StartCommit(dataRepo, "master")
		require.NoError(t, err)
		require.NoError(t, c.PutFile(dataRepo, commit.ID, "file"+strconv.Itoa(commitNum), strings.NewReader("foo"), client.WithAppendPutFile()))
		require.NoError(t, c.FinishCommit(dataRepo, commit.ID))
		commitInfos, err := c.FlushCommitAll([]*pfs.Commit{commit}, nil)
		require.NoError(t, err)
		require.Equal(t, 2, len(commitInfos))
	}
	// Create a new job that should succeed (both output and stats commits should be finished normally).
	flushCommit(1)
	// Create multiple new commits.
	numCommits := 5
	for i := 1; i < numCommits; i++ {
		commit, err := c.StartCommit(dataRepo, "master")
		require.NoError(t, err)
		require.NoError(t, c.PutFile(dataRepo, commit.ID, "file"+strconv.Itoa(i), strings.NewReader("foo"), client.WithAppendPutFile()))
		require.NoError(t, c.FinishCommit(dataRepo, commit.ID))
	}
	// Force the in progress commits to be finished.
	createPipeline()
	// Create a new job that should succeed (should not get blocked on an unfinished stats commit).
	flushCommit(numCommits)
}

func TestUpdateFailedPipeline(t *testing.T) {
	if testing.Short() {
		t.Skip("Skipping integration tests in short mode")
	}

	c := tu.GetPachClient(t)
	require.NoError(t, c.DeleteAll())
	// create repos
	dataRepo := tu.UniqueString("TestUpdateFailedPipeline_data")
	require.NoError(t, c.CreateRepo(dataRepo))
	pipelineName := tu.UniqueString("pipeline")
	require.NoError(t, c.CreatePipeline(
		pipelineName,
		"imagethatdoesntexist",
		[]string{"bash"},
		[]string{"echo foo >/pfs/out/file"},
		&pps.ParallelismSpec{
			Constant: 1,
		},
		client.NewPFSInput(dataRepo, "/*"),
		"",
		false,
	))
	_, err := c.StartCommit(dataRepo, "master")
	require.NoError(t, err)
	require.NoError(t, c.PutFile(dataRepo, "master", "file", strings.NewReader("1"), client.WithAppendPutFile()))
	require.NoError(t, c.FinishCommit(dataRepo, "master"))

	// Wait for pod to try and pull the bad image
	time.Sleep(10 * time.Second)
	pipelineInfo, err := c.InspectPipeline(pipelineName)
	require.NoError(t, err)
	require.Equal(t, pps.PipelineState_PIPELINE_CRASHING.String(), pipelineInfo.State.String())

	require.NoError(t, c.CreatePipeline(
		pipelineName,
		"bash:4",
		[]string{"bash"},
		[]string{"echo bar >/pfs/out/file"},
		&pps.ParallelismSpec{
			Constant: 1,
		},
		client.NewPFSInput(dataRepo, "/*"),
		"",
		true,
	))
	time.Sleep(10 * time.Second)
	pipelineInfo, err = c.InspectPipeline(pipelineName)
	require.NoError(t, err)
	require.Equal(t, pps.PipelineState_PIPELINE_RUNNING, pipelineInfo.State)

	// Sanity check run some actual data through the pipeline:
	_, err = c.StartCommit(dataRepo, "master")
	require.NoError(t, err)
	require.NoError(t, c.PutFile(dataRepo, "master", "file", strings.NewReader("2"), client.WithAppendPutFile()))
	require.NoError(t, c.FinishCommit(dataRepo, "master"))
	_, err = c.FlushCommitAll([]*pfs.Commit{client.NewCommit(dataRepo, "master")}, nil)
	require.NoError(t, err)

	var buffer bytes.Buffer
	require.NoError(t, c.GetFile(pipelineName, "master", "file", &buffer))
	require.Equal(t, "bar\n", buffer.String())
}

func TestUpdateStoppedPipeline(t *testing.T) {
	// Pipeline should be updated, but should not be restarted
	if testing.Short() {
		t.Skip("Skipping integration tests in short mode")
	}

	c := tu.GetPachClient(t)
	require.NoError(t, c.DeleteAll())
	// create repo & pipeline
	dataRepo := tu.UniqueString("TestUpdateStoppedPipeline_data")
	require.NoError(t, c.CreateRepo(dataRepo))
	pipelineName := tu.UniqueString("pipeline")
	require.NoError(t, c.CreatePipeline(
		pipelineName,
		"",
		[]string{"bash"},
		[]string{"cp /pfs/*/file /pfs/out/file"},
		&pps.ParallelismSpec{
			Constant: 1,
		},
		client.NewPFSInput(dataRepo, "/*"),
		"",
		false,
	))

	commits, err := c.ListCommit(pipelineName, "master", "", 0)
	require.NoError(t, err)
	require.Equal(t, 0, len(commits))

	// Add input data
	require.NoError(t, c.PutFile(dataRepo, "master", "file", strings.NewReader("foo"), client.WithAppendPutFile()))

	commits, err = c.ListCommit(pipelineName, "master", "", 0)
	require.NoError(t, err)
	require.Equal(t, 1, len(commits))

	// Make sure the pipeline runs once (i.e. it's all the way up)
	commitInfos, err := c.FlushCommitAll(
		[]*pfs.Commit{client.NewCommit(dataRepo, "master")}, nil)
	require.NoError(t, err)
	require.Equal(t, 2, len(commitInfos))

	// Stop the pipeline (and confirm that it's stopped)
	require.NoError(t, c.StopPipeline(pipelineName))
	pipelineInfo, err := c.InspectPipeline(pipelineName)
	require.NoError(t, err)
	require.Equal(t, true, pipelineInfo.Stopped)
	require.NoError(t, backoff.Retry(func() error {
		pipelineInfo, err = c.InspectPipeline(pipelineName)
		if err != nil {
			return err
		}
		if pipelineInfo.State != pps.PipelineState_PIPELINE_PAUSED {
			return errors.Errorf("expected pipeline to be in state PAUSED, but was in %s",
				pipelineInfo.State)
		}
		return nil
	}, backoff.NewTestingBackOff()))

	commits, err = c.ListCommit(pipelineName, "master", "", 0)
	require.NoError(t, err)
	require.Equal(t, 1, len(commits))

	// Update shouldn't restart it (wait for version to increment)
	require.NoError(t, c.CreatePipeline(
		pipelineName,
		"",
		[]string{"bash"},
		[]string{"cp /pfs/*/file /pfs/out/file"},
		&pps.ParallelismSpec{
			Constant: 1,
		},
		client.NewPFSInput(dataRepo, "/*"),
		"",
		true,
	))
	time.Sleep(10 * time.Second)
	require.NoError(t, backoff.Retry(func() error {
		pipelineInfo, err = c.InspectPipeline(pipelineName)
		if err != nil {
			return err
		}
		if pipelineInfo.State != pps.PipelineState_PIPELINE_PAUSED {
			return errors.Errorf("expected pipeline to be in state PAUSED, but was in %s",
				pipelineInfo.State)
		}
		if pipelineInfo.Version != 2 {
			return errors.Errorf("expected pipeline to be on v2, but was on v%d",
				pipelineInfo.Version)
		}
		return nil
	}, backoff.NewTestingBackOff()))

	commits, err = c.ListCommit(pipelineName, "master", "", 0)
	require.NoError(t, err)
	require.Equal(t, 1, len(commits))

	// Create a commit (to give the pipeline pending work), then start the pipeline
	require.NoError(t, c.PutFile(dataRepo, "master", "file", strings.NewReader("bar"), client.WithAppendPutFile()))
	require.NoError(t, c.StartPipeline(pipelineName))

	// Pipeline should start and create a job should succeed -- fix
	// https://github.com/pachyderm/pachyderm/v2/issues/3934)
	commitInfos, err = c.FlushCommitAll(
		[]*pfs.Commit{client.NewCommit(dataRepo, "master")}, nil)
	require.NoError(t, err)
	require.Equal(t, 2, len(commitInfos))
	commits, err = c.ListCommit(pipelineName, "master", "", 0)
	require.NoError(t, err)
	require.Equal(t, 2, len(commits))

	var buf bytes.Buffer
	require.NoError(t, c.GetFile(commitInfos[0].Commit.Repo.Name, commitInfos[0].Commit.ID, "file", &buf))
	require.Equal(t, "foobar", buf.String())
}

func TestUpdatePipelineRunningJob(t *testing.T) {
	if testing.Short() {
		t.Skip("Skipping integration tests in short mode")
	}

	c := tu.GetPachClient(t)
	require.NoError(t, c.DeleteAll())
	// create repos
	dataRepo := tu.UniqueString("TestUpdatePipeline_data")
	require.NoError(t, c.CreateRepo(dataRepo))
	pipelineName := tu.UniqueString("pipeline")
	require.NoError(t, c.CreatePipeline(
		pipelineName,
		"",
		[]string{"bash"},
		[]string{"sleep 1000"},
		&pps.ParallelismSpec{
			Constant: 2,
		},
		client.NewPFSInput(dataRepo, "/*"),
		"",
		false,
	))

	numFiles := 50
	commit1, err := c.StartCommit(dataRepo, "master")
	require.NoError(t, err)
	for i := 0; i < numFiles; i++ {
		require.NoError(t, c.PutFile(dataRepo, commit1.ID, fmt.Sprintf("file-%d", i), strings.NewReader(""), client.WithAppendPutFile()))
	}
	require.NoError(t, c.FinishCommit(dataRepo, commit1.ID))

	commit2, err := c.StartCommit(dataRepo, "master")
	require.NoError(t, err)
	for i := 0; i < numFiles; i++ {
		require.NoError(t, c.PutFile(dataRepo, commit2.ID, fmt.Sprintf("file-%d", i+numFiles), strings.NewReader(""), client.WithAppendPutFile()))
	}
	require.NoError(t, c.FinishCommit(dataRepo, commit2.ID))

	b := backoff.NewTestingBackOff()
	b.MaxElapsedTime = 30 * time.Second
	require.NoError(t, backoff.Retry(func() error {
		jobInfos, err := c.ListJob(pipelineName, nil, nil, -1, true)
		if err != nil {
			return err
		}
		if len(jobInfos) != 2 {
			return errors.Errorf("wrong number of jobs")
		}

		state := jobInfos[1].State
		if state != pps.JobState_JOB_RUNNING {
			return fmt.Errorf("wrong state: %v for %s", state, jobInfos[1].Job.ID)
		}

		state = jobInfos[0].State
		if state != pps.JobState_JOB_RUNNING {
			return errors.Errorf("wrong state: %v for %s", state, jobInfos[0].Job.ID)
		}
		return nil
	}, b))

	// Update the pipeline. This will not create a new pipeline as reprocess
	// isn't set to true.
	require.NoError(t, c.CreatePipeline(
		pipelineName,
		"",
		[]string{"bash"},
		[]string{"true"},
		&pps.ParallelismSpec{
			Constant: 2,
		},
		client.NewPFSInput(dataRepo, "/*"),
		"",
		true,
	))
	_, err = c.FlushCommitAll([]*pfs.Commit{client.NewCommit(dataRepo, "master")}, nil)
	require.NoError(t, err)

	jobInfos, err := c.ListJob(pipelineName, nil, nil, -1, true)
	require.NoError(t, err)
	require.Equal(t, 3, len(jobInfos))
	require.Equal(t, pps.JobState_JOB_SUCCESS.String(), jobInfos[0].State.String())
	require.Equal(t, pps.JobState_JOB_KILLED.String(), jobInfos[1].State.String())
	require.Equal(t, pps.JobState_JOB_KILLED.String(), jobInfos[2].State.String())
}

func TestManyFilesSingleCommit(t *testing.T) {
	if testing.Short() {
		t.Skip("Skipping integration tests in short mode")
	}
	c := tu.GetPachClient(t)
	require.NoError(t, c.DeleteAll())
	// create repos
	dataRepo := tu.UniqueString("TestManyFilesSingleCommit_data")
	require.NoError(t, c.CreateRepo(dataRepo))

	// TODO: Bump up when interface is batched.
	numFiles := 500
	_, err := c.StartCommit(dataRepo, "master")
	require.NoError(t, err)
	for i := 0; i < numFiles; i++ {
		require.NoError(t, c.PutFile(dataRepo, "master", fmt.Sprintf("file-%d", i), strings.NewReader(""), client.WithAppendPutFile()))
	}
	require.NoError(t, c.FinishCommit(dataRepo, "master"))
	fileInfos, err := c.ListFileAll(dataRepo, "master", "")
	require.NoError(t, err)
	require.Equal(t, numFiles, len(fileInfos))
}

func TestManyFilesSingleOutputCommit(t *testing.T) {
	if testing.Short() {
		t.Skip("Skipping integration tests in short mode")
	}
	c := tu.GetPachClient(t)
	require.NoError(t, c.DeleteAll())
	dataRepo := tu.UniqueString("TestManyFilesSingleOutputCommit_data")
	require.NoError(t, c.CreateRepo(dataRepo))
	branch := "master"
	file := "file"
	// Setup input.
	_, err := c.StartCommit(dataRepo, branch)
	require.NoError(t, err)
	numFiles := 20000
	var data string
	for i := 0; i < numFiles; i++ {
		data += strconv.Itoa(i) + "\n"
	}
	require.NoError(t, c.PutFile(dataRepo, branch, file, strings.NewReader(data), client.WithAppendPutFile()))
	require.NoError(t, c.FinishCommit(dataRepo, branch))
	// Setup pipeline.
	pipelineName := tu.UniqueString("TestManyFilesSingleOutputCommit")
	_, err = c.PpsAPIClient.CreatePipeline(context.Background(),
		&pps.CreatePipelineRequest{
			Pipeline: client.NewPipeline(pipelineName),
			Transform: &pps.Transform{
				Cmd:   []string{"sh"},
				Stdin: []string{"while read line; do echo $line > /pfs/out/$line; done < " + path.Join("/pfs", dataRepo, file)},
			},
			Input: client.NewPFSInput(dataRepo, "/*"),
		},
	)
	require.NoError(t, err)
	// Check results.
	jis, err := c.FlushJobAll([]*pfs.Commit{client.NewCommit(dataRepo, branch)}, nil)
	require.NoError(t, err)
	require.Equal(t, 1, len(jis))
	fileInfos, err := c.ListFileAll(pipelineName, branch, "")
	require.NoError(t, err)
	require.Equal(t, numFiles, len(fileInfos))
}

func TestStopPipeline(t *testing.T) {
	if testing.Short() {
		t.Skip("Skipping integration tests in short mode")
	}

	c := tu.GetPachClient(t)
	require.NoError(t, c.DeleteAll())
	// create repos
	dataRepo := tu.UniqueString("TestPipeline_data")
	require.NoError(t, c.CreateRepo(dataRepo))
	// create pipeline
	pipelineName := tu.UniqueString("pipeline")
	require.NoError(t, c.CreatePipeline(
		pipelineName,
		"",
		[]string{"cp", path.Join("/pfs", dataRepo, "file"), "/pfs/out/file"},
		nil,
		&pps.ParallelismSpec{
			Constant: 1,
		},
		client.NewPFSInput(dataRepo, "/*"),
		"",
		false,
	))

	// Stop the pipeline, so it doesn't process incoming commits
	require.NoError(t, c.StopPipeline(pipelineName))

	// Do first commit to repo
	commit1, err := c.StartCommit(dataRepo, "master")
	require.NoError(t, err)
	require.NoError(t, c.PutFile(dataRepo, commit1.ID, "file", strings.NewReader("foo\n"), client.WithAppendPutFile()))
	require.NoError(t, c.FinishCommit(dataRepo, commit1.ID))

	// wait for 10 seconds and check that no commit has been outputted
	time.Sleep(10 * time.Second)
	commits, err := c.ListCommit(pipelineName, "master", "", 0)
	require.NoError(t, err)
	require.Equal(t, len(commits), 0)

	// Restart pipeline, and make sure old commit is processed
	require.NoError(t, c.StartPipeline(pipelineName))
	commitInfos, err := c.FlushCommitAll([]*pfs.Commit{commit1}, nil)
	require.NoError(t, err)
	require.Equal(t, 2, len(commitInfos))
	var buffer bytes.Buffer
	require.NoError(t, c.GetFile(pipelineName, commitInfos[0].Commit.ID, "file", &buffer))
	require.Equal(t, "foo\n", buffer.String())
}

func TestStandby(t *testing.T) {
	if testing.Short() {
		t.Skip("Skipping integration tests in short mode")
	}

	c := tu.GetPachClient(t)
	t.Run("ChainOf10", func(t *testing.T) {
		require.NoError(t, c.DeleteAll())

		dataRepo := tu.UniqueString("TestStandby_data")
		require.NoError(t, c.CreateRepo(dataRepo))

		numPipelines := 10
		pipelines := make([]string, numPipelines)
		for i := 0; i < numPipelines; i++ {
			pipelines[i] = tu.UniqueString("TestStandby")
			input := dataRepo
			if i > 0 {
				input = pipelines[i-1]
			}
			_, err := c.PpsAPIClient.CreatePipeline(context.Background(),
				&pps.CreatePipelineRequest{
					Pipeline: client.NewPipeline(pipelines[i]),
					Transform: &pps.Transform{
						Cmd: []string{"true"},
					},
					Input:   client.NewPFSInput(input, "/*"),
					Standby: true,
				},
			)
			require.NoError(t, err)
		}

		require.NoErrorWithinTRetry(t, time.Second*30, func() error {
			pis, err := c.ListPipeline()
			require.NoError(t, err)
			var standby int
			for _, pi := range pis {
				if pi.State == pps.PipelineState_PIPELINE_STANDBY {
					standby++
				}
			}
			if standby != numPipelines {
				return errors.Errorf("should have %d pipelines in standby, not %d", numPipelines, standby)
			}
			return nil
		})

		_, err := c.StartCommit(dataRepo, "master")
		require.NoError(t, err)
		require.NoError(t, c.FinishCommit(dataRepo, "master"))

		var eg errgroup.Group
		var finished bool
		eg.Go(func() error {
			_, err := c.FlushCommitAll([]*pfs.Commit{client.NewCommit(dataRepo, "master")}, nil)
			require.NoError(t, err)
			finished = true
			return nil
		})
		eg.Go(func() error {
			for !finished {
				pis, err := c.ListPipeline()
				require.NoError(t, err)
				var active int
				for _, pi := range pis {
					if pi.State != pps.PipelineState_PIPELINE_STANDBY {
						active++
					}
				}
				// We tolerate having 2 pipelines out of standby because there's
				// latency associated with entering and exiting standby.
				require.True(t, active <= 2, "active: %d", active)
			}
			return nil
		})
		eg.Wait()
	})
	t.Run("ManyCommits", func(t *testing.T) {
		require.NoError(t, c.DeleteAll())

		dataRepo := tu.UniqueString("TestStandby_data")
		pipeline := tu.UniqueString("TestStandby")
		require.NoError(t, c.CreateRepo(dataRepo))
		_, err := c.PpsAPIClient.CreatePipeline(context.Background(),
			&pps.CreatePipelineRequest{
				Pipeline: client.NewPipeline(pipeline),
				Transform: &pps.Transform{
					Cmd:   []string{"sh"},
					Stdin: []string{"echo $PPS_POD_NAME >/pfs/out/pod"},
				},
				Input:   client.NewPFSInput(dataRepo, "/"),
				Standby: true,
			},
		)
		require.NoError(t, err)
		numCommits := 100
		for i := 0; i < numCommits; i++ {
			_, err := c.StartCommit(dataRepo, "master")
			require.NoError(t, err)
			require.NoError(t, c.FinishCommit(dataRepo, "master"))
		}
		commitInfos, err := c.FlushCommitAll([]*pfs.Commit{client.NewCommit(dataRepo, "master")}, nil)
		require.NoError(t, err)
		require.Equal(t, 2, len(commitInfos))
		pod := ""
		cis, err := c.ListCommit(pipeline, "master", "", 0)
		require.NoError(t, err)
		for _, ci := range cis {
			var buffer bytes.Buffer
			require.NoError(t, c.GetFile(pipeline, ci.Commit.ID, "pod", &buffer))
			if pod == "" {
				pod = buffer.String()
			} else {
				require.True(t, pod == buffer.String(), "multiple pods were used to process commits")
			}
		}
		pi, err := c.InspectPipeline(pipeline)
		require.NoError(t, err)
		require.Equal(t, pps.PipelineState_PIPELINE_STANDBY.String(), pi.State.String())
	})
}

func TestStopStandbyPipeline(t *testing.T) {
	if testing.Short() {
		t.Skip("Skipping integration tests in short mode")
	}

	c := tu.GetPachClient(t)
	require.NoError(t, c.DeleteAll())

	dataRepo := tu.UniqueString(t.Name() + "_data")
	require.NoError(t, c.CreateRepo(dataRepo))

	pipeline := tu.UniqueString(t.Name())
	_, err := c.PpsAPIClient.CreatePipeline(context.Background(),
		&pps.CreatePipelineRequest{
			Pipeline: client.NewPipeline(pipeline),
			Transform: &pps.Transform{
				Cmd: []string{"/bin/bash"},
				Stdin: []string{
					fmt.Sprintf("cp /pfs/%s/* /pfs/out", dataRepo),
				},
			},
			Input:   client.NewPFSInput(dataRepo, "/*"),
			Standby: true,
		},
	)
	require.NoError(t, err)

	require.NoErrorWithinTRetry(t, 30*time.Second, func() error {
		pi, err := c.InspectPipeline(pipeline)
		require.NoError(t, err)
		if pi.State != pps.PipelineState_PIPELINE_STANDBY {
			return fmt.Errorf("expected %q to be in STANDBY, but was in %s", pipeline, pi.State)
		}
		return nil
	})

	// Run the pipeline once under normal conditions. It should run and then go
	// back into standby
	require.NoError(t, c.PutFile(dataRepo, "master", "/foo", strings.NewReader("foo"), client.WithAppendPutFile()))
	require.NoErrorWithinTRetry(t, 60*time.Second, func() error {
		// Let pipeline run
		_, err := c.FlushCommitAll([]*pfs.Commit{client.NewCommit(dataRepo, "master")}, nil)
		require.NoError(t, err)
		// check ending state
		pi, err := c.InspectPipeline(pipeline)
		require.NoError(t, err)
		if pi.State != pps.PipelineState_PIPELINE_STANDBY {
			return fmt.Errorf("expected %q to be in STANDBY, but was in %s", pipeline, pi.State)
		}
		return nil
	})

	// Stop the pipeline...
	require.NoError(t, c.StopPipeline(pipeline))
	require.NoErrorWithinTRetry(t, 60*time.Second, func() error {
		pi, err := c.InspectPipeline(pipeline)
		require.NoError(t, err)
		if pi.State != pps.PipelineState_PIPELINE_PAUSED {
			return fmt.Errorf("expected %q to be in PAUSED, but was in %s", pipeline,
				pi.State)
		}
		return nil
	})
	// ...and then create several new input commits. Pipeline shouldn't run.
	for i := 0; i < 3; i++ {
		file := fmt.Sprintf("bar-%d", i)
		require.NoError(t, c.PutFile(dataRepo, "master", "/"+file, strings.NewReader(file), client.WithAppendPutFile()))
	}
	ctx, cancel := context.WithTimeout(context.Background(), 60*time.Second)
	for ctx.Err() == nil {
		pi, err := c.InspectPipeline(pipeline)
		require.NoError(t, err)
		require.NotEqual(t, pps.PipelineState_PIPELINE_RUNNING, pi.State)
	}
	cancel()

	// Start pipeline--it should run and then enter standby
	require.NoError(t, c.StartPipeline(pipeline))
	require.NoErrorWithinTRetry(t, 60*time.Second, func() error {
		// Let pipeline run
		_, err := c.FlushCommitAll([]*pfs.Commit{client.NewCommit(dataRepo, "master")}, nil)
		require.NoError(t, err)
		// check ending state
		pi, err := c.InspectPipeline(pipeline)
		require.NoError(t, err)
		if pi.State != pps.PipelineState_PIPELINE_STANDBY {
			return fmt.Errorf("expected %q to be in STANDBY, but was in %s", pipeline, pi.State)
		}
		return nil
	})

	// Finally, check that there's only two output commits
	cis, err := c.ListCommit(pipeline, "master", "", 0)
	require.NoError(t, err)
	require.Equal(t, 2, len(cis))
}

func TestPipelineEnv(t *testing.T) {
	if testing.Short() {
		t.Skip("Skipping integration tests in short mode")
	}

	// make a secret to reference
	k := tu.GetKubeClient(t)
	secretName := tu.UniqueString("test-secret")
	_, err := k.CoreV1().Secrets(v1.NamespaceDefault).Create(
		&v1.Secret{
			ObjectMeta: metav1.ObjectMeta{
				Name: secretName,
			},
			Data: map[string][]byte{
				"foo": []byte("foo\n"),
			},
		},
	)
	require.NoError(t, err)
	c := tu.GetPachClient(t)
	require.NoError(t, c.DeleteAll())
	// create repos
	dataRepo := tu.UniqueString("TestPipelineEnv_data")
	require.NoError(t, c.CreateRepo(dataRepo))
	// create pipeline
	pipelineName := tu.UniqueString("pipeline")
	_, err = c.PpsAPIClient.CreatePipeline(
		context.Background(),
		&pps.CreatePipelineRequest{
			Pipeline: client.NewPipeline(pipelineName),
			Transform: &pps.Transform{
				Cmd: []string{"sh"},
				Stdin: []string{
					"ls /var/secret",
					"cat /var/secret/foo > /pfs/out/foo",
					"echo $bar> /pfs/out/bar",
					"echo $foo> /pfs/out/foo_env",
					fmt.Sprintf("echo $%s >/pfs/out/job_id", client.JobIDEnv),
					fmt.Sprintf("echo $%s >/pfs/out/output_commit_id", client.OutputCommitIDEnv),
					fmt.Sprintf("echo $%s >/pfs/out/input", dataRepo),
					fmt.Sprintf("echo $%s_COMMIT >/pfs/out/input_commit", dataRepo),
				},
				Env: map[string]string{"bar": "bar"},
				Secrets: []*pps.SecretMount{
					{
						Name:      secretName,
						Key:       "foo",
						MountPath: "/var/secret",
						EnvVar:    "foo",
					},
				},
			},
			ParallelismSpec: &pps.ParallelismSpec{
				Constant: 1,
			},
			Input: client.NewPFSInput(dataRepo, "/*"),
		})
	require.NoError(t, err)
	// Do first commit to repo
	require.NoError(t, c.PutFile(dataRepo, "master", "file", strings.NewReader("foo\n"), client.WithAppendPutFile()))
	jis, err := c.FlushJobAll([]*pfs.Commit{client.NewCommit(dataRepo, "master")}, nil)
	require.NoError(t, err)
	require.Equal(t, 1, len(jis))
	var buffer bytes.Buffer
	require.NoError(t, c.GetFile(pipelineName, jis[0].OutputCommit.ID, "foo", &buffer))
	require.Equal(t, "foo\n", buffer.String())
	buffer.Reset()
	require.NoError(t, c.GetFile(pipelineName, jis[0].OutputCommit.ID, "foo_env", &buffer))
	require.Equal(t, "foo\n", buffer.String())
	buffer.Reset()
	require.NoError(t, c.GetFile(pipelineName, jis[0].OutputCommit.ID, "bar", &buffer))
	require.Equal(t, "bar\n", buffer.String())
	buffer.Reset()
	require.NoError(t, c.GetFile(pipelineName, jis[0].OutputCommit.ID, "job_id", &buffer))
	require.Equal(t, fmt.Sprintf("%s\n", jis[0].Job.ID), buffer.String())
	buffer.Reset()
	require.NoError(t, c.GetFile(pipelineName, jis[0].OutputCommit.ID, "output_commit_id", &buffer))
	require.Equal(t, fmt.Sprintf("%s\n", jis[0].OutputCommit.ID), buffer.String())
	buffer.Reset()
	require.NoError(t, c.GetFile(pipelineName, jis[0].OutputCommit.ID, "input", &buffer))
	require.Equal(t, fmt.Sprintf("/pfs/%s/file\n", dataRepo), buffer.String())
	buffer.Reset()
	require.NoError(t, c.GetFile(pipelineName, jis[0].OutputCommit.ID, "input_commit", &buffer))
	require.Equal(t, fmt.Sprintf("%s\n", jis[0].Input.Pfs.Commit), buffer.String())
}

func TestPipelineWithFullObjects(t *testing.T) {
	if testing.Short() {
		t.Skip("Skipping integration tests in short mode")
	}

	c := tu.GetPachClient(t)
	require.NoError(t, c.DeleteAll())
	// create repos
	dataRepo := tu.UniqueString("TestPipeline_data")
	require.NoError(t, c.CreateRepo(dataRepo))
	// create pipeline
	pipelineName := tu.UniqueString("pipeline")
	require.NoError(t, c.CreatePipeline(
		pipelineName,
		"",
		[]string{"cp", path.Join("/pfs", dataRepo, "file"), "/pfs/out/file"},
		nil,
		&pps.ParallelismSpec{
			Constant: 1,
		},
		client.NewPFSInput(dataRepo, "/*"),
		"",
		false,
	))
	// Do first commit to repo
	commit1, err := c.StartCommit(dataRepo, "master")
	require.NoError(t, err)
	require.NoError(t, c.PutFile(dataRepo, commit1.ID, "file", strings.NewReader("foo\n"), client.WithAppendPutFile()))
	require.NoError(t, c.FinishCommit(dataRepo, commit1.ID))
	commitInfos, err := c.FlushCommitAll([]*pfs.Commit{client.NewCommit(dataRepo, commit1.ID)}, nil)
	require.NoError(t, err)
	require.Equal(t, 2, len(commitInfos))
	var buffer bytes.Buffer
	require.NoError(t, c.GetFile(commitInfos[0].Commit.Repo.Name, commitInfos[0].Commit.ID, "file", &buffer))
	require.Equal(t, "foo\n", buffer.String())
	// Do second commit to repo
	commit2, err := c.StartCommit(dataRepo, "master")
	require.NoError(t, err)
	require.NoError(t, c.PutFile(dataRepo, commit2.ID, "file", strings.NewReader("bar\n"), client.WithAppendPutFile()))
	require.NoError(t, c.FinishCommit(dataRepo, commit2.ID))
	commitInfos, err = c.FlushCommitAll([]*pfs.Commit{client.NewCommit(dataRepo, "master")}, nil)
	require.NoError(t, err)
	require.Equal(t, 2, len(commitInfos))
	buffer = bytes.Buffer{}
	require.NoError(t, c.GetFile(commitInfos[0].Commit.Repo.Name, commitInfos[0].Commit.ID, "file", &buffer))
	require.Equal(t, "foo\nbar\n", buffer.String())
}

func TestPipelineWithExistingInputCommits(t *testing.T) {
	if testing.Short() {
		t.Skip("Skipping integration tests in short mode")
	}

	c := tu.GetPachClient(t)
	require.NoError(t, c.DeleteAll())
	// create repos
	dataRepo := tu.UniqueString("TestPipeline_data")
	require.NoError(t, c.CreateRepo(dataRepo))
	// Do first commit to repo
	commit1, err := c.StartCommit(dataRepo, "master")
	require.NoError(t, err)
	require.NoError(t, c.PutFile(dataRepo, commit1.ID, "file", strings.NewReader("foo\n"), client.WithAppendPutFile()))
	require.NoError(t, c.FinishCommit(dataRepo, commit1.ID))
	// Do second commit to repo
	commit2, err := c.StartCommit(dataRepo, "master")
	require.NoError(t, err)
	require.NoError(t, c.PutFile(dataRepo, commit2.ID, "file", strings.NewReader("bar\n"), client.WithAppendPutFile()))
	require.NoError(t, c.FinishCommit(dataRepo, commit2.ID))
	// create pipeline
	pipelineName := tu.UniqueString("pipeline")
	require.NoError(t, c.CreatePipeline(
		pipelineName,
		"",
		[]string{"cp", path.Join("/pfs", dataRepo, "file"), "/pfs/out/file"},
		nil,
		&pps.ParallelismSpec{
			Constant: 1,
		},
		client.NewPFSInput(dataRepo, "/*"),
		"",
		false,
	))

	commitInfos, err := c.FlushCommitAll([]*pfs.Commit{client.NewCommit(dataRepo, "master")}, nil)
	require.NoError(t, err)
	require.Equal(t, 2, len(commitInfos))
	buffer := bytes.Buffer{}
	require.NoError(t, c.GetFile(commitInfos[0].Commit.Repo.Name, commitInfos[0].Commit.ID, "file", &buffer))
	require.Equal(t, "foo\nbar\n", buffer.String())

	// Check that one output commit is created (processing the inputs' head commits)
	commitInfos, err = c.ListCommit(pipelineName, "master", "", 0)
	require.NoError(t, err)
	require.Equal(t, 1, len(commitInfos))
}

func TestPipelineThatSymlinks(t *testing.T) {
	c := tu.GetPachClient(t)
	require.NoError(t, c.DeleteAll())

	// create repos
	dataRepo := tu.UniqueString("TestPipeline_data")
	require.NoError(t, c.CreateRepo(dataRepo))

	// create pipeline
	pipelineName := tu.UniqueString("pipeline")
	require.NoError(t, c.CreatePipeline(
		pipelineName,
		"",
		[]string{"bash"},
		[]string{
			// Symlinks to input files
			fmt.Sprintf("ln -s /pfs/%s/foo /pfs/out/foo", dataRepo),
			fmt.Sprintf("ln -s /pfs/%s/dir1/bar /pfs/out/bar", dataRepo),
			"mkdir /pfs/out/dir",
			fmt.Sprintf("ln -s /pfs/%s/dir2 /pfs/out/dir/dir2", dataRepo),
			// Symlinks to external files
			"echo buzz > /tmp/buzz",
			"ln -s /tmp/buzz /pfs/out/buzz",
		},
		&pps.ParallelismSpec{
			Constant: 1,
		},
		client.NewPFSInput(dataRepo, "/"),
		"",
		false,
	))

	// Do first commit to repo
	commit, err := c.StartCommit(dataRepo, "master")
	require.NoError(t, err)
	require.NoError(t, c.PutFile(dataRepo, commit.ID, "foo", strings.NewReader("foo"), client.WithAppendPutFile()))
	require.NoError(t, c.PutFile(dataRepo, commit.ID, "dir1/bar", strings.NewReader("bar"), client.WithAppendPutFile()))
	require.NoError(t, c.PutFile(dataRepo, commit.ID, "dir2/foo", strings.NewReader("foo"), client.WithAppendPutFile()))
	require.NoError(t, c.FinishCommit(dataRepo, commit.ID))

	commitInfos, err := c.FlushCommitAll([]*pfs.Commit{client.NewCommit(dataRepo, "master")}, nil)
	require.NoError(t, err)
	require.Equal(t, 2, len(commitInfos))

	// Check that the output files are identical to the input files.
	buffer := bytes.Buffer{}
	require.NoError(t, c.GetFile(commitInfos[0].Commit.Repo.Name, commitInfos[0].Commit.ID, "foo", &buffer))
	require.Equal(t, "foo", buffer.String())
	buffer.Reset()
	require.NoError(t, c.GetFile(commitInfos[0].Commit.Repo.Name, commitInfos[0].Commit.ID, "bar", &buffer))
	require.Equal(t, "bar", buffer.String())
	buffer.Reset()
	require.NoError(t, c.GetFile(commitInfos[0].Commit.Repo.Name, commitInfos[0].Commit.ID, "dir/dir2/foo", &buffer))
	require.Equal(t, "foo", buffer.String())
	buffer.Reset()
	require.NoError(t, c.GetFile(commitInfos[0].Commit.Repo.Name, commitInfos[0].Commit.ID, "buzz", &buffer))
	require.Equal(t, "buzz\n", buffer.String())
}

// TestChainedPipelines tracks https://github.com/pachyderm/pachyderm/v2/issues/797
func TestChainedPipelines(t *testing.T) {
	if testing.Short() {
		t.Skip("Skipping integration tests in short mode")
	}

	c := tu.GetPachClient(t)
	require.NoError(t, c.DeleteAll())
	aRepo := tu.UniqueString("A")
	require.NoError(t, c.CreateRepo(aRepo))

	dRepo := tu.UniqueString("D")
	require.NoError(t, c.CreateRepo(dRepo))

	aCommit, err := c.StartCommit(aRepo, "master")
	require.NoError(t, err)
	require.NoError(t, c.PutFile(aRepo, "master", "file", strings.NewReader("foo\n"), client.WithAppendPutFile()))
	require.NoError(t, c.FinishCommit(aRepo, "master"))

	dCommit, err := c.StartCommit(dRepo, "master")
	require.NoError(t, err)
	require.NoError(t, c.PutFile(dRepo, "master", "file", strings.NewReader("bar\n"), client.WithAppendPutFile()))
	require.NoError(t, c.FinishCommit(dRepo, "master"))

	bPipeline := tu.UniqueString("B")
	require.NoError(t, c.CreatePipeline(
		bPipeline,
		"",
		[]string{"cp", path.Join("/pfs", aRepo, "file"), "/pfs/out/file"},
		nil,
		&pps.ParallelismSpec{
			Constant: 1,
		},
		client.NewPFSInput(aRepo, "/"),
		"",
		false,
	))

	cPipeline := tu.UniqueString("C")
	require.NoError(t, c.CreatePipeline(
		cPipeline,
		"",
		[]string{"sh"},
		[]string{fmt.Sprintf("cp /pfs/%s/file /pfs/out/bFile", bPipeline),
			fmt.Sprintf("cp /pfs/%s/file /pfs/out/dFile", dRepo)},
		&pps.ParallelismSpec{
			Constant: 1,
		},
		client.NewCrossInput(
			client.NewPFSInput(bPipeline, "/"),
			client.NewPFSInput(dRepo, "/"),
		),
		"",
		false,
	))
	commitInfos, err := c.FlushCommitAll([]*pfs.Commit{aCommit, dCommit}, nil)
	require.NoError(t, err)
	require.Equal(t, 2, len(commitInfos))
	require.Equal(t, cPipeline, commitInfos[0].Commit.Repo.Name)
	var buf bytes.Buffer
	require.NoError(t, c.GetFile(cPipeline, commitInfos[0].Commit.ID, "bFile", &buf))
	require.Equal(t, "foo\n", buf.String())
	buf.Reset()
	require.NoError(t, c.GetFile(cPipeline, commitInfos[0].Commit.ID, "dFile", &buf))
	require.Equal(t, "bar\n", buf.String())
}

// DAG:
//
// A
// |
// B  E
// | /
// C
// |
// D
func TestChainedPipelinesNoDelay(t *testing.T) {
	if testing.Short() {
		t.Skip("Skipping integration tests in short mode")
	}

	c := tu.GetPachClient(t)
	require.NoError(t, c.DeleteAll())
	aRepo := tu.UniqueString("A")
	require.NoError(t, c.CreateRepo(aRepo))

	eRepo := tu.UniqueString("E")
	require.NoError(t, c.CreateRepo(eRepo))

	aCommit, err := c.StartCommit(aRepo, "master")
	require.NoError(t, err)
	require.NoError(t, c.PutFile(aRepo, "master", "file", strings.NewReader("foo\n"), client.WithAppendPutFile()))
	require.NoError(t, c.FinishCommit(aRepo, "master"))

	eCommit, err := c.StartCommit(eRepo, "master")
	require.NoError(t, err)
	require.NoError(t, c.PutFile(eRepo, "master", "file", strings.NewReader("bar\n"), client.WithAppendPutFile()))
	require.NoError(t, c.FinishCommit(eRepo, "master"))

	bPipeline := tu.UniqueString("B")
	require.NoError(t, c.CreatePipeline(
		bPipeline,
		"",
		[]string{"cp", path.Join("/pfs", aRepo, "file"), "/pfs/out/file"},
		nil,
		&pps.ParallelismSpec{
			Constant: 1,
		},
		client.NewPFSInput(aRepo, "/"),
		"",
		false,
	))

	cPipeline := tu.UniqueString("C")
	require.NoError(t, c.CreatePipeline(
		cPipeline,
		"",
		[]string{"sh"},
		[]string{fmt.Sprintf("cp /pfs/%s/file /pfs/out/bFile", bPipeline),
			fmt.Sprintf("cp /pfs/%s/file /pfs/out/eFile", eRepo)},
		&pps.ParallelismSpec{
			Constant: 1,
		},
		client.NewCrossInput(
			client.NewPFSInput(bPipeline, "/"),
			client.NewPFSInput(eRepo, "/"),
		),
		"",
		false,
	))

	dPipeline := tu.UniqueString("D")
	require.NoError(t, c.CreatePipeline(
		dPipeline,
		"",
		[]string{"sh"},
		[]string{fmt.Sprintf("cp /pfs/%s/bFile /pfs/out/bFile", cPipeline),
			fmt.Sprintf("cp /pfs/%s/eFile /pfs/out/eFile", cPipeline)},
		&pps.ParallelismSpec{
			Constant: 1,
		},
		client.NewPFSInput(cPipeline, "/"),
		"",
		false,
	))

	commitInfos, err := c.FlushCommitAll([]*pfs.Commit{aCommit, eCommit}, nil)
	require.NoError(t, err)
	require.Equal(t, 4, len(commitInfos))

	eCommit2, err := c.StartCommit(eRepo, "master")
	require.NoError(t, err)
	require.NoError(t, c.PutFile(eRepo, "master", "file", strings.NewReader("bar\n"), client.WithAppendPutFile()))
	require.NoError(t, c.FinishCommit(eRepo, "master"))

	commitInfos, err = c.FlushCommitAll([]*pfs.Commit{eCommit2}, nil)
	require.NoError(t, err)
	require.Equal(t, 4, len(commitInfos))

	// Get number of jobs triggered in pipeline D
	jobInfos, err := c.ListJob(dPipeline, nil, nil, -1, true)
	require.NoError(t, err)
	require.Equal(t, 2, len(jobInfos))
}

func TestPipelineJobDeletion(t *testing.T) {
	if testing.Short() {
		t.Skip("Skipping integration tests in short mode")
	}

	c := tu.GetPachClient(t)
	require.NoError(t, c.DeleteAll())
	// create repos
	dataRepo := tu.UniqueString("TestPipeline_data")
	require.NoError(t, c.CreateRepo(dataRepo))
	// create pipeline
	pipelineName := tu.UniqueString("pipeline")
	require.NoError(t, c.CreatePipeline(
		pipelineName,
		"",
		[]string{"cp", path.Join("/pfs", dataRepo, "file"), "/pfs/out/file"},
		nil,
		&pps.ParallelismSpec{
			Constant: 1,
		},
		client.NewPFSInput(dataRepo, "/"),
		"",
		false,
	))

	commit, err := c.StartCommit(dataRepo, "master")
	require.NoError(t, err)
	require.NoError(t, c.PutFile(dataRepo, commit.ID, "file", strings.NewReader("foo\n"), client.WithAppendPutFile()))
	require.NoError(t, c.FinishCommit(dataRepo, commit.ID))

	_, err = c.FlushCommitAll([]*pfs.Commit{commit}, nil)
	require.NoError(t, err)

	// Now delete the corresponding job
	jobInfos, err := c.ListJob(pipelineName, nil, nil, -1, true)
	require.NoError(t, err)
	require.Equal(t, 1, len(jobInfos))
	err = c.DeleteJob(jobInfos[0].Job.ID)
	require.NoError(t, err)
}

func TestStopJob(t *testing.T) {
	if testing.Short() {
		t.Skip("Skipping integration tests in short mode")
	}

	c := tu.GetPachClient(t)
	require.NoError(t, c.DeleteAll())
	// create repos
	dataRepo := tu.UniqueString("TestStopJob")
	require.NoError(t, c.CreateRepo(dataRepo))
	// create pipeline
	pipelineName := tu.UniqueString("pipeline-stop-job")
	require.NoError(t, c.CreatePipeline(
		pipelineName,
		"",
		[]string{"sleep", "20"},
		nil,
		&pps.ParallelismSpec{
			Constant: 1,
		},
		client.NewPFSInput(dataRepo, "/"),
		"",
		false,
	))

	// Create two input commits to trigger two jobs.
	// We will stop the first job midway through, and assert that the
	// second job finishes.
	commit1, err := c.StartCommit(dataRepo, "master")
	require.NoError(t, err)
	require.NoError(t, c.PutFile(dataRepo, commit1.ID, "file", strings.NewReader("foo\n"), client.WithAppendPutFile()))
	require.NoError(t, c.FinishCommit(dataRepo, commit1.ID))

	commit2, err := c.StartCommit(dataRepo, "master")
	require.NoError(t, err)
	require.NoError(t, c.PutFile(dataRepo, commit2.ID, "file", strings.NewReader("foo\n"), client.WithAppendPutFile()))
	require.NoError(t, c.FinishCommit(dataRepo, commit2.ID))

	var jobID string
	b := backoff.NewTestingBackOff()
	require.NoError(t, backoff.Retry(func() error {
		jobInfos, err := c.ListJob(pipelineName, nil, nil, -1, true)
		require.NoError(t, err)
		if len(jobInfos) != 1 {
			return errors.Errorf("len(jobInfos) should be 1")
		}
		jobID = jobInfos[0].Job.ID
		state := jobInfos[0].State

		if state != pps.JobState_JOB_RUNNING {
			return errors.Errorf("jobInfos[0] has the wrong state")
		}
		return nil
	}, b))

	// Now stop the first job
	err = c.StopJob(jobID)
	require.NoError(t, err)
	jobInfo, err := c.InspectJob(jobID, true)
	require.NoError(t, err)
	require.Equal(t, pps.JobState_JOB_KILLED, jobInfo.State)

	b.Reset()
	// Check that the second job completes
	require.NoError(t, backoff.Retry(func() error {
		jobInfos, err := c.ListJob(pipelineName, nil, nil, -1, true)
		require.NoError(t, err)
		if len(jobInfos) != 2 {
			return errors.Errorf("len(jobInfos) should be 2")
		}
		jobID = jobInfos[0].Job.ID
		return nil
	}, b))
	jobInfo, err = c.InspectJob(jobID, true)
	require.NoError(t, err)
	require.Equal(t, pps.JobState_JOB_SUCCESS, jobInfo.State)
}

func TestGetLogs(t *testing.T) {
	testGetLogs(t, false)
}

func TestGetLogsWithStats(t *testing.T) {
	t.Skip("no logs with stats")
	testGetLogs(t, true)
}

func testGetLogs(t *testing.T, enableStats bool) {
	if testing.Short() {
		t.Skip("Skipping integration tests in short mode")
	}

	c := tu.GetPachClient(t)
	require.NoError(t, c.DeleteAll())
	iter := c.GetLogs("", "", nil, "", false, false, 0)
	for iter.Next() {
	}
	require.NoError(t, iter.Err())
	// create repos
	dataRepo := tu.UniqueString("data")
	require.NoError(t, c.CreateRepo(dataRepo))
	// create pipeline
	pipelineName := tu.UniqueString("pipeline")
	_, err := c.PpsAPIClient.CreatePipeline(context.Background(),
		&pps.CreatePipelineRequest{
			Pipeline: client.NewPipeline(pipelineName),
			Transform: &pps.Transform{
				Cmd: []string{"sh"},
				Stdin: []string{
					fmt.Sprintf("cp /pfs/%s/file /pfs/out/file", dataRepo),
					"echo foo",
					"echo %s", // %s tests a formatting bug we had (#2729)
				},
			},
			Input:       client.NewPFSInput(dataRepo, "/*"),
			EnableStats: enableStats,
			ParallelismSpec: &pps.ParallelismSpec{
				Constant: 4,
			},
		})
	require.NoError(t, err)

	// Commit data to repo and flush commit
	commit, err := c.StartCommit(dataRepo, "master")
	require.NoError(t, err)
	require.NoError(t, c.PutFile(dataRepo, "master", "file", strings.NewReader("foo\n"), client.WithAppendPutFile()))
	require.NoError(t, c.FinishCommit(dataRepo, "master"))
	_, err = c.FlushJobAll([]*pfs.Commit{commit}, nil)
	require.NoError(t, err)

	// Get logs from pipeline, using a pipeline that doesn't exist. There should
	// be an error
	iter = c.GetLogs("__DOES_NOT_EXIST__", "", nil, "", false, false, 0)
	require.False(t, iter.Next())
	require.YesError(t, iter.Err())
	require.Matches(t, "could not get", iter.Err().Error())

	// Get logs from pipeline, using a job that doesn't exist. There should
	// be an error
	iter = c.GetLogs("", "__DOES_NOT_EXIST__", nil, "", false, false, 0)
	require.False(t, iter.Next())
	require.YesError(t, iter.Err())
	require.Matches(t, "could not get", iter.Err().Error())

	// This is put in a backoff because there's the possibility that pod was
	// evicted from k8s and is being re-initialized, in which case `GetLogs`
	// will appropriately fail. With the loki logging backend enabled the
	// eviction worry goes away, but is replaced with there being a window when
	// Loki hasn't scraped the logs yet so they don't show up.
	require.NoError(t, backoff.Retry(func() error {
		// Get logs from pipeline, using pipeline
		iter = c.GetLogs(pipelineName, "", nil, "", false, false, 0)
		var numLogs int
		for iter.Next() {
			if !iter.Message().User {
				continue
			}
			numLogs++
			require.True(t, iter.Message().Message != "")
			require.False(t, strings.Contains(iter.Message().Message, "MISSING"), iter.Message().Message)
		}
		if numLogs < 2 {
			return fmt.Errorf("didn't get enough log lines")
		}
		if err := iter.Err(); err != nil {
			return err
		}

		// Get logs from pipeline, using job
		// (1) Get job ID, from pipeline that just ran
		jobInfos, err := c.ListJob(pipelineName, nil, nil, -1, true)
		if err != nil {
			return err
		}
		require.True(t, len(jobInfos) == 1)
		// (2) Get logs using extracted job ID
		// wait for logs to be collected
		time.Sleep(10 * time.Second)
		iter = c.GetLogs("", jobInfos[0].Job.ID, nil, "", false, false, 0)
		numLogs = 0
		for iter.Next() {
			numLogs++
			require.True(t, iter.Message().Message != "")
		}
		// Make sure that we've seen some logs
		if err = iter.Err(); err != nil {
			return err
		}
		require.True(t, numLogs > 0)

		// Get logs for datums but don't specify pipeline or job. These should error
		iter = c.GetLogs("", "", []string{"/foo"}, "", false, false, 0)
		require.False(t, iter.Next())
		require.YesError(t, iter.Err())

		dis, err := c.ListDatumAll(jobInfos[0].Job.ID)
		if err != nil {
			return err
		}
		require.True(t, len(dis) > 0)
		iter = c.GetLogs("", "", nil, dis[0].Datum.ID, false, false, 0)
		require.False(t, iter.Next())
		require.YesError(t, iter.Err())

		// Filter logs based on input (using file that exists). Get logs using file
		// path, hex hash, and base64 hash, and make sure you get the same log lines
		fileInfo, err := c.InspectFile(dataRepo, commit.ID, "/file")
		if err != nil {
			return err
		}

		pathLog := c.GetLogs("", jobInfos[0].Job.ID, []string{"/file"}, "", false, false, 0)

		base64Hash := "TBw9TLCKorQTGs4WY/H00vZYxGXd/15dXzXIDlbsoNw="
		require.Equal(t, base64Hash, base64.StdEncoding.EncodeToString(fileInfo.Hash))
		base64Log := c.GetLogs("", jobInfos[0].Job.ID, []string{base64Hash}, "", false, false, 0)

		numLogs = 0
		for {
			havePathLog, haveBase64Log := pathLog.Next(), base64Log.Next()
			if havePathLog != haveBase64Log {
				return errors.Errorf("Unequal log lengths")
			}
			if !havePathLog {
				break
			}
			numLogs++
			if pathLog.Message().Message != base64Log.Message().Message {
				return errors.Errorf(
					"unequal logs, pathLogs: \"%s\" base64Log: \"%s\"",
					pathLog.Message().Message,
					base64Log.Message().Message)
			}
		}
		for _, logsiter := range []*client.LogsIter{pathLog, base64Log} {
			if logsiter.Err() != nil {
				return logsiter.Err()
			}
		}
		if numLogs == 0 {
			return errors.Errorf("no logs found")
		}

		// Filter logs based on input (using file that doesn't exist). There should
		// be no logs
		iter = c.GetLogs("", jobInfos[0].Job.ID, []string{"__DOES_NOT_EXIST__"}, "", false, false, 0)
		require.False(t, iter.Next())
		if err = iter.Err(); err != nil {
			return err
		}

		ctx, cancel := context.WithTimeout(context.Background(), time.Minute)
		defer cancel()
		iter = c.WithCtx(ctx).GetLogs(pipelineName, "", nil, "", false, false, 0)
		numLogs = 0
		for iter.Next() {
			numLogs++
			if numLogs == 8 {
				// Do another commit so there's logs to receive with follow
				_, err = c.StartCommit(dataRepo, "master")
				if err != nil {
					return err
				}
				if err := c.PutFile(dataRepo, "master", "file", strings.NewReader("bar\n"), client.WithAppendPutFile()); err != nil {
					return err
				}
				if err = c.FinishCommit(dataRepo, "master"); err != nil {
					return err
				}
			}
			require.True(t, iter.Message().Message != "")
			if numLogs == 16 {
				break
			}
		}
		if err := iter.Err(); err != nil {
			return err
		}

		time.Sleep(time.Second * 30)

		numLogs = 0
		iter = c.WithCtx(ctx).GetLogs(pipelineName, "", nil, "", false, false, 15*time.Second)
		for iter.Next() {
			numLogs++
		}
		if err := iter.Err(); err != nil {
			return err
		}
		if numLogs != 0 {
			return errors.Errorf("shouldn't return logs due to since time")
		}
		return nil
	}, backoff.NewTestingBackOff()))
}

func TestManyLogs(t *testing.T) {
	if testing.Short() {
		t.Skip("Skipping integration tests in short mode")
	}
	c := tu.GetPachClient(t)
	require.NoError(t, c.DeleteAll())
	// create repos
	dataRepo := tu.UniqueString("data")
	require.NoError(t, c.CreateRepo(dataRepo))
	require.NoError(t, c.PutFile(dataRepo, "master", "file", strings.NewReader("foo\n"), client.WithAppendPutFile()))
	// create pipeline
	numLogs := 10000
	pipelineName := tu.UniqueString("pipeline")
	_, err := c.PpsAPIClient.CreatePipeline(context.Background(),
		&pps.CreatePipelineRequest{
			Pipeline: client.NewPipeline(pipelineName),
			Transform: &pps.Transform{
				Cmd: []string{"sh"},
				Stdin: []string{
					"i=0",
					fmt.Sprintf("while [ \"$i\" -lt %d ]", numLogs),
					"do",
					"	echo $i",
					"	i=`expr $i + 1`",
					"done",
				},
			},
			Input: client.NewPFSInput(dataRepo, "/*"),
		})
	require.NoError(t, err)
	jis, err := c.FlushJobAll([]*pfs.Commit{client.NewCommit(dataRepo, "master")}, nil)
	require.NoError(t, err)
	require.Equal(t, 1, len(jis))
	require.NoErrorWithinTRetry(t, 30*time.Second, func() error {
		iter := c.GetLogs("", jis[0].Job.ID, nil, "", false, false, 0)
		logsReceived := 0
		for iter.Next() {
			if iter.Message().User {
				logsReceived++
			}
		}
		if iter.Err() != nil {
			return iter.Err()
		}
		if numLogs != logsReceived {
			return fmt.Errorf("received: %d log lines, expected: %d", logsReceived, numLogs)
		}
		return nil
	})
}

func TestLokiLogs(t *testing.T) {
	if testing.Short() {
		t.Skip("Skipping integration tests in short mode")
	}
	c := tu.GetPachClient(t)
	require.NoError(t, c.DeleteAll())
	tu.ActivateEnterprise(t, c)
	// create repos
	dataRepo := tu.UniqueString("data")
	require.NoError(t, c.CreateRepo(dataRepo))
	numFiles := 10
	for i := 0; i < numFiles; i++ {
		require.NoError(t, c.PutFile(dataRepo, "master", fmt.Sprintf("file-%d", i), strings.NewReader("foo\n"), client.WithAppendPutFile()))
	}
	// create pipeline
	pipelineName := tu.UniqueString("pipeline")
	_, err := c.PpsAPIClient.CreatePipeline(context.Background(),
		&pps.CreatePipelineRequest{
			Pipeline: client.NewPipeline(pipelineName),
			Transform: &pps.Transform{
				Cmd: []string{"echo", "foo"},
			},
			Input: client.NewPFSInput(dataRepo, "/*"),
		})
	require.NoError(t, err)
	jis, err := c.FlushJobAll([]*pfs.Commit{client.NewCommit(dataRepo, "master")}, nil)
	require.NoError(t, err)
	require.Equal(t, 1, len(jis))
	// Follow the logs the make sure we get enough foos
	require.NoErrorWithinT(t, time.Minute, func() error {
		iter := c.GetLogsLoki("", jis[0].Job.ID, nil, "", false, true, 0)
		foundFoos := 0
		for iter.Next() {
			if strings.Contains(iter.Message().Message, "foo") {
				foundFoos++
				if foundFoos == numFiles {
					break
				}
			}
		}
		if iter.Err() != nil {
			return iter.Err()
		}
		return nil
	})

	iter := c.GetLogsLoki("", jis[0].Job.ID, nil, "", false, false, 0)
	foundFoos := 0
	for iter.Next() {
		if strings.Contains(iter.Message().Message, "foo") {
			foundFoos++
		}
	}
	require.NoError(t, iter.Err())
	require.Equal(t, numFiles, foundFoos, "didn't receive enough log lines containing foo")

	// Sleep for a 30 seconds give us some spacing to test from parameter.
	time.Sleep(time.Second * 30)
}

func TestAllDatumsAreProcessed(t *testing.T) {
	if testing.Short() {
		t.Skip("Skipping integration tests in short mode")
	}

	c := tu.GetPachClient(t)
	require.NoError(t, c.DeleteAll())

	dataRepo1 := tu.UniqueString("TestAllDatumsAreProcessed_data1")
	require.NoError(t, c.CreateRepo(dataRepo1))
	dataRepo2 := tu.UniqueString("TestAllDatumsAreProcessed_data2")
	require.NoError(t, c.CreateRepo(dataRepo2))

	commit1, err := c.StartCommit(dataRepo1, "master")
	require.NoError(t, err)
	require.NoError(t, c.PutFile(dataRepo1, "master", "file1", strings.NewReader("foo\n"), client.WithAppendPutFile()))
	require.NoError(t, c.PutFile(dataRepo1, "master", "file2", strings.NewReader("foo\n"), client.WithAppendPutFile()))
	require.NoError(t, c.FinishCommit(dataRepo1, "master"))

	commit2, err := c.StartCommit(dataRepo2, "master")
	require.NoError(t, err)
	require.NoError(t, c.PutFile(dataRepo2, "master", "file1", strings.NewReader("foo\n"), client.WithAppendPutFile()))
	require.NoError(t, c.PutFile(dataRepo2, "master", "file2", strings.NewReader("foo\n"), client.WithAppendPutFile()))
	require.NoError(t, c.FinishCommit(dataRepo2, "master"))

	require.NoError(t, c.CreatePipeline(
		tu.UniqueString("TestAllDatumsAreProcessed_pipelines"),
		"",
		[]string{"bash"},
		[]string{
			fmt.Sprintf("cat /pfs/%s/* /pfs/%s/* > /pfs/out/file", dataRepo1, dataRepo2),
		},
		nil,
		client.NewCrossInput(
			client.NewPFSInput(dataRepo1, "/*"),
			client.NewPFSInput(dataRepo2, "/*"),
		),
		"",
		false,
	))

	commitInfos, err := c.FlushCommitAll([]*pfs.Commit{commit1, commit2}, nil)
	require.NoError(t, err)
	require.Equal(t, 2, len(commitInfos))

	var buf bytes.Buffer
	require.NoError(t, c.GetFile(commitInfos[0].Commit.Repo.Name, commitInfos[0].Commit.ID, "file", &buf))
	// should be 8 because each file gets copied twice due to cross product
	require.Equal(t, strings.Repeat("foo\n", 8), buf.String())
}

func TestDatumStatusRestart(t *testing.T) {
	if testing.Short() {
		t.Skip("Skipping integration tests in short mode")
	}

	c := tu.GetPachClient(t)
	require.NoError(t, c.DeleteAll())

	dataRepo := tu.UniqueString("TestDatumDedup_data")
	require.NoError(t, c.CreateRepo(dataRepo))

	commit1, err := c.StartCommit(dataRepo, "master")
	require.NoError(t, err)
	require.NoError(t, c.PutFile(dataRepo, commit1.ID, "file", strings.NewReader("foo"), client.WithAppendPutFile()))
	require.NoError(t, c.FinishCommit(dataRepo, commit1.ID))

	pipeline := tu.UniqueString("pipeline")
	// This pipeline sleeps for 20 secs per datum
	require.NoError(t, c.CreatePipeline(
		pipeline,
		"",
		[]string{"bash"},
		[]string{
			"sleep 20",
		},
		nil,
		client.NewPFSInput(dataRepo, "/*"),
		"",
		false,
	))
	var jobID string
	var datumStarted time.Time
	// checkStatus waits for 'pipeline' to start and makes sure that each time
	// it's called, the datum being processes was started at a new and later time
	// (than the last time checkStatus was called)
	checkStatus := func() {
		require.NoError(t, backoff.Retry(func() error {
			// get the job status
			jobs, err := c.ListJob(pipeline, nil, nil, -1, true)
			require.NoError(t, err)
			if len(jobs) == 0 {
				return errors.Errorf("no jobs found")
			}

			jobID = jobs[0].Job.ID
			jobInfo, err := c.InspectJob(jobs[0].Job.ID, false, true)
			require.NoError(t, err)
			if len(jobInfo.WorkerStatus) == 0 {
				return errors.Errorf("no worker statuses")
			}
			if jobInfo.WorkerStatus[0].JobID == jobInfo.Job.ID {
				// The first time this function is called, datumStarted is zero
				// so `Before` is true for any non-zero time.
				_datumStarted, err := types.TimestampFromProto(jobInfo.WorkerStatus[0].Started)
				require.NoError(t, err)
				require.True(t, datumStarted.Before(_datumStarted))
				datumStarted = _datumStarted
				return nil
			}
			return errors.Errorf("worker status from wrong job")
		}, backoff.RetryEvery(time.Second).For(30*time.Second)))
	}
	checkStatus()
	require.NoError(t, c.RestartDatum(jobID, []string{"/file"}))
	checkStatus()

	commitInfos, err := c.FlushCommitAll([]*pfs.Commit{commit1}, nil)
	require.NoError(t, err)
	require.Equal(t, 2, len(commitInfos))
}

// TestSystemResourceRequest doesn't create any jobs or pipelines, it
// just makes sure that when pachyderm is deployed, we give pachd,
// and etcd default resource requests. This prevents them from overloading
// nodes and getting evicted, which can slow down or break a cluster.
func TestSystemResourceRequests(t *testing.T) {
	if testing.Short() {
		t.Skip("Skipping integration tests in short mode")
	}
	kubeClient := tu.GetKubeClient(t)

	// Expected resource requests for pachyderm system pods:
	defaultLocalMem := map[string]string{
		"pachd": "512M",
		"etcd":  "512M",
	}
	defaultLocalCPU := map[string]string{
		"pachd": "250m",
		"etcd":  "250m",
	}
	defaultCloudMem := map[string]string{
		"pachd": "3G",
		"etcd":  "2G",
	}
	defaultCloudCPU := map[string]string{
		"pachd": "1",
		"etcd":  "1",
	}
	// Get Pod info for 'app' from k8s
	var c v1.Container
	for _, app := range []string{"pachd", "etcd"} {
		err := backoff.Retry(func() error {
			podList, err := kubeClient.CoreV1().Pods(v1.NamespaceDefault).List(
				metav1.ListOptions{
					LabelSelector: metav1.FormatLabelSelector(metav1.SetAsLabelSelector(
						map[string]string{"app": app, "suite": "pachyderm"},
					)),
				})
			if err != nil {
				return err
			}
			if len(podList.Items) < 1 {
				return errors.Errorf("could not find pod for %s", app) // retry
			}
			c = podList.Items[0].Spec.Containers[0]
			return nil
		}, backoff.NewTestingBackOff())
		require.NoError(t, err)

		// Make sure the pod's container has resource requests
		cpu, ok := c.Resources.Requests[v1.ResourceCPU]
		require.True(t, ok, "could not get CPU request for "+app)
		require.True(t, cpu.String() == defaultLocalCPU[app] ||
			cpu.String() == defaultCloudCPU[app])
		mem, ok := c.Resources.Requests[v1.ResourceMemory]
		require.True(t, ok, "could not get memory request for "+app)
		require.True(t, mem.String() == defaultLocalMem[app] ||
			mem.String() == defaultCloudMem[app])
	}
}

// TestPipelineResourceRequest creates a pipeline with a resource request, and
// makes sure that's passed to k8s (by inspecting the pipeline's pods)
func TestPipelineResourceRequest(t *testing.T) {
	if testing.Short() {
		t.Skip("Skipping integration tests in short mode")
	}

	c := tu.GetPachClient(t)
	require.NoError(t, c.DeleteAll())
	// create repos
	dataRepo := tu.UniqueString("TestPipelineResourceRequest")
	pipelineName := tu.UniqueString("TestPipelineResourceRequest_Pipeline")
	require.NoError(t, c.CreateRepo(dataRepo))
	// Resources are not yet in client.CreatePipeline() (we may add them later)
	_, err := c.PpsAPIClient.CreatePipeline(
		context.Background(),
		&pps.CreatePipelineRequest{
			Pipeline: client.NewPipeline(pipelineName),
			Transform: &pps.Transform{
				Cmd: []string{"cp", path.Join("/pfs", dataRepo, "file"), "/pfs/out/file"},
			},
			ParallelismSpec: &pps.ParallelismSpec{
				Constant: 1,
			},
			ResourceRequests: &pps.ResourceSpec{
				Memory: "100M",
				Cpu:    0.5,
				Disk:   "10M",
			},
			Input: &pps.Input{
				Pfs: &pps.PFSInput{
					Repo:   dataRepo,
					Branch: "master",
					Glob:   "/*",
				},
			},
		})
	require.NoError(t, err)

	// Get info about the pipeline pods from k8s & check for resources
	pipelineInfo, err := c.InspectPipeline(pipelineName)
	require.NoError(t, err)

	var container v1.Container
	rcName := ppsutil.PipelineRcName(pipelineInfo.Pipeline.Name, pipelineInfo.Version)
	kubeClient := tu.GetKubeClient(t)
	require.NoError(t, backoff.Retry(func() error {
		podList, err := kubeClient.CoreV1().Pods(v1.NamespaceDefault).List(
			metav1.ListOptions{
				LabelSelector: metav1.FormatLabelSelector(metav1.SetAsLabelSelector(
					map[string]string{"app": rcName},
				)),
			})
		if err != nil {
			return err // retry
		}
		if len(podList.Items) != 1 || len(podList.Items[0].Spec.Containers) == 0 {
			return errors.Errorf("could not find single container for pipeline %s", pipelineInfo.Pipeline.Name)
		}
		container = podList.Items[0].Spec.Containers[0]
		return nil // no more retries
	}, backoff.NewTestingBackOff()))
	// Make sure a CPU and Memory request are both set
	cpu, ok := container.Resources.Requests[v1.ResourceCPU]
	require.True(t, ok)
	require.Equal(t, "500m", cpu.String())
	mem, ok := container.Resources.Requests[v1.ResourceMemory]
	require.True(t, ok)
	require.Equal(t, "100M", mem.String())
	disk, ok := container.Resources.Requests[v1.ResourceEphemeralStorage]
	require.True(t, ok)
	require.Equal(t, "10M", disk.String())
}

func TestPipelineResourceLimit(t *testing.T) {
	if testing.Short() {
		t.Skip("Skipping integration tests in short mode")
	}

	c := tu.GetPachClient(t)
	require.NoError(t, c.DeleteAll())
	// create repos
	dataRepo := tu.UniqueString("TestPipelineResourceLimit")
	pipelineName := tu.UniqueString("TestPipelineResourceLimit_Pipeline")
	require.NoError(t, c.CreateRepo(dataRepo))
	// Resources are not yet in client.CreatePipeline() (we may add them later)
	_, err := c.PpsAPIClient.CreatePipeline(
		context.Background(),
		&pps.CreatePipelineRequest{
			Pipeline: client.NewPipeline(pipelineName),
			Transform: &pps.Transform{
				Cmd: []string{"cp", path.Join("/pfs", dataRepo, "file"), "/pfs/out/file"},
			},
			ParallelismSpec: &pps.ParallelismSpec{
				Constant: 1,
			},
			ResourceLimits: &pps.ResourceSpec{
				Memory: "100M",
				Cpu:    0.5,
			},
			Input: &pps.Input{
				Pfs: &pps.PFSInput{
					Repo:   dataRepo,
					Branch: "master",
					Glob:   "/*",
				},
			},
		})
	require.NoError(t, err)

	// Get info about the pipeline pods from k8s & check for resources
	pipelineInfo, err := c.InspectPipeline(pipelineName)
	require.NoError(t, err)

	var container v1.Container
	rcName := ppsutil.PipelineRcName(pipelineInfo.Pipeline.Name, pipelineInfo.Version)
	kubeClient := tu.GetKubeClient(t)
	err = backoff.Retry(func() error {
		podList, err := kubeClient.CoreV1().Pods(v1.NamespaceDefault).List(metav1.ListOptions{
			LabelSelector: metav1.FormatLabelSelector(metav1.SetAsLabelSelector(
				map[string]string{"app": rcName, "suite": "pachyderm"},
			)),
		})
		if err != nil {
			return err // retry
		}
		if len(podList.Items) != 1 || len(podList.Items[0].Spec.Containers) == 0 {
			return errors.Errorf("could not find single container for pipeline %s", pipelineInfo.Pipeline.Name)
		}
		container = podList.Items[0].Spec.Containers[0]
		return nil // no more retries
	}, backoff.NewTestingBackOff())
	require.NoError(t, err)
	// Make sure a CPU and Memory request are both set
	cpu, ok := container.Resources.Limits[v1.ResourceCPU]
	require.True(t, ok)
	require.Equal(t, "500m", cpu.String())
	mem, ok := container.Resources.Limits[v1.ResourceMemory]
	require.True(t, ok)
	require.Equal(t, "100M", mem.String())
}

func TestPipelineResourceLimitDefaults(t *testing.T) {
	if testing.Short() {
		t.Skip("Skipping integration tests in short mode")
	}

	c := tu.GetPachClient(t)
	require.NoError(t, c.DeleteAll())
	// create repos
	dataRepo := tu.UniqueString("TestPipelineResourceLimit")
	pipelineName := tu.UniqueString("TestPipelineResourceLimit_Pipeline")
	require.NoError(t, c.CreateRepo(dataRepo))
	// Resources are not yet in client.CreatePipeline() (we may add them later)
	_, err := c.PpsAPIClient.CreatePipeline(
		context.Background(),
		&pps.CreatePipelineRequest{
			Pipeline: client.NewPipeline(pipelineName),
			Transform: &pps.Transform{
				Cmd: []string{"cp", path.Join("/pfs", dataRepo, "file"), "/pfs/out/file"},
			},
			ParallelismSpec: &pps.ParallelismSpec{
				Constant: 1,
			},
			Input: &pps.Input{
				Pfs: &pps.PFSInput{
					Repo:   dataRepo,
					Branch: "master",
					Glob:   "/*",
				},
			},
		})
	require.NoError(t, err)

	// Get info about the pipeline pods from k8s & check for resources
	pipelineInfo, err := c.InspectPipeline(pipelineName)
	require.NoError(t, err)

	var container v1.Container
	rcName := ppsutil.PipelineRcName(pipelineInfo.Pipeline.Name, pipelineInfo.Version)
	kubeClient := tu.GetKubeClient(t)
	err = backoff.Retry(func() error {
		podList, err := kubeClient.CoreV1().Pods(v1.NamespaceDefault).List(metav1.ListOptions{
			LabelSelector: metav1.FormatLabelSelector(metav1.SetAsLabelSelector(
				map[string]string{"app": rcName, "suite": "pachyderm"},
			)),
		})
		if err != nil {
			return err // retry
		}
		if len(podList.Items) != 1 || len(podList.Items[0].Spec.Containers) == 0 {
			return errors.Errorf("could not find single container for pipeline %s", pipelineInfo.Pipeline.Name)
		}
		container = podList.Items[0].Spec.Containers[0]
		return nil // no more retries
	}, backoff.NewTestingBackOff())
	require.NoError(t, err)
	require.Nil(t, container.Resources.Limits)
}

func TestPipelinePartialResourceRequest(t *testing.T) {
	if testing.Short() {
		t.Skip("Skipping integration tests in short mode")
	}

	c := tu.GetPachClient(t)
	require.NoError(t, c.DeleteAll())
	// create repos
	dataRepo := tu.UniqueString("TestPipelinePartialResourceRequest")
	pipelineName := tu.UniqueString("pipeline")
	require.NoError(t, c.CreateRepo(dataRepo))
	// Resources are not yet in client.CreatePipeline() (we may add them later)
	_, err := c.PpsAPIClient.CreatePipeline(
		context.Background(),
		&pps.CreatePipelineRequest{
			Pipeline: client.NewPipeline(fmt.Sprintf("%s-%d", pipelineName, 0)),
			Transform: &pps.Transform{
				Cmd: []string{"true"},
			},
			ResourceRequests: &pps.ResourceSpec{
				Cpu:    0.25,
				Memory: "100M",
			},
			Input: &pps.Input{
				Pfs: &pps.PFSInput{
					Repo:   dataRepo,
					Branch: "master",
					Glob:   "/*",
				},
			},
		})
	require.NoError(t, err)
	_, err = c.PpsAPIClient.CreatePipeline(
		context.Background(),
		&pps.CreatePipelineRequest{
			Pipeline: client.NewPipeline(fmt.Sprintf("%s-%d", pipelineName, 1)),
			Transform: &pps.Transform{
				Cmd: []string{"true"},
			},
			ResourceRequests: &pps.ResourceSpec{
				Memory: "100M",
			},
			Input: &pps.Input{
				Pfs: &pps.PFSInput{
					Repo:   dataRepo,
					Branch: "master",
					Glob:   "/*",
				},
			},
		})
	require.NoError(t, err)
	_, err = c.PpsAPIClient.CreatePipeline(
		context.Background(),
		&pps.CreatePipelineRequest{
			Pipeline: client.NewPipeline(fmt.Sprintf("%s-%d", pipelineName, 2)),
			Transform: &pps.Transform{
				Cmd: []string{"true"},
			},
			ResourceRequests: &pps.ResourceSpec{},
			Input: &pps.Input{
				Pfs: &pps.PFSInput{
					Repo:   dataRepo,
					Branch: "master",
					Glob:   "/*",
				},
			},
		})
	require.NoError(t, err)
	require.NoError(t, backoff.Retry(func() error {
		for i := 0; i < 3; i++ {
			pipelineInfo, err := c.InspectPipeline(fmt.Sprintf("%s-%d", pipelineName, i))
			require.NoError(t, err)
			if pipelineInfo.State != pps.PipelineState_PIPELINE_RUNNING {
				return errors.Errorf("pipeline not in running state")
			}
		}
		return nil
	}, backoff.NewTestingBackOff()))
}

func TestPipelineCrashing(t *testing.T) {
	if testing.Short() {
		t.Skip("Skipping integration tests in short mode")
	}

	c := tu.GetPachClient(t)
	require.NoError(t, c.DeleteAll())
	// create repos
	dataRepo := tu.UniqueString("TestPipelineCrashing_data")
	pipelineName := tu.UniqueString("TestPipelineCrashing_pipeline")
	require.NoError(t, c.CreateRepo(dataRepo))
	_, err := c.PpsAPIClient.CreatePipeline(
		context.Background(),
		&pps.CreatePipelineRequest{
			Pipeline: client.NewPipeline(pipelineName),
			Transform: &pps.Transform{
				Cmd: []string{"cp", path.Join("/pfs", dataRepo, "file"), "/pfs/out/file"},
			},
			ParallelismSpec: &pps.ParallelismSpec{
				Constant: 1,
			},
			ResourceLimits: &pps.ResourceSpec{
				Gpu: &pps.GPUSpec{
					Type:   "nvidia.com/gpu",
					Number: 1,
				},
			},
			Input: &pps.Input{
				Pfs: &pps.PFSInput{
					Repo:   dataRepo,
					Branch: "master",
					Glob:   "/*",
				},
			},
		})
	require.NoError(t, err)

	require.NoError(t, backoff.Retry(func() error {
		pi, err := c.InspectPipeline(pipelineName)
		require.NoError(t, err)
		if pi.State != pps.PipelineState_PIPELINE_CRASHING {
			return errors.Errorf("pipeline in wrong state: %s", pi.State.String())
		}
		require.True(t, pi.Reason != "")
		return nil
	}, backoff.NewTestingBackOff()))
}

func TestPodOpts(t *testing.T) {
	if testing.Short() {
		t.Skip("Skipping integration tests in short mode")
	}

	c := tu.GetPachClient(t)
	require.NoError(t, c.DeleteAll())
	// create repos
	dataRepo := tu.UniqueString("TestPodSpecOpts_data")
	require.NoError(t, c.CreateRepo(dataRepo))
	t.Run("Validation", func(t *testing.T) {
		pipelineName := tu.UniqueString("TestPodSpecOpts")
		_, err := c.PpsAPIClient.CreatePipeline(
			context.Background(),
			&pps.CreatePipelineRequest{
				Pipeline: client.NewPipeline(pipelineName),
				Transform: &pps.Transform{
					Cmd: []string{"cp", path.Join("/pfs", dataRepo, "file"), "/pfs/out/file"},
				},
				Input: &pps.Input{
					Pfs: &pps.PFSInput{
						Repo:   dataRepo,
						Branch: "master",
						Glob:   "/*",
					},
				},
				PodSpec: "not-json",
			})
		require.YesError(t, err)
		_, err = c.PpsAPIClient.CreatePipeline(
			context.Background(),
			&pps.CreatePipelineRequest{
				Pipeline: client.NewPipeline(pipelineName),
				Transform: &pps.Transform{
					Cmd: []string{"cp", path.Join("/pfs", dataRepo, "file"), "/pfs/out/file"},
				},
				Input: &pps.Input{
					Pfs: &pps.PFSInput{
						Repo:   dataRepo,
						Branch: "master",
						Glob:   "/*",
					},
				},
				PodPatch: "also-not-json",
			})
		require.YesError(t, err)
	})
	t.Run("Spec", func(t *testing.T) {
		pipelineName := tu.UniqueString("TestPodSpecOpts")
		_, err := c.PpsAPIClient.CreatePipeline(
			context.Background(),
			&pps.CreatePipelineRequest{
				Pipeline: client.NewPipeline(pipelineName),
				Transform: &pps.Transform{
					Cmd: []string{"cp", path.Join("/pfs", dataRepo, "file"), "/pfs/out/file"},
				},
				ParallelismSpec: &pps.ParallelismSpec{
					Constant: 1,
				},
				Input: &pps.Input{
					Pfs: &pps.PFSInput{
						Repo:   dataRepo,
						Branch: "master",
						Glob:   "/*",
					},
				},
				SchedulingSpec: &pps.SchedulingSpec{
					// This NodeSelector will cause the worker pod to fail to
					// schedule, but the test can still pass because we just check
					// for values on the pod, it doesn't need to actually come up.
					NodeSelector: map[string]string{
						"foo": "bar",
					},
				},
				PodSpec: `{
				"hostname": "hostname"
			}`,
			})
		require.NoError(t, err)

		// Get info about the pipeline pods from k8s & check for resources
		pipelineInfo, err := c.InspectPipeline(pipelineName)
		require.NoError(t, err)

		var pod v1.Pod
		rcName := ppsutil.PipelineRcName(pipelineInfo.Pipeline.Name, pipelineInfo.Version)
		kubeClient := tu.GetKubeClient(t)
		err = backoff.Retry(func() error {
			podList, err := kubeClient.CoreV1().Pods(v1.NamespaceDefault).List(metav1.ListOptions{
				LabelSelector: metav1.FormatLabelSelector(metav1.SetAsLabelSelector(
					map[string]string{"app": rcName, "suite": "pachyderm"},
				)),
			})
			if err != nil {
				return err // retry
			}
			if len(podList.Items) != 1 || len(podList.Items[0].Spec.Containers) == 0 {
				return errors.Errorf("could not find single container for pipeline %s", pipelineInfo.Pipeline.Name)
			}
			pod = podList.Items[0]
			return nil // no more retries
		}, backoff.NewTestingBackOff())
		require.NoError(t, err)
		// Make sure a CPU and Memory request are both set
		require.Equal(t, "bar", pod.Spec.NodeSelector["foo"])
		require.Equal(t, "hostname", pod.Spec.Hostname)
	})
	t.Run("Patch", func(t *testing.T) {
		pipelineName := tu.UniqueString("TestPodSpecOpts")
		_, err := c.PpsAPIClient.CreatePipeline(
			context.Background(),
			&pps.CreatePipelineRequest{
				Pipeline: client.NewPipeline(pipelineName),
				Transform: &pps.Transform{
					Cmd: []string{"cp", path.Join("/pfs", dataRepo, "file"), "/pfs/out/file"},
				},
				ParallelismSpec: &pps.ParallelismSpec{
					Constant: 1,
				},
				Input: &pps.Input{
					Pfs: &pps.PFSInput{
						Repo:   dataRepo,
						Branch: "master",
						Glob:   "/*",
					},
				},
				SchedulingSpec: &pps.SchedulingSpec{
					// This NodeSelector will cause the worker pod to fail to
					// schedule, but the test can still pass because we just check
					// for values on the pod, it doesn't need to actually come up.
					NodeSelector: map[string]string{
						"foo": "bar",
					},
				},
				PodPatch: `[
					{ "op": "add", "path": "/hostname", "value": "hostname" }
			]`,
			})
		require.NoError(t, err)

		// Get info about the pipeline pods from k8s & check for resources
		pipelineInfo, err := c.InspectPipeline(pipelineName)
		require.NoError(t, err)

		var pod v1.Pod
		rcName := ppsutil.PipelineRcName(pipelineInfo.Pipeline.Name, pipelineInfo.Version)
		kubeClient := tu.GetKubeClient(t)
		err = backoff.Retry(func() error {
			podList, err := kubeClient.CoreV1().Pods(v1.NamespaceDefault).List(metav1.ListOptions{
				LabelSelector: metav1.FormatLabelSelector(metav1.SetAsLabelSelector(
					map[string]string{"app": rcName, "suite": "pachyderm"},
				)),
			})
			if err != nil {
				return err // retry
			}
			if len(podList.Items) != 1 || len(podList.Items[0].Spec.Containers) == 0 {
				return errors.Errorf("could not find single container for pipeline %s", pipelineInfo.Pipeline.Name)
			}
			pod = podList.Items[0]
			return nil // no more retries
		}, backoff.NewTestingBackOff())
		require.NoError(t, err)
		// Make sure a CPU and Memory request are both set
		require.Equal(t, "bar", pod.Spec.NodeSelector["foo"])
		require.Equal(t, "hostname", pod.Spec.Hostname)
	})
}

func TestPipelineLargeOutput(t *testing.T) {
	if testing.Short() {
		t.Skip("Skipping integration tests in short mode")
	}

	c := tu.GetPachClient(t)
	require.NoError(t, c.DeleteAll())

	dataRepo := tu.UniqueString("TestPipelineInputDataModification_data")
	require.NoError(t, c.CreateRepo(dataRepo))

	numFiles := 100
	commit1, err := c.StartCommit(dataRepo, "master")
	require.NoError(t, err)
	for i := 0; i < numFiles; i++ {
		require.NoError(t, c.PutFile(dataRepo, commit1.ID, fmt.Sprintf("file-%d", i), strings.NewReader(""), client.WithAppendPutFile()))
	}
	require.NoError(t, c.FinishCommit(dataRepo, commit1.ID))

	pipeline := tu.UniqueString("pipeline")
	require.NoError(t, c.CreatePipeline(
		pipeline,
		"",
		[]string{"bash"},
		[]string{
			"for i in `seq 1 100`; do touch /pfs/out/$RANDOM; done",
		},
		&pps.ParallelismSpec{
			Constant: 4,
		},
		client.NewPFSInput(dataRepo, "/*"),
		"",
		false,
	))

	commitInfos, err := c.FlushCommitAll([]*pfs.Commit{commit1}, nil)
	require.NoError(t, err)
	require.Equal(t, 2, len(commitInfos))
}

func TestJoinInput(t *testing.T) {
	if testing.Short() {
		t.Skip("Skipping integration tests in short mode")
	}

	c := tu.GetPachClient(t)
	require.NoError(t, c.DeleteAll())

	var repos []string
	for i := 0; i < 2; i++ {
		repos = append(repos, tu.UniqueString(fmt.Sprintf("TestJoinInput%v", i)))
		require.NoError(t, c.CreateRepo(repos[i]))
	}

	numFiles := 16
	var commits []*pfs.Commit
	for r, repo := range repos {
		commit, err := c.StartCommit(repo, "master")
		require.NoError(t, err)
		commits = append(commits, commit)
		for i := 0; i < numFiles; i++ {
			require.NoError(t, c.PutFile(repo, "master", fmt.Sprintf("file-%v.%4b", r, i), strings.NewReader(fmt.Sprintf("%d\n", i)), client.WithAppendPutFile()))
		}
		require.NoError(t, c.FinishCommit(repo, "master"))
	}

	pipeline := tu.UniqueString("join-pipeline")
	require.NoError(t, c.CreatePipeline(
		pipeline,
		"",
		[]string{"bash"},
		[]string{
			fmt.Sprintf("touch /pfs/out/$(echo $(ls -r /pfs/%s/)$(ls -r /pfs/%s/))", repos[0], repos[1]),
		},
		&pps.ParallelismSpec{
			Constant: 1,
		},
		client.NewJoinInput(
			client.NewPFSInputOpts("", repos[0], "", "/file-?.(11*)", "$1", "", false, false, nil),
			client.NewPFSInputOpts("", repos[1], "", "/file-?.(*0)", "$1", "", false, false, nil),
		),
		"",
		false,
	))

	commitInfos, err := c.FlushCommitAll(commits, []*pfs.Repo{client.NewRepo(pipeline)})
	require.NoError(t, err)
	require.Equal(t, 2, len(commitInfos))
	outCommit := commitInfos[0].Commit
	fileInfos, err := c.ListFileAll(outCommit.Repo.Name, outCommit.ID, "")
	require.NoError(t, err)
	require.Equal(t, 2, len(fileInfos))
	expectedNames := []string{"/file-0.1100file-1.1100", "/file-0.1110file-1.1110"}
	for i, fi := range fileInfos {
		// 1 byte per repo
		require.Equal(t, expectedNames[i], fi.File.Path)
	}
}

func TestGroupInput(t *testing.T) {
	if testing.Short() {
		t.Skip("Skipping integration tests in short mode")
	}

	c := tu.GetPachClient(t)
	require.NoError(t, c.DeleteAll())

	t.Run("Basic", func(t *testing.T) {
		repo := tu.UniqueString("TestGroupInput")
		require.NoError(t, c.CreateRepo(repo))
		numFiles := 16
		for i := 0; i < numFiles; i++ {
			require.NoError(t, c.PutFile(repo, "master", fmt.Sprintf("file.%4b", i), strings.NewReader(fmt.Sprintf("%d\n", i)), client.WithAppendPutFile()))
		}

		pipeline := "group-pipeline"
		require.NoError(t, c.CreatePipeline(
			pipeline,
			"",
			[]string{"bash"},
			[]string{},
			&pps.ParallelismSpec{
				Constant: 1,
			},
			client.NewGroupInput(
				client.NewPFSInputOpts("", repo, "", "/file.(?)(?)(?)(?)", "", "$3", false, false, nil),
			),
			"",
			false,
		))

		jobs, err := c.FlushJobAll([]*pfs.Commit{client.NewCommit(repo, "master")}, nil)
		require.NoError(t, err)
		require.Equal(t, 1, len(jobs))

		// We're grouping by the third digit in the filename
		// for 0 and 1, this is just a space
		// then we should see the 8 files with a one there, and the 6 files with a zero there
		expected := [][]string{
			{"/file.   0",
				"/file.   1"},

			{"/file.  10",
				"/file.  11",
				"/file. 110",
				"/file. 111",
				"/file.1010",
				"/file.1011",
				"/file.1110",
				"/file.1111"},

			{"/file. 100",
				"/file. 101",
				"/file.1000",
				"/file.1001",
				"/file.1100",
				"/file.1101"}}
		actual := make([][]string, 0, 3)
		dis, err := c.ListDatumAll(jobs[0].Job.ID)
		require.NoError(t, err)
		sort.Slice(dis, func(i, j int) bool {
			return dis[i].Data[0].File.Path < dis[j].Data[0].File.Path
		})
		for _, di := range dis {
			sort.Slice(di.Data, func(i, j int) bool { return di.Data[i].File.Path < di.Data[j].File.Path })
			datumFiles := make([]string, 0)
			for _, fi := range di.Data {
				datumFiles = append(datumFiles, fi.File.Path)
			}
			actual = append(actual, datumFiles)
		}
		require.Equal(t, expected, actual)
	})

	t.Run("MultiInput", func(t *testing.T) {
		var repos []string
		for i := 0; i < 2; i++ {
			repos = append(repos, tu.UniqueString(fmt.Sprintf("TestGroupInput%v", i)))
			require.NoError(t, c.CreateRepo(repos[i]))
		}

		numFiles := 16
		for r, repo := range repos {
			for i := 0; i < numFiles; i++ {
				require.NoError(t, c.PutFile(repo, "master", fmt.Sprintf("file-%v.%4b", r, i), strings.NewReader(fmt.Sprintf("%d\n", i)), client.WithAppendPutFile()))
			}
		}

		pipeline := "group-pipeline-multi-input"
		require.NoError(t, c.CreatePipeline(
			pipeline,
			"",
			[]string{"bash"},
			[]string{},
			&pps.ParallelismSpec{
				Constant: 1,
			},
			client.NewGroupInput(
				client.NewPFSInputOpts("", repos[0], "", "/file-?.(?)(?)(?)(?)", "", "$3", false, false, nil),
				client.NewPFSInputOpts("", repos[1], "", "/file-?.(?)(?)(?)(?)", "", "$2", false, false, nil),
			),
			"",
			false,
		))

		jobs, err := c.FlushJobAll([]*pfs.Commit{client.NewCommit(repos[0], "master")}, nil)
		require.NoError(t, err)
		require.Equal(t, 1, len(jobs))

		// this time, we are grouping by the third digit in the 0 repo, and the second digit in the 1 repo
		// so the first group should have all the things from the 0 repo with a space in the third digit
		// and all the things from the 1 repo with a space in the second digit
		//
		// similarly for the second and third groups
		expected := [][]string{
			{"/file-0.   0",
				"/file-0.   1",
				"/file-1.   0",
				"/file-1.   1",
				"/file-1.  10",
				"/file-1.  11"},

			{"/file-0.  10",
				"/file-0.  11",
				"/file-0. 110",
				"/file-0. 111",
				"/file-0.1010",
				"/file-0.1011",
				"/file-0.1110",
				"/file-0.1111",
				"/file-1. 100",
				"/file-1. 101",
				"/file-1. 110",
				"/file-1. 111",
				"/file-1.1100",
				"/file-1.1101",
				"/file-1.1110",
				"/file-1.1111"},

			{"/file-0. 100",
				"/file-0. 101",
				"/file-0.1000",
				"/file-0.1001",
				"/file-0.1100",
				"/file-0.1101",
				"/file-1.1000",
				"/file-1.1001",
				"/file-1.1010",
				"/file-1.1011"}}
		actual := make([][]string, 0, 3)
		dis, err := c.ListDatumAll(jobs[0].Job.ID)
		require.NoError(t, err)
		sort.Slice(dis, func(i, j int) bool {
			return dis[i].Data[0].File.Path < dis[j].Data[0].File.Path
		})
		for _, di := range dis {
			sort.Slice(di.Data, func(i, j int) bool { return di.Data[i].File.Path < di.Data[j].File.Path })
			datumFiles := make([]string, 0)
			for _, fi := range di.Data {
				datumFiles = append(datumFiles, fi.File.Path)
			}
			actual = append(actual, datumFiles)
		}
		require.Equal(t, expected, actual)
	})

	t.Run("GroupJoinCombo", func(t *testing.T) {
		var repos []string
		for i := 0; i < 2; i++ {
			repos = append(repos, tu.UniqueString(fmt.Sprintf("TestGroupInput%v", i)))
			require.NoError(t, c.CreateRepo(repos[i]))
		}

		numFiles := 16
		for r, repo := range repos {
			for i := 0; i < numFiles; i++ {
				require.NoError(t, c.PutFile(repo, "master", fmt.Sprintf("file-%v.%4b", r, i), strings.NewReader(fmt.Sprintf("%d\n", i)), client.WithAppendPutFile()))
			}
		}

		pipeline := "group-join-pipeline"
		require.NoError(t, c.CreatePipeline(
			pipeline,
			"",
			[]string{"bash"},
			[]string{},
			&pps.ParallelismSpec{
				Constant: 1,
			},
			client.NewGroupInput(
				client.NewJoinInput(
					client.NewPFSInputOpts("", repos[0], "", "/file-?.(?)(?)(?)(?)", "$1$2$3$4", "$3", false, false, nil),
					client.NewPFSInputOpts("", repos[1], "", "/file-?.(?)(?)(?)(?)", "$4$3$2$1", "$2", false, false, nil),
				),
			),
			"",
			false,
		))

		jobs, err := c.FlushJobAll([]*pfs.Commit{client.NewCommit(repos[0], "master")}, nil)
		require.NoError(t, err)
		require.Equal(t, 1, len(jobs))

		// here, we're first doing a join to get pairs of files (one from each repo) that have the reverse numbers
		// we should see four pairs
		// then, we're grouping the files in these pairs by the third digit/second digit as before
		// this should regroup things into two groups of four
		expected := [][]string{
			{"/file-0.1001",
				"/file-0.1101",
				"/file-1.1001",
				"/file-1.1011"},
			{"/file-0.1011",
				"/file-0.1111",
				"/file-1.1101",
				"/file-1.1111"}}
		actual := make([][]string, 0, 2)
		dis, err := c.ListDatumAll(jobs[0].Job.ID)
		require.NoError(t, err)
		sort.Slice(dis, func(i, j int) bool {
			return dis[i].Data[0].File.Path < dis[j].Data[0].File.Path
		})
		for _, di := range dis {
			sort.Slice(di.Data, func(i, j int) bool { return di.Data[i].File.Path < di.Data[j].File.Path })
			datumFiles := make([]string, 0)
			for _, fi := range di.Data {
				datumFiles = append(datumFiles, fi.File.Path)
			}
			actual = append(actual, datumFiles)
		}
		require.Equal(t, expected, actual)
	})
	t.Run("Symlink", func(t *testing.T) {
		// Fix for the bug exhibited here: https://github.com/pachyderm/pachyderm/v2/tree/example-groupby/examples/group
		repo := tu.UniqueString("TestGroupInputSymlink")
		require.NoError(t, c.CreateRepo(repo))

		require.NoError(t, c.PutFile(repo, "master", "/T1606707557-LIPID-PATID1-CLIA24D9871327.txt", strings.NewReader(""), client.WithAppendPutFile()))
		require.NoError(t, c.PutFile(repo, "master", "/T1606331395-LIPID-PATID2-CLIA24D9871327.txt", strings.NewReader(""), client.WithAppendPutFile()))
		require.NoError(t, c.PutFile(repo, "master", "/T1606707579-LIPID-PATID3-CLIA24D9871327.txt", strings.NewReader(""), client.WithAppendPutFile()))
		require.NoError(t, c.PutFile(repo, "master", "/T1606707597-LIPID-PATID4-CLIA24D9871327.txt", strings.NewReader(""), client.WithAppendPutFile()))
		require.NoError(t, c.PutFile(repo, "master", "/T1606707613-LIPID-PATID1-CLIA24D9871328.txt", strings.NewReader(""), client.WithAppendPutFile()))
		require.NoError(t, c.PutFile(repo, "master", "/T1606707635-LIPID-PATID3-CLIA24D9871328.txt", strings.NewReader(""), client.WithAppendPutFile()))

		pipeline := "group-pipeline-symlink"
		_, err := c.PpsAPIClient.CreatePipeline(context.Background(),
			&pps.CreatePipelineRequest{
				Pipeline: client.NewPipeline(pipeline),
				Transform: &pps.Transform{
					Cmd: []string{"bash"},
					Stdin: []string{"PATTERN=.*-PATID\\(.*\\)-.*.txt",
						fmt.Sprintf("FILES=/pfs/%v/*", repo),
						"for f in $FILES",
						"do",
						"[[ $(basename $f) =~ $PATTERN ]]",
						"mkdir -p /pfs/out/${BASH_REMATCH[1]}/",
						"cp $f /pfs/out/${BASH_REMATCH[1]}/",
						"done"},
				},
				Input: client.NewGroupInput(
					client.NewPFSInputOpts("", repo, "master", "/*-PATID(*)-*.txt", "", "$1", false, false, nil),
				),
				ParallelismSpec: &pps.ParallelismSpec{
					Constant: 1,
				},
			})
		require.NoError(t, err)

		jobs, err := c.FlushJobAll([]*pfs.Commit{client.NewCommit(repo, "master")}, nil)
		require.NoError(t, err)
		require.Equal(t, 1, len(jobs))

		require.Equal(t, "JOB_SUCCESS", jobs[0].State.String())

		expected := [][]string{
			[]string{"/T1606331395-LIPID-PATID2-CLIA24D9871327.txt"},
			[]string{"/T1606707557-LIPID-PATID1-CLIA24D9871327.txt", "/T1606707613-LIPID-PATID1-CLIA24D9871328.txt"},
			[]string{"/T1606707579-LIPID-PATID3-CLIA24D9871327.txt", "/T1606707635-LIPID-PATID3-CLIA24D9871328.txt"},
			[]string{"/T1606707597-LIPID-PATID4-CLIA24D9871327.txt"}}
		actual := make([][]string, 0, 3)
		dis, err := c.ListDatumAll(jobs[0].Job.ID)
		require.NoError(t, err)
		// these don't come in a consistent order because group inputs use maps
		sort.Slice(dis, func(i, j int) bool {
			return dis[i].Data[0].File.Path < dis[j].Data[0].File.Path
		})
		for _, di := range dis {
			sort.Slice(di.Data, func(i, j int) bool { return di.Data[i].File.Path < di.Data[j].File.Path })
			datumFiles := make([]string, 0)
			for _, fi := range di.Data {
				datumFiles = append(datumFiles, fi.File.Path)
			}
			actual = append(actual, datumFiles)
		}
		require.Equal(t, expected, actual)
	})
}

<<<<<<< HEAD
// TODO: Make work with V2?
// Need to decide how we want to handle duplicate datum ids.
//func TestUnionRegression4688(t *testing.T) {
//	c := tu.GetPachClient(t)
//	require.NoError(t, c.DeleteAll())
//
//	repoA := tu.UniqueString("TestUnionRegression4688")
//	require.NoError(t, c.CreateRepo(repoA))
//
//	repoB := tu.UniqueString("TestUnionRegression4688")
//	require.NoError(t, c.CreateRepo(repoB))
//
//	fileName := []string{"file-0", "file-1"}
//	fileData := []string{"0", "1"}
//
//	// Put file-0 into both repos and file-1 into repoA
//	commitA, err := c.StartCommit(repoA, "master")
//	require.NoError(t, err)
//	require.NoError(t, c.PutFile(repoA, "master", fileName[0], strings.NewReader(fileData[0]), client.WithAppendPutFile()))
//	require.NoError(t, c.PutFile(repoA, "master", fileName[1], strings.NewReader(fileData[1]), client.WithAppendPutFile()))
//	require.NoError(t, c.FinishCommit(repoA, "master"))
//
//	commitB, err := c.StartCommit(repoB, "master")
//	require.NoError(t, err)
//	require.NoError(t, c.PutFile(repoB, "master", fileName[0], strings.NewReader(fileData[0]), client.WithAppendPutFile()))
//	require.NoError(t, c.FinishCommit(repoB, "master"))
//
//	pipeline := tu.UniqueString("pipeline")
//	require.NoError(t, c.CreatePipeline(
//		pipeline,
//		"",
//		[]string{"bash"},
//		[]string{
//			"cp -r /pfs/in/* /pfs/out",
//		},
//		&pps.ParallelismSpec{
//			Constant: 1,
//		},
//		client.NewUnionInput(
//			client.NewPFSInputOpts("in", repoA, "", "/*", "", "", false, false, nil),
//			client.NewPFSInputOpts("in", repoB, "", "/*", "", "", false, false, nil),
//		),
//		"",
//		false,
//	))
//
//	// We now have:
//	//  repoA: file-0 file-1
//	//  repoB: file-0
//
//	commits := []*pfs.Commit{commitA, commitB}
//	commitInfos, err := c.FlushCommitAll(commits, []*pfs.Repo{client.NewRepo(pipeline)})
//	require.NoError(t, err)
//	require.Equal(t, 2, len(commitInfos))
//	outCommit := commitInfos[0].Commit
//	fileInfos, err := c.ListFileAll(outCommit.Repo.Name, outCommit.ID, "")
//	require.NoError(t, err)
//	require.Equal(t, 2, len(fileInfos))
//
//	file0, err := c.InspectFile(outCommit.Repo.Name, outCommit.ID, fileName[0])
//	require.NoError(t, err)
//	require.Equal(t, uint64(2), file0.SizeBytes)
//
//	file1, err := c.InspectFile(outCommit.Repo.Name, outCommit.ID, fileName[1])
//	require.NoError(t, err)
//	require.Equal(t, uint64(1), file1.SizeBytes)
//
//	// Remove file-0 from both repos and add file-1 to repoB
//	_, err = c.ExecuteInTransaction(func(c *client.APIClient) error {
//		var err error
//		commitA, err = c.StartCommit(repoA, "master")
//		require.NoError(t, err)
//		commitB, err = c.StartCommit(repoB, "master")
//		require.NoError(t, err)
//		return nil
//	})
//	require.NoError(t, err)
//
//	require.NoError(t, c.DeleteFile(repoA, "master", fileName[0]))
//	require.NoError(t, c.FinishCommit(repoA, "master"))
//
//	require.NoError(t, c.DeleteFile(repoB, "master", fileName[0]))
//	require.NoError(t, c.PutFile(repoB, "master", fileName[1], strings.NewReader(fileData[1]), client.WithAppendPutFile()))
//	require.NoError(t, c.FinishCommit(repoB, "master"))
//
//	// We now have:
//	//  repoA:        file-1
//	//  repoB:        file-1
//
//	commits = []*pfs.Commit{commitA, commitB}
//	commitInfos, err = c.FlushCommitAll(commits, []*pfs.Repo{client.NewRepo(pipeline)})
//	require.NoError(t, err)
//	require.Equal(t, 2, len(commitInfos))
//	outCommit = commitInfos[0].Commit
//	fileInfos, err = c.ListFileAll(outCommit.Repo.Name, outCommit.ID, "")
//	require.NoError(t, err)
//	require.Equal(t, 1, len(fileInfos))
//
//	// Regression testing for a bug in skipping datums which did not handle
//	// identical datums very well (which is very possible in a union pipeline). It
//	// would assume no datums had been removed from the parent commit because it
//	// merely counted the hash matches rather than the number of each datum that
//	// was present or missing. The worker would then skip every datum during
//	// processing and produce an identical hashtree to the parent commit.
//
//	_, err = c.InspectFile(outCommit.Repo.Name, outCommit.ID, fileName[0])
//	require.YesError(t, err, "not found")
//
//	file1, err = c.InspectFile(outCommit.Repo.Name, outCommit.ID, fileName[1])
//	require.NoError(t, err)
//	require.Equal(t, uint64(2), file1.SizeBytes)
//}

=======
>>>>>>> 2166fd5f
func TestUnionInput(t *testing.T) {
	if testing.Short() {
		t.Skip("Skipping integration tests in short mode")
	}

	c := tu.GetPachClient(t)
	require.NoError(t, c.DeleteAll())

	var repos []string
	for i := 0; i < 4; i++ {
		repos = append(repos, tu.UniqueString("TestUnionInput"))
		require.NoError(t, c.CreateRepo(repos[i]))
	}

	numFiles := 2
	var commits []*pfs.Commit
	for _, repo := range repos {
		commit, err := c.StartCommit(repo, "master")
		require.NoError(t, err)
		commits = append(commits, commit)
		for i := 0; i < numFiles; i++ {
			require.NoError(t, c.PutFile(repo, "master", fmt.Sprintf("file-%d", i), strings.NewReader(fmt.Sprintf("%d", i)), client.WithAppendPutFile()))
		}
		require.NoError(t, c.FinishCommit(repo, "master"))
	}

	t.Run("union all", func(t *testing.T) {
		pipeline := tu.UniqueString("pipeline")
		require.NoError(t, c.CreatePipeline(
			pipeline,
			"",
			[]string{"bash"},
			[]string{
				"cp /pfs/*/* /pfs/out",
			},
			&pps.ParallelismSpec{
				Constant: 1,
			},
			client.NewUnionInput(
				client.NewPFSInput(repos[0], "/*"),
				client.NewPFSInput(repos[1], "/*"),
				client.NewPFSInput(repos[2], "/*"),
				client.NewPFSInput(repos[3], "/*"),
			),
			"",
			false,
		))

		commitInfos, err := c.FlushCommitAll(commits, []*pfs.Repo{client.NewRepo(pipeline)})
		require.NoError(t, err)
		require.Equal(t, 2, len(commitInfos))
		outCommit := commitInfos[0].Commit
		fileInfos, err := c.ListFileAll(outCommit.Repo.Name, outCommit.ID, "")
		require.NoError(t, err)
		require.Equal(t, 2, len(fileInfos))
		for _, fi := range fileInfos {
			// 1 byte per repo
			require.Equal(t, uint64(len(repos)), fi.SizeBytes)
		}
	})

	t.Run("union crosses", func(t *testing.T) {
		pipeline := tu.UniqueString("pipeline")
		require.NoError(t, c.CreatePipeline(
			pipeline,
			"",
			[]string{"bash"},
			[]string{
				"cp -r -L /pfs/TestUnionInput* /pfs/out",
			},
			&pps.ParallelismSpec{
				Constant: 1,
			},
			client.NewUnionInput(
				client.NewCrossInput(
					client.NewPFSInput(repos[0], "/*"),
					client.NewPFSInput(repos[1], "/*"),
				),
				client.NewCrossInput(
					client.NewPFSInput(repos[2], "/*"),
					client.NewPFSInput(repos[3], "/*"),
				),
			),
			"",
			false,
		))

		commitInfos, err := c.FlushCommitAll(commits, []*pfs.Repo{client.NewRepo(pipeline)})
		require.NoError(t, err)
		require.Equal(t, 2, len(commitInfos))
		outCommit := commitInfos[0].Commit
		for _, repo := range repos {
			fileInfos, err := c.ListFileAll(outCommit.Repo.Name, outCommit.ID, repo)
			require.NoError(t, err)
			require.Equal(t, 2, len(fileInfos))
			for _, fi := range fileInfos {
				// each file should be seen twice
				require.Equal(t, uint64(2), fi.SizeBytes)
			}
		}
	})

	t.Run("cross unions", func(t *testing.T) {
		pipeline := tu.UniqueString("pipeline")
		require.NoError(t, c.CreatePipeline(
			pipeline,
			"",
			[]string{"bash"},
			[]string{
				"cp -r -L /pfs/TestUnionInput* /pfs/out",
			},
			&pps.ParallelismSpec{
				Constant: 1,
			},
			client.NewCrossInput(
				client.NewUnionInput(
					client.NewPFSInput(repos[0], "/*"),
					client.NewPFSInput(repos[1], "/*"),
				),
				client.NewUnionInput(
					client.NewPFSInput(repos[2], "/*"),
					client.NewPFSInput(repos[3], "/*"),
				),
			),
			"",
			false,
		))

		commitInfos, err := c.FlushCommitAll(commits, []*pfs.Repo{client.NewRepo(pipeline)})
		require.NoError(t, err)
		require.Equal(t, 2, len(commitInfos))
		outCommit := commitInfos[0].Commit
		for _, repo := range repos {
			fileInfos, err := c.ListFileAll(outCommit.Repo.Name, outCommit.ID, repo)
			require.NoError(t, err)
			require.Equal(t, 2, len(fileInfos))
			for _, fi := range fileInfos {
				// each file should be seen twice
				require.Equal(t, uint64(4), fi.SizeBytes)
			}
		}
	})
}

// TODO: Change semantics of test.
//func TestPipelineWithStats(t *testing.T) {
//	t.Skip("Stats semantics different in V2")
//	if testing.Short() {
//		t.Skip("Skipping integration tests in short mode")
//	}
//
//	c := tu.GetPachClient(t)
//	require.NoError(t, c.DeleteAll())
//
//	dataRepo := tu.UniqueString("TestPipelineWithStats_data")
//	require.NoError(t, c.CreateRepo(dataRepo))
//
//	numFiles := 10
//	commit1, err := c.StartCommit(dataRepo, "master")
//	require.NoError(t, err)
//	for i := 0; i < numFiles; i++ {
//		require.NoError(t, c.PutFile(dataRepo, commit1.ID, fmt.Sprintf("file-%d", i), strings.NewReader(strings.Repeat("foo\n", 100)), client.WithAppendPutFile()))
//	}
//	require.NoError(t, c.FinishCommit(dataRepo, commit1.ID))
//
//	pipeline := tu.UniqueString("pipeline")
//	_, err = c.PpsAPIClient.CreatePipeline(context.Background(),
//		&pps.CreatePipelineRequest{
//			Pipeline: client.NewPipeline(pipeline),
//			Transform: &pps.Transform{
//				Cmd: []string{"bash"},
//				Stdin: []string{
//					fmt.Sprintf("cp /pfs/%s/* /pfs/out/", dataRepo),
//				},
//			},
//			Input:       client.NewPFSInput(dataRepo, "/*"),
//			EnableStats: true,
//			ParallelismSpec: &pps.ParallelismSpec{
//				Constant: 4,
//			},
//		})
//	require.NoError(t, err)
//
//	commitInfos, err := c.FlushCommitAll([]*pfs.Commit{commit1}, nil)
//	require.NoError(t, err)
//	require.Equal(t, 2, len(commitInfos))
//
//	jobs, err := c.ListJob(pipeline, nil, nil, -1, true)
//	require.NoError(t, err)
//	require.Equal(t, 1, len(jobs))
//
//	// Check we can list datums before job completion
//	resp, err := c.ListDatumAll(jobs[0].Job.ID, 0, 0)
//	require.NoError(t, err)
//	require.Equal(t, numFiles, len(resp.DatumInfos))
//	require.Equal(t, 1, len(resp.DatumInfos[0].Data))
//
//	// Check we can list datums before job completion w pagination
//	resp, err = c.ListDatumAll(jobs[0].Job.ID)
//	require.NoError(t, err)
//	require.Equal(t, 5, len(resp.DatumInfos))
//	require.Equal(t, int64(numFiles/5), resp.TotalPages)
//	require.Equal(t, int64(0), resp.Page)
//
//	// Block on the job being complete before we call ListDatum again so we're
//	// sure the datums have actually been processed.
//	_, err = c.InspectJob(jobs[0].Job.ID, true)
//	require.NoError(t, err)
//
//	resp, err = c.ListDatumAll(jobs[0].Job.ID, 0, 0)
//	require.NoError(t, err)
//	require.Equal(t, numFiles, len(resp.DatumInfos))
//	require.Equal(t, 1, len(resp.DatumInfos[0].Data))
//
//	for _, datum := range resp.DatumInfos {
//		require.NoError(t, err)
//		require.Equal(t, pps.DatumState_SUCCESS, datum.State)
//	}
//
//	// Make sure 'inspect datum' works
//	datum, err := c.InspectDatum(jobs[0].Job.ID, resp.DatumInfos[0].Datum.ID)
//	require.NoError(t, err)
//	require.Equal(t, pps.DatumState_SUCCESS, datum.State)
//}
//
//func TestPipelineWithStatsFailedDatums(t *testing.T) {
//	// TODO: Change semantics of test.
//	t.Skip("Stats semantics different in V2")
//	if testing.Short() {
//		t.Skip("Skipping integration tests in short mode")
//	}
//
//	c := tu.GetPachClient(t)
//	require.NoError(t, c.DeleteAll())
//
//	dataRepo := tu.UniqueString("TestPipelineWithStatsFailedDatums_data")
//	require.NoError(t, c.CreateRepo(dataRepo))
//
//	numFiles := 10
//	commit1, err := c.StartCommit(dataRepo, "master")
//	require.NoError(t, err)
//	for i := 0; i < numFiles; i++ {
//		require.NoError(t, c.PutFile(dataRepo, commit1.ID, fmt.Sprintf("file-%d", i), strings.NewReader(strings.Repeat("foo\n", 100)), client.WithAppendPutFile()))
//	}
//	require.NoError(t, c.FinishCommit(dataRepo, commit1.ID))
//
//	pipeline := tu.UniqueString("pipeline")
//	_, err = c.PpsAPIClient.CreatePipeline(context.Background(),
//		&pps.CreatePipelineRequest{
//			Pipeline: client.NewPipeline(pipeline),
//			Transform: &pps.Transform{
//				Cmd: []string{"bash"},
//				Stdin: []string{
//					fmt.Sprintf("if [ -f /pfs/%s/file-5 ]; then exit 1; fi", dataRepo),
//					fmt.Sprintf("cp /pfs/%s/* /pfs/out/", dataRepo),
//				},
//			},
//			Input:       client.NewPFSInput(dataRepo, "/*"),
//			EnableStats: true,
//			ParallelismSpec: &pps.ParallelismSpec{
//				Constant: 4,
//			},
//		})
//	require.NoError(t, err)
//
//	commitInfos, err := c.FlushCommitAll([]*pfs.Commit{commit1}, nil)
//	require.NoError(t, err)
//	require.Equal(t, 2, len(commitInfos))
//
//	jobs, err := c.ListJob(pipeline, nil, nil, -1, true)
//	require.NoError(t, err)
//	require.Equal(t, 1, len(jobs))
//	// Block on the job being complete before we call ListDatum
//	_, err = c.InspectJob(jobs[0].Job.ID, true)
//	require.NoError(t, err)
//
//	resp, err := c.ListDatumAll(jobs[0].Job.ID, 0, 0)
//	require.NoError(t, err)
//	require.Equal(t, numFiles, len(resp.DatumInfos))
//
//	// First entry should be failed
//	require.Equal(t, pps.DatumState_FAILED, resp.DatumInfos[0].State)
//	// Last entry should be success
//	require.Equal(t, pps.DatumState_SUCCESS, resp.DatumInfos[len(resp.DatumInfos)-1].State)
//
//	// Make sure 'inspect datum' works for failed state
//	datum, err := c.InspectDatum(jobs[0].Job.ID, resp.DatumInfos[0].Datum.ID)
//	require.NoError(t, err)
//	require.Equal(t, pps.DatumState_FAILED, datum.State)
//}
//
//func TestPipelineWithStatsPaginated(t *testing.T) {
//	// TODO: Implement pagination?.
//	t.Skip("Pagination not implemented in V2")
//	if testing.Short() {
//		t.Skip("Skipping integration tests in short mode")
//	}
//
//	c := tu.GetPachClient(t)
//	require.NoError(t, c.DeleteAll())
//
//	dataRepo := tu.UniqueString("TestPipelineWithStatsPaginated_data")
//	require.NoError(t, c.CreateRepo(dataRepo))
//
//	numPages := int64(2)
//	pageSize := int64(10)
//	numFiles := int(numPages * pageSize)
//	commit1, err := c.StartCommit(dataRepo, "master")
//	require.NoError(t, err)
//	for i := 0; i < numFiles; i++ {
//		require.NoError(t, c.PutFile(dataRepo, commit1.ID, fmt.Sprintf("file-%d", i), strings.NewReader(strings.Repeat("foo\n", 100)), client.WithAppendPutFile()))
//	}
//	require.NoError(t, c.FinishCommit(dataRepo, commit1.ID))
//
//	pipeline := tu.UniqueString("pipeline")
//	_, err = c.PpsAPIClient.CreatePipeline(context.Background(),
//		&pps.CreatePipelineRequest{
//			Pipeline: client.NewPipeline(pipeline),
//			Transform: &pps.Transform{
//				Cmd: []string{"bash"},
//				Stdin: []string{
//					fmt.Sprintf("if [ -f /pfs/%s/file-5 ]; then exit 1; fi", dataRepo),
//					fmt.Sprintf("cp /pfs/%s/* /pfs/out/", dataRepo),
//				},
//			},
//			Input:       client.NewPFSInput(dataRepo, "/*"),
//			EnableStats: true,
//			ParallelismSpec: &pps.ParallelismSpec{
//				Constant: 4,
//			},
//		})
//
//	commitInfos, err := c.FlushCommitAll([]*pfs.Commit{commit1}, nil)
//	require.NoError(t, err)
//	require.Equal(t, 2, len(commitInfos))
//
//	var jobs []*pps.JobInfo
//	require.NoError(t, backoff.Retry(func() error {
//		jobs, err = c.ListJob(pipeline, nil, nil, -1, true)
//		require.NoError(t, err)
//		if len(jobs) != 1 {
//			return errors.Errorf("expected 1 jobs, got %d", len(jobs))
//		}
//		return nil
//	}, backoff.NewTestingBackOff()))
//
//	// Block on the job being complete before we call ListDatum
//	_, err = c.InspectJob(jobs[0].Job.ID, true)
//	require.NoError(t, err)
//
//	resp, err := c.ListDatumAll(jobs[0].Job.ID, pageSize, 0)
//	require.NoError(t, err)
//	require.Equal(t, pageSize, int64(len(resp.DatumInfos)))
//	require.Equal(t, int64(numFiles)/pageSize, resp.TotalPages)
//
//	// First entry should be failed
//	require.Equal(t, pps.DatumState_FAILED, resp.DatumInfos[0].State)
//
//	resp, err = c.ListDatumAll(jobs[0].Job.ID, pageSize, int64(numPages-1))
//	require.NoError(t, err)
//	require.Equal(t, pageSize, int64(len(resp.DatumInfos)))
//	require.Equal(t, int64(int64(numFiles)/pageSize-1), resp.Page)
//
//	// Last entry should be success
//	require.Equal(t, pps.DatumState_SUCCESS, resp.DatumInfos[len(resp.DatumInfos)-1].State)
//
//	// Make sure we get error when requesting pages too high
//	_, err = c.ListDatumAll(jobs[0].Job.ID, pageSize, int64(numPages))
//	require.YesError(t, err)
//}
//
//func TestPipelineWithStatsAcrossJobs(t *testing.T) {
//	// TODO: Change semantics of test.
//	t.Skip("Stats semantics different in V2")
//	if testing.Short() {
//		t.Skip("Skipping integration tests in short mode")
//	}
//
//	c := tu.GetPachClient(t)
//	require.NoError(t, c.DeleteAll())
//
//	dataRepo := tu.UniqueString("TestPipelineWithStatsAcrossJobs_data")
//	require.NoError(t, c.CreateRepo(dataRepo))
//
//	numFiles := 10
//	commit1, err := c.StartCommit(dataRepo, "master")
//	require.NoError(t, err)
//	for i := 0; i < numFiles; i++ {
//		require.NoError(t, c.PutFile(dataRepo, commit1.ID, fmt.Sprintf("foo-%d", i), strings.NewReader(strings.Repeat("foo\n", 100)), client.WithAppendPutFile()))
//	}
//	require.NoError(t, c.FinishCommit(dataRepo, commit1.ID))
//
//	pipeline := tu.UniqueString("StatsAcrossJobs")
//	_, err = c.PpsAPIClient.CreatePipeline(context.Background(),
//		&pps.CreatePipelineRequest{
//			Pipeline: client.NewPipeline(pipeline),
//			Transform: &pps.Transform{
//				Cmd: []string{"bash"},
//				Stdin: []string{
//					fmt.Sprintf("cp /pfs/%s/* /pfs/out/", dataRepo),
//				},
//			},
//			Input:       client.NewPFSInput(dataRepo, "/*"),
//			EnableStats: true,
//			ParallelismSpec: &pps.ParallelismSpec{
//				Constant: 1,
//			},
//		})
//	require.NoError(t, err)
//
//	commitInfos, err := c.FlushCommitAll([]*pfs.Commit{commit1}, nil)
//	require.NoError(t, err)
//	require.Equal(t, 2, len(commitInfos))
//
//	jobs, err := c.ListJob(pipeline, nil, nil, -1, true)
//	require.NoError(t, err)
//	require.Equal(t, 1, len(jobs))
//
//	// Block on the job being complete before we call ListDatum
//	_, err = c.InspectJob(jobs[0].Job.ID, true)
//	require.NoError(t, err)
//
//	resp, err := c.ListDatumAll(jobs[0].Job.ID, 0, 0)
//	require.NoError(t, err)
//	require.Equal(t, numFiles, len(resp.DatumInfos))
//
//	datum, err := c.InspectDatum(jobs[0].Job.ID, resp.DatumInfos[0].Datum.ID)
//	require.NoError(t, err)
//	require.Equal(t, pps.DatumState_SUCCESS, datum.State)
//
//	commit2, err := c.StartCommit(dataRepo, "master")
//	require.NoError(t, err)
//	for i := 0; i < numFiles; i++ {
//		require.NoError(t, c.PutFile(dataRepo, commit2.ID, fmt.Sprintf("bar-%d", i), strings.NewReader(strings.Repeat("bar\n", 100)), client.WithAppendPutFile()))
//	}
//	require.NoError(t, c.FinishCommit(dataRepo, commit2.ID))
//
//	commitInfos, err = c.FlushCommitAll([]*pfs.Commit{commit2}, nil)
//	require.NoError(t, err)
//	require.Equal(t, 2, len(commitInfos))
//
//	jobs, err = c.ListJob(pipeline, nil, nil, -1, true)
//	require.NoError(t, err)
//	require.Equal(t, 2, len(jobs))
//
//	// Block on the job being complete before we call ListDatum
//	_, err = c.InspectJob(jobs[0].Job.ID, true)
//	require.NoError(t, err)
//
//	resp, err = c.ListDatumAll(jobs[0].Job.ID, 0, 0)
//	require.NoError(t, err)
//	// we should see all the datums from the first job (which should be skipped)
//	// in addition to all the new datums processed in this job
//	require.Equal(t, numFiles*2, len(resp.DatumInfos))
//
//	datum, err = c.InspectDatum(jobs[0].Job.ID, resp.DatumInfos[0].Datum.ID)
//	require.NoError(t, err)
//	require.Equal(t, pps.DatumState_SUCCESS, datum.State)
//	// Test datums marked as skipped correctly
//	// (also tests list datums are sorted by state)
//	datum, err = c.InspectDatum(jobs[0].Job.ID, resp.DatumInfos[numFiles].Datum.ID)
//	require.NoError(t, err)
//	require.Equal(t, pps.DatumState_SKIPPED, datum.State)
//}
//
//func TestPipelineWithStatsSkippedEdgeCase(t *testing.T) {
//	// TODO: Change semantics of test.
//	t.Skip("Stats semantics different in V2")
//	// If I add a file in commit1, delete it in commit2, add it again in commit 3 ...
//	// the datum will be marked as success on the 3rd job, even though it should be marked as skipped
//	if testing.Short() {
//		t.Skip("Skipping integration tests in short mode")
//	}
//
//	c := tu.GetPachClient(t)
//	require.NoError(t, c.DeleteAll())
//
//	dataRepo := tu.UniqueString("TestPipelineWithStatsSkippedEdgeCase_data")
//	require.NoError(t, c.CreateRepo(dataRepo))
//
//	numFiles := 10
//	commit1, err := c.StartCommit(dataRepo, "master")
//	require.NoError(t, err)
//	for i := 0; i < numFiles; i++ {
//		require.NoError(t, c.PutFile(dataRepo, commit1.ID, fmt.Sprintf("file-%d", i), strings.NewReader(strings.Repeat("foo\n", 100)), client.WithAppendPutFile()))
//	}
//	require.NoError(t, c.FinishCommit(dataRepo, commit1.ID))
//
//	pipeline := tu.UniqueString("StatsEdgeCase")
//	_, err = c.PpsAPIClient.CreatePipeline(context.Background(),
//		&pps.CreatePipelineRequest{
//			Pipeline: client.NewPipeline(pipeline),
//			Transform: &pps.Transform{
//				Cmd: []string{"bash"},
//				Stdin: []string{
//					fmt.Sprintf("cp /pfs/%s/* /pfs/out/", dataRepo),
//				},
//			},
//			Input:       client.NewPFSInput(dataRepo, "/*"),
//			EnableStats: true,
//			ParallelismSpec: &pps.ParallelismSpec{
//				Constant: 1,
//			},
//		})
//	require.NoError(t, err)
//
//	commitInfos, err := c.FlushCommitAll([]*pfs.Commit{commit1}, nil)
//	require.NoError(t, err)
//	require.Equal(t, 2, len(commitInfos))
//
//	jobs, err := c.ListJob(pipeline, nil, nil, -1, true)
//	require.NoError(t, err)
//	require.Equal(t, 1, len(jobs))
//
//	// Block on the job being complete before we call ListDatum
//	_, err = c.InspectJob(jobs[0].Job.ID, true)
//	require.NoError(t, err)
//	resp, err := c.ListDatumAll(jobs[0].Job.ID, 0, 0)
//	require.NoError(t, err)
//	require.Equal(t, numFiles, len(resp.DatumInfos))
//
//	for _, datum := range resp.DatumInfos {
//		require.NoError(t, err)
//		require.Equal(t, pps.DatumState_SUCCESS, datum.State)
//	}
//
//	// Make sure 'inspect datum' works
//	datum, err := c.InspectDatum(jobs[0].Job.ID, resp.DatumInfos[0].Datum.ID)
//	require.NoError(t, err)
//	require.Equal(t, pps.DatumState_SUCCESS, datum.State)
//
//	// Create a second commit that deletes a file in commit1
//	commit2, err := c.StartCommit(dataRepo, "master")
//	require.NoError(t, err)
//	err = c.DeleteFile(dataRepo, commit2.ID, "file-0")
//	require.NoError(t, err)
//	require.NoError(t, c.FinishCommit(dataRepo, commit2.ID))
//
//	// Create a third commit that re-adds the file removed in commit2
//	commit3, err := c.StartCommit(dataRepo, "master")
//	require.NoError(t, err)
//	require.NoError(t, c.PutFile(dataRepo, commit3.ID, "file-0", strings.NewReader(strings.Repeat("foo\n", 100)), client.WithAppendPutFile()))
//	require.NoError(t, c.FinishCommit(dataRepo, commit3.ID))
//
//	commitInfos, err = c.FlushCommitAll([]*pfs.Commit{commit3}, nil)
//	require.NoError(t, err)
//	require.Equal(t, 2, len(commitInfos))
//
//	jobs, err = c.ListJob(pipeline, nil, nil, -1, true)
//	require.NoError(t, err)
//	require.Equal(t, 3, len(jobs))
//
//	// Block on the job being complete before we call ListDatum
//	_, err = c.InspectJob(jobs[0].Job.ID, true)
//	require.NoError(t, err)
//	resp, err = c.ListDatumAll(jobs[0].Job.ID, 0, 0)
//	require.NoError(t, err)
//	require.Equal(t, numFiles, len(resp.DatumInfos))
//
//	for _, datum := range resp.DatumInfos {
//		require.Equal(t, pps.DatumState_SKIPPED, datum.State)
//	}
//}

func TestPipelineOnStatsBranch(t *testing.T) {
	// TODO: Implement support for symlinks, then convert this test back to a symlink copy.
	if testing.Short() {
		t.Skip("Skipping integration tests in short mode")
	}

	c := tu.GetPachClient(t)
	require.NoError(t, c.DeleteAll())

	dataRepo := tu.UniqueString("TestPipelineOnStatsBranch_data")
	require.NoError(t, c.CreateRepo(dataRepo))

	commit, err := c.StartCommit(dataRepo, "master")
	require.NoError(t, err)
	require.NoError(t, c.PutFile(dataRepo, commit.ID, "file", strings.NewReader("foo"), client.WithAppendPutFile()))
	require.NoError(t, c.FinishCommit(dataRepo, commit.ID))

	pipeline1, pipeline2 := tu.UniqueString("TestPipelineOnStatsBranch1"), tu.UniqueString("TestPipelineOnStatsBranch2")
	_, err = c.PpsAPIClient.CreatePipeline(context.Background(),
		&pps.CreatePipelineRequest{
			Pipeline: client.NewPipeline(pipeline1),
			Transform: &pps.Transform{
				Cmd: []string{"bash", "-c", "cp -r -L $(ls -d /pfs/*|grep -v /pfs/out) /pfs/out"},
			},
			Input:       client.NewPFSInput(dataRepo, "/*"),
			EnableStats: true,
		})
	require.NoError(t, err)
	_, err = c.PpsAPIClient.CreatePipeline(context.Background(),
		&pps.CreatePipelineRequest{
			Pipeline: client.NewPipeline(pipeline2),
			Transform: &pps.Transform{
				Cmd: []string{"bash", "-c", "cp -r -L $(ls -d /pfs/*|grep -v /pfs/out) /pfs/out"},
			},
			Input: &pps.Input{
				Pfs: &pps.PFSInput{
					Repo:   pipeline1,
					Branch: "stats",
					Glob:   "/*",
				},
			},
			EnableStats: true,
		})
	require.NoError(t, err)

	jobInfos, err := c.FlushJobAll([]*pfs.Commit{commit}, nil)
	require.NoError(t, err)
	require.Equal(t, 2, len(jobInfos))
	for _, ji := range jobInfos {
		require.Equal(t, ji.State.String(), pps.JobState_JOB_SUCCESS.String())
	}
}

func TestSkippedDatums(t *testing.T) {
	if testing.Short() {
		t.Skip("Skipping integration tests in short mode")
	}

	c := tu.GetPachClient(t)
	require.NoError(t, c.DeleteAll())
	// create repos
	dataRepo := tu.UniqueString("TestPipeline_data")
	require.NoError(t, c.CreateRepo(dataRepo))
	// create pipeline
	pipelineName := tu.UniqueString("pipeline")
	//	require.NoError(t, c.CreatePipeline(
	_, err := c.PpsAPIClient.CreatePipeline(context.Background(),
		&pps.CreatePipelineRequest{
			Pipeline: client.NewPipeline(pipelineName),
			Transform: &pps.Transform{
				Cmd: []string{"bash"},
				Stdin: []string{
					fmt.Sprintf("cp /pfs/%s/* /pfs/out/", dataRepo),
				},
			},
			ParallelismSpec: &pps.ParallelismSpec{
				Constant: 1,
			},
			Input:       client.NewPFSInput(dataRepo, "/*"),
			EnableStats: true,
		})
	require.NoError(t, err)
	// Do first commit to repo
	commit1, err := c.StartCommit(dataRepo, "master")
	require.NoError(t, err)
	require.NoError(t, c.PutFile(dataRepo, commit1.ID, "file", strings.NewReader("foo\n"), client.WithAppendPutFile()))
	require.NoError(t, c.FinishCommit(dataRepo, commit1.ID))
	jis, err := c.FlushJobAll([]*pfs.Commit{client.NewCommit(dataRepo, commit1.ID)}, nil)
	require.NoError(t, err)
	require.Equal(t, 1, len(jis))
	ji := jis[0]
	require.Equal(t, ji.State, pps.JobState_JOB_SUCCESS)
	var buffer bytes.Buffer
	require.NoError(t, c.GetFile(ji.OutputCommit.Repo.Name, ji.OutputCommit.ID, "file", &buffer))
	require.Equal(t, "foo\n", buffer.String())
	// Do second commit to repo
	commit2, err := c.StartCommit(dataRepo, "master")
	require.NoError(t, err)
	require.NoError(t, c.PutFile(dataRepo, commit2.ID, "file2", strings.NewReader("bar\n"), client.WithAppendPutFile()))
	require.NoError(t, c.FinishCommit(dataRepo, commit2.ID))
	jis, err = c.FlushJobAll([]*pfs.Commit{client.NewCommit(dataRepo, "master")}, nil)
	require.NoError(t, err)
	require.Equal(t, 1, len(jis))
	ji = jis[0]
	require.Equal(t, ji.State, pps.JobState_JOB_SUCCESS)
	/*
		jobs, err := c.ListJob(pipelineName, nil, nil, -1, true)
		require.NoError(t, err)
		require.Equal(t, 2, len(jobs))

		datums, err := c.ListDatumAll(jobs[1].Job.ID)
		fmt.Printf("got datums: %v\n", datums)
		require.NoError(t, err)
		require.Equal(t, 2, len(datums))

		datum, err := c.InspectDatum(jobs[1].Job.ID, datums[0].ID)
		require.NoError(t, err)
		require.Equal(t, pps.DatumState_SUCCESS, datum.State)
	*/
}

func TestCronPipeline(t *testing.T) {
	if testing.Short() {
		t.Skip("Skipping integration tests in short mode")
	}

	c := tu.GetPachClient(t)
	require.NoError(t, c.DeleteAll())
	t.Run("SimpleCron", func(t *testing.T) {
		pipeline1 := tu.UniqueString("cron1-")
		require.NoError(t, c.CreatePipeline(
			pipeline1,
			"",
			[]string{"/bin/bash"},
			[]string{"cp /pfs/time/* /pfs/out/"},
			nil,
			client.NewCronInput("time", "@every 20s"),
			"",
			false,
		))
		pipeline2 := tu.UniqueString("cron2-")
		require.NoError(t, c.CreatePipeline(
			pipeline2,
			"",
			[]string{"/bin/bash"},
			[]string{"cp " + fmt.Sprintf("/pfs/%s/*", pipeline1) + " /pfs/out/"},
			nil,
			client.NewPFSInput(pipeline1, "/*"),
			"",
			false,
		))

		// subscribe to the pipeline1 cron repo and wait for inputs
		repo := fmt.Sprintf("%s_%s", pipeline1, "time")
		ctx, cancel := context.WithTimeout(context.Background(), time.Second*120)
		defer cancel() //cleanup resources
		// We'll look at three commits - with one created in each tick
		// We expect the first commit to have 1 file, the second to have 2 files, etc...
		countBreakFunc := newCountBreakFunc(3)
		count := 1
		require.NoError(t, c.WithCtx(ctx).SubscribeCommit(repo, "master", nil, "", pfs.CommitState_STARTED, func(ci *pfs.CommitInfo) error {
			return countBreakFunc(func() error {
				commitInfos, err := c.FlushCommitAll([]*pfs.Commit{ci.Commit}, nil)
				require.NoError(t, err)
				require.Equal(t, 4, len(commitInfos))

				files, err := c.ListFileAll(ci.Commit.Repo.Name, ci.Commit.ID, "")
				require.NoError(t, err)
				require.Equal(t, count, len(files))
				count++

				return nil
			})
		}))
	})

	// Test a CronInput with the overwrite flag set to true
	t.Run("CronOverwrite", func(t *testing.T) {
		pipeline3 := tu.UniqueString("cron3-")
		overwriteInput := client.NewCronInput("time", "@every 20s")
		overwriteInput.Cron.Overwrite = true
		require.NoError(t, c.CreatePipeline(
			pipeline3,
			"",
			[]string{"/bin/bash"},
			[]string{"cp /pfs/time/* /pfs/out/"},
			nil,
			overwriteInput,
			"",
			false,
		))
		repo := fmt.Sprintf("%s_%s", pipeline3, "time")
		ctx, cancel := context.WithTimeout(context.Background(), time.Second*120)
		defer cancel() //cleanup resources
		// We'll look at three commits - with one created in each tick
		// We expect each of the commits to have just a single file in this case
		countBreakFunc := newCountBreakFunc(3)
		require.NoError(t, c.WithCtx(ctx).SubscribeCommit(repo, "master", nil, "", pfs.CommitState_STARTED, func(ci *pfs.CommitInfo) error {
			return countBreakFunc(func() error {
				commitInfos, err := c.FlushCommitAll([]*pfs.Commit{ci.Commit}, nil)
				require.NoError(t, err)
				require.Equal(t, 2, len(commitInfos))

				files, err := c.ListFileAll(ci.Commit.Repo.Name, ci.Commit.ID, "")
				require.NoError(t, err)
				require.Equal(t, 1, len(files))

				return nil
			})
		}))
	})

	// Create a non-cron input repo, and test a pipeline with a cross of cron and
	// non-cron inputs
	t.Run("CronPFSCross", func(t *testing.T) {
		dataRepo := tu.UniqueString("TestCronPipeline_data")
		require.NoError(t, c.CreateRepo(dataRepo))
		pipeline4 := tu.UniqueString("cron4-")
		require.NoError(t, c.CreatePipeline(
			pipeline4,
			"",
			[]string{"bash"},
			[]string{
				"cp /pfs/time/time /pfs/out/time",
				fmt.Sprintf("cp /pfs/%s/file /pfs/out/file", dataRepo),
			},
			nil,
			client.NewCrossInput(
				client.NewCronInput("time", "@every 20s"),
				client.NewPFSInput(dataRepo, "/"),
			),
			"",
			false,
		))
		dataCommit, err := c.StartCommit(dataRepo, "master")
		require.NoError(t, err)
		require.NoError(t, c.PutFile(dataRepo, "master", "file", strings.NewReader("file"), client.WithAppendPutFile()))
		require.NoError(t, c.FinishCommit(dataRepo, "master"))

		repo := fmt.Sprintf("%s_%s", pipeline4, "time")
		ctx, cancel := context.WithTimeout(context.Background(), time.Second*30)
		defer cancel() //cleanup resources
		countBreakFunc := newCountBreakFunc(1)
		require.NoError(t, c.WithCtx(ctx).SubscribeCommit(repo, "master", nil, "", pfs.CommitState_STARTED, func(ci *pfs.CommitInfo) error {
			return countBreakFunc(func() error {
				commitInfos, err := c.FlushCommitAll([]*pfs.Commit{dataCommit, ci.Commit}, nil)
				require.NoError(t, err)
				require.Equal(t, 2, len(commitInfos))

				return nil
			})
		}))
	})
	t.Run("RunCron", func(t *testing.T) {
		pipeline5 := tu.UniqueString("cron5-")
		require.NoError(t, c.CreatePipeline(
			pipeline5,
			"",
			[]string{"/bin/bash"},
			[]string{"cp /pfs/time/* /pfs/out/"},
			nil,
			client.NewCronInput("time", "@every 1h"),
			"",
			false,
		))
		pipeline6 := tu.UniqueString("cron6-")
		require.NoError(t, c.CreatePipeline(
			pipeline6,
			"",
			[]string{"/bin/bash"},
			[]string{"cp " + fmt.Sprintf("/pfs/%s/*", pipeline5) + " /pfs/out/"},
			nil,
			client.NewPFSInput(pipeline5, "/*"),
			"",
			false,
		))

		_, err := c.PpsAPIClient.RunCron(context.Background(), &pps.RunCronRequest{Pipeline: client.NewPipeline(pipeline5)})
		require.NoError(t, err)
		_, err = c.PpsAPIClient.RunCron(context.Background(), &pps.RunCronRequest{Pipeline: client.NewPipeline(pipeline5)})
		require.NoError(t, err)
		_, err = c.PpsAPIClient.RunCron(context.Background(), &pps.RunCronRequest{Pipeline: client.NewPipeline(pipeline5)})
		require.NoError(t, err)

		// subscribe to the pipeline1 cron repo and wait for inputs
		repo := fmt.Sprintf("%s_%s", pipeline5, "time")
		ctx, cancel := context.WithTimeout(context.Background(), time.Second*120)
		defer cancel() //cleanup resources
		countBreakFunc := newCountBreakFunc(3)
		require.NoError(t, c.WithCtx(ctx).SubscribeCommit(repo, "master", nil, "", pfs.CommitState_STARTED, func(ci *pfs.CommitInfo) error {
			return countBreakFunc(func() error {
				commitInfos, err := c.FlushCommitAll([]*pfs.Commit{ci.Commit}, nil)
				require.NoError(t, err)
				require.Equal(t, 4, len(commitInfos))
				return nil
			})
		}))
	})
	t.Run("RunCronOverwrite", func(t *testing.T) {
		// TODO: Change semantics of run cron or put file client (probably put file client).
		// Run cron with overwrite uses one off commits, current implementation of V1 ->  put file client
		// interface does each operation in a separate commit, so you end up with a sequence of commits with
		// one file then no files (corresponding to the delete then put operations in RunCron).
		t.Skip("RunCronOverwrite problematic in V2")
		pipeline7 := tu.UniqueString("cron7-")
		require.NoError(t, c.CreatePipeline(
			pipeline7,
			"",
			[]string{"/bin/bash"},
			[]string{"cp /pfs/time/* /pfs/out/"},
			nil,
			client.NewCronInputOpts("time", "", "1-59/1 * * * *", true), // every minute
			"",
			false,
		))
		pipeline8 := tu.UniqueString("cron8-")
		require.NoError(t, c.CreatePipeline(
			pipeline8,
			"",
			[]string{"/bin/bash"},
			[]string{"cp " + fmt.Sprintf("/pfs/%s/*", pipeline7) + " /pfs/out/"},
			nil,
			client.NewPFSInput(pipeline7, "/*"),
			"",
			false,
		))

		// subscribe to the pipeline1 cron repo and wait for inputs
		repo := fmt.Sprintf("%s_%s", pipeline7, "time")
		ctx, cancel := context.WithTimeout(context.Background(), time.Second*120)
		defer cancel() //cleanup resources
		countBreakFunc := newCountBreakFunc(1)
		require.NoError(t, c.WithCtx(ctx).SubscribeCommit(repo, "master", nil, "", pfs.CommitState_FINISHED, func(ci *pfs.CommitInfo) error {
			return countBreakFunc(func() error {
				// if the runcron is run too soon, it will have the same timestamp and we won't hit the weird bug
				time.Sleep(2 * time.Second)

				_, err := c.PpsAPIClient.RunCron(context.Background(), &pps.RunCronRequest{Pipeline: client.NewPipeline(pipeline7)})
				require.NoError(t, err)
				_, err = c.PpsAPIClient.RunCron(context.Background(), &pps.RunCronRequest{Pipeline: client.NewPipeline(pipeline7)})
				require.NoError(t, err)
				_, err = c.PpsAPIClient.RunCron(context.Background(), &pps.RunCronRequest{Pipeline: client.NewPipeline(pipeline7)})
				require.NoError(t, err)

				// subscribe to the pipeline1 cron repo and wait for inputs
				repo = fmt.Sprintf("%s_%s", pipeline7, "time")
				ctx, cancel = context.WithTimeout(context.Background(), time.Second*120)
				defer cancel() //cleanup resources
				// We expect to see four commits, despite the schedule being every minute, and the timeout 120 seconds
				// We expect each of the commits to have just a single file in this case
				// We check four so that we can make sure the scheduled cron is not messed up by the run crons
				countBreakFunc := newCountBreakFunc(4)
				require.NoError(t, c.WithCtx(ctx).SubscribeCommit(repo, "master", nil, ci.Commit.ID, pfs.CommitState_STARTED, func(ci *pfs.CommitInfo) error {
					return countBreakFunc(func() error {
						commitInfos, err := c.FlushCommitAll([]*pfs.Commit{ci.Commit}, nil)
						require.NoError(t, err)
						require.Equal(t, 4, len(commitInfos))

						files, err := c.ListFileAll(ci.Commit.Repo.Name, ci.Commit.ID, "")
						require.NoError(t, err)
						require.Equal(t, 1, len(files))
						return nil
					})
				}))
				return nil
			})
		}))
	})
	t.Run("RunCronCross", func(t *testing.T) {
		pipeline9 := tu.UniqueString("cron9-")
		require.NoError(t, c.CreatePipeline(
			pipeline9,
			"",
			[]string{"/bin/bash"},
			[]string{"echo 'tick'"},
			nil,
			client.NewCrossInput(
				client.NewCronInput("time1", "@every 3h"),
				client.NewCronInput("time2", "@every 2h"),
			),
			"",
			false,
		))

		_, err := c.PpsAPIClient.RunCron(context.Background(), &pps.RunCronRequest{Pipeline: client.NewPipeline(pipeline9)})
		require.NoError(t, err)
		_, err = c.PpsAPIClient.RunCron(context.Background(), &pps.RunCronRequest{Pipeline: client.NewPipeline(pipeline9)})
		require.NoError(t, err)
		_, err = c.PpsAPIClient.RunCron(context.Background(), &pps.RunCronRequest{Pipeline: client.NewPipeline(pipeline9)})
		require.NoError(t, err)

		// subscribe to the pipeline1 cron repo and wait for inputs
		ctx, cancel := context.WithTimeout(context.Background(), time.Second*120)
		defer cancel() //cleanup resources
		// We expect to see at least three commits, despite the schedules not ticking until three hours, and the timeout 120 seconds
		repo := pipeline9
		countBreakFunc := newCountBreakFunc(3)
		require.NoError(t, c.WithCtx(ctx).SubscribeCommit(repo, "master", nil, "", pfs.CommitState_STARTED, func(ci *pfs.CommitInfo) error {
			return countBreakFunc(func() error {
				return nil
			})
		}))
	})
}

func TestSelfReferentialPipeline(t *testing.T) {
	if testing.Short() {
		t.Skip("Skipping integration tests in short mode")
	}

	c := tu.GetPachClient(t)
	require.NoError(t, c.DeleteAll())
	pipeline := tu.UniqueString("pipeline")
	require.YesError(t, c.CreatePipeline(
		pipeline,
		"",
		[]string{"true"},
		nil,
		nil,
		client.NewPFSInput(pipeline, "/"),
		"",
		false,
	))
}

func TestPipelineBadImage(t *testing.T) {
	if testing.Short() {
		t.Skip("Skipping integration tests in short mode")
	}

	c := tu.GetPachClient(t)
	require.NoError(t, c.DeleteAll())
	pipeline1 := tu.UniqueString("bad_pipeline_1_")
	require.NoError(t, c.CreatePipeline(
		pipeline1,
		"BadImage",
		[]string{"true"},
		nil,
		nil,
		client.NewCronInput("time", "@every 20s"),
		"",
		false,
	))
	pipeline2 := tu.UniqueString("bad_pipeline_2_")
	require.NoError(t, c.CreatePipeline(
		pipeline2,
		"bs/badimage:vcrap",
		[]string{"true"},
		nil,
		nil,
		client.NewCronInput("time", "@every 20s"),
		"",
		false,
	))
	require.NoError(t, backoff.Retry(func() error {
		for _, pipeline := range []string{pipeline1, pipeline2} {
			pipelineInfo, err := c.InspectPipeline(pipeline)
			if err != nil {
				return err
			}
			if pipelineInfo.State != pps.PipelineState_PIPELINE_CRASHING {
				return errors.Errorf("pipeline %s should be in crashing", pipeline)
			}
			require.True(t, pipelineInfo.Reason != "")
		}
		return nil
	}, backoff.NewTestingBackOff()))
}

func TestFixPipeline(t *testing.T) {
	if testing.Short() {
		t.Skip("Skipping integration tests in short mode")
	}

	c := tu.GetPachClient(t)
	require.NoError(t, c.DeleteAll())
	// create repos
	dataRepo := tu.UniqueString("TestFixPipeline_data")
	require.NoError(t, c.CreateRepo(dataRepo))
	_, err := c.StartCommit(dataRepo, "master")
	require.NoError(t, err)
	require.NoError(t, c.PutFile(dataRepo, "master", "file", strings.NewReader("1"), client.WithAppendPutFile()))
	require.NoError(t, c.FinishCommit(dataRepo, "master"))
	pipelineName := tu.UniqueString("TestFixPipeline_pipeline")
	require.NoError(t, c.CreatePipeline(
		pipelineName,
		"",
		[]string{"exit 1"},
		nil,
		&pps.ParallelismSpec{
			Constant: 1,
		},
		client.NewPFSInput(dataRepo, "/*"),
		"",
		false,
	))

	require.NoError(t, backoff.Retry(func() error {
		jobInfos, err := c.ListJob(pipelineName, nil, nil, -1, true)
		require.NoError(t, err)
		if len(jobInfos) != 1 {
			return errors.Errorf("expected 1 jobs, got %d", len(jobInfos))
		}
		jobInfo, err := c.InspectJob(jobInfos[0].Job.ID, true)
		require.NoError(t, err)
		require.Equal(t, pps.JobState_JOB_FAILURE, jobInfo.State)
		return nil
	}, backoff.NewTestingBackOff()))

	// Update the pipeline, this will not create a new pipeline as reprocess
	// isn't set to true.
	require.NoError(t, c.CreatePipeline(
		pipelineName,
		"",
		[]string{"bash"},
		[]string{"echo bar >/pfs/out/file"},
		&pps.ParallelismSpec{
			Constant: 1,
		},
		client.NewPFSInput(dataRepo, "/*"),
		"",
		true,
	))

	require.NoError(t, backoff.Retry(func() error {
		jobInfos, err := c.ListJob(pipelineName, nil, nil, -1, true)
		require.NoError(t, err)
		if len(jobInfos) != 2 {
			return errors.Errorf("expected 2 jobs, got %d", len(jobInfos))
		}
		jobInfo, err := c.InspectJob(jobInfos[0].Job.ID, true)
		require.NoError(t, err)
		require.Equal(t, pps.JobState_JOB_SUCCESS, jobInfo.State)
		return nil
	}, backoff.NewTestingBackOff()))
}

func TestListJobOutput(t *testing.T) {
	if testing.Short() {
		t.Skip("Skipping integration tests in short mode")
	}
	c := tu.GetPachClient(t)

	dataRepo := tu.UniqueString("TestListJobOutput_data")
	require.NoError(t, c.CreateRepo(dataRepo))

	commit1, err := c.StartCommit(dataRepo, "master")
	require.NoError(t, err)
	require.NoError(t, c.PutFile(dataRepo, commit1.ID, "file", strings.NewReader("foo"), client.WithAppendPutFile()))
	require.NoError(t, c.FinishCommit(dataRepo, commit1.ID))

	pipeline := tu.UniqueString("pipeline")
	require.NoError(t, c.CreatePipeline(
		pipeline,
		"",
		[]string{"bash"},
		[]string{
			fmt.Sprintf("cp /pfs/%s/* /pfs/out/", dataRepo),
		},
		&pps.ParallelismSpec{
			Constant: 4,
		},
		client.NewPFSInput(dataRepo, "/*"),
		"",
		false,
	))

	commitInfos, err := c.FlushCommitAll([]*pfs.Commit{commit1}, nil)
	require.NoError(t, err)
	require.Equal(t, 2, len(commitInfos))

	require.NoError(t, backoff.Retry(func() error {
		jobInfos, err := c.ListJob("", nil, commitInfos[0].Commit, -1, true)
		if err != nil {
			return err
		}
		if len(jobInfos) != 1 {
			return errors.Errorf("expected 1 job")
		}
		jobInfos, err = c.ListJob("", nil, client.NewCommit(pipeline, "master"), -1, true)
		if err != nil {
			return err
		}
		if len(jobInfos) != 1 {
			return errors.Errorf("expected 1 job")
		}
		return nil
	}, backoff.NewTestingBackOff()))
}

func TestListJobTruncated(t *testing.T) {
	if testing.Short() {
		t.Skip("Skipping integration tests in short mode")
	}
	c := tu.GetPachClient(t)

	dataRepo := tu.UniqueString("TestListJobTruncated_data")
	require.NoError(t, c.CreateRepo(dataRepo))

	commit1, err := c.StartCommit(dataRepo, "master")
	require.NoError(t, err)
	require.NoError(t, c.PutFile(dataRepo, commit1.ID, "file", strings.NewReader("foo"), client.WithAppendPutFile()))
	require.NoError(t, c.FinishCommit(dataRepo, commit1.ID))

	pipeline := tu.UniqueString("pipeline")
	require.NoError(t, c.CreatePipeline(
		pipeline,
		"",
		[]string{"bash"},
		[]string{
			fmt.Sprintf("cp /pfs/%s/* /pfs/out/", dataRepo),
		},
		nil,
		client.NewPFSInput(dataRepo, "/*"),
		"",
		false,
	))

	commitInfos, err := c.FlushCommitAll([]*pfs.Commit{commit1}, nil)
	require.NoError(t, err)
	require.Equal(t, 2, len(commitInfos))

	require.NoError(t, backoff.Retry(func() error {
		var liteJobInfos, fullJobInfos []*pps.JobInfo
		liteJobInfos, err := c.ListJob("", nil, commitInfos[0].Commit, 0, false)
		if err != nil {
			return err
		}
		fullJobInfos, err = c.ListJob("", nil, commitInfos[0].Commit, 0, true)
		if err != nil {
			return err
		}
		if len(liteJobInfos) != 1 {
			return errors.Errorf("expected 1 job from truncated ListJob")
		}
		if len(fullJobInfos) != 1 {
			return errors.Errorf("expected 1 job from ListJob")
		}
		// Check that fields stored in PFS are missing, but fields stored in etcd
		// are not
		require.Nil(t, liteJobInfos[0].Transform)
		require.Nil(t, liteJobInfos[0].Input)
		require.Equal(t, pipeline, liteJobInfos[0].Pipeline.Name)

		// Check that all fields are present
		require.NotNil(t, fullJobInfos[0].Transform)
		require.NotNil(t, fullJobInfos[0].Input)
		require.Equal(t, pipeline, fullJobInfos[0].Pipeline.Name)
		return nil
	}, backoff.NewTestingBackOff()))
}

func TestPipelineEnvVarAlias(t *testing.T) {
	if testing.Short() {
		t.Skip("Skipping integration tests in short mode")
	}

	c := tu.GetPachClient(t)
	require.NoError(t, c.DeleteAll())

	dataRepo := tu.UniqueString("TestPipelineEnvVarAlias_data")
	require.NoError(t, c.CreateRepo(dataRepo))

	numFiles := 10
	commit1, err := c.StartCommit(dataRepo, "master")
	require.NoError(t, err)
	for i := 0; i < numFiles; i++ {
		require.NoError(t, c.PutFile(dataRepo, commit1.ID, fmt.Sprintf("file-%d", i), strings.NewReader(fmt.Sprintf("%d", i)), client.WithAppendPutFile()))
	}
	require.NoError(t, c.FinishCommit(dataRepo, commit1.ID))

	pipeline := tu.UniqueString("pipeline")
	require.NoError(t, c.CreatePipeline(
		pipeline,
		"",
		[]string{"bash"},
		[]string{
			"env",
			fmt.Sprintf("cp $%s /pfs/out/", dataRepo),
		},
		nil,
		client.NewPFSInput(dataRepo, "/*"),
		"",
		false,
	))

	commitInfos, err := c.FlushCommitAll([]*pfs.Commit{commit1}, nil)
	require.NoError(t, err)
	require.Equal(t, 2, len(commitInfos))

	for i := 0; i < numFiles; i++ {
		var buf bytes.Buffer
		require.NoError(t, c.GetFile(commitInfos[0].Commit.Repo.Name, commitInfos[0].Commit.ID, fmt.Sprintf("file-%d", i), &buf))
		require.Equal(t, fmt.Sprintf("%d", i), buf.String())
	}
}

func TestMaxQueueSize(t *testing.T) {
	// TODO: Implement max queue size.
	t.Skip("Max queue size not implemented in V2")
	if testing.Short() {
		t.Skip("Skipping integration tests in short mode")
	}
	c := tu.GetPachClient(t)
	require.NoError(t, c.DeleteAll())

	dataRepo := tu.UniqueString("TestMaxQueueSize_input")
	require.NoError(t, c.CreateRepo(dataRepo))

	commit1, err := c.StartCommit(dataRepo, "master")
	require.NoError(t, err)
	for i := 0; i < 20; i++ {
		require.NoError(t, c.PutFile(dataRepo, commit1.ID, fmt.Sprintf("file%d", i), strings.NewReader("foo"), client.WithAppendPutFile()))
	}
	require.NoError(t, c.FinishCommit(dataRepo, commit1.ID))

	pipeline := tu.UniqueString("TestMaxQueueSize_output")
	// This pipeline sleeps for 10 secs per datum
	_, err = c.PpsAPIClient.CreatePipeline(
		context.Background(),
		&pps.CreatePipelineRequest{
			Pipeline: client.NewPipeline(pipeline),
			Transform: &pps.Transform{
				Cmd: []string{"bash"},
				Stdin: []string{
					"sleep 5",
				},
			},
			Input: client.NewPFSInput(dataRepo, "/*"),
			ParallelismSpec: &pps.ParallelismSpec{
				Constant: 2,
			},
			MaxQueueSize: 1,
			ChunkSpec: &pps.ChunkSpec{
				Number: 10,
			},
		})
	require.NoError(t, err)

	var jobInfo *pps.JobInfo
	for i := 0; i < 10; i++ {
		require.NoError(t, backoff.Retry(func() error {
			jobs, err := c.ListJob(pipeline, nil, nil, -1, true)
			if err != nil {
				return errors.Wrapf(err, "could not list job")
			}
			if len(jobs) == 0 {
				return errors.Errorf("failed to find job")
			}
			jobInfo, err = c.InspectJob(jobs[0].Job.ID, false, true)
			if err != nil {
				return errors.Wrapf(err, "could not inspect job")
			}
			if len(jobInfo.WorkerStatus) != 2 {
				return errors.Errorf("incorrect number of statuses: %v", len(jobInfo.WorkerStatus))
			}
			return nil
		}, backoff.RetryEvery(500*time.Millisecond).For(60*time.Second)))

		for _, status := range jobInfo.WorkerStatus {
			if status.QueueSize > 1 {
				t.Fatalf("queue size too big: %d", status.QueueSize)
			}
		}

		time.Sleep(500 * time.Millisecond)
	}
}

func TestHTTPAuth(t *testing.T) {
	if testing.Short() {
		t.Skip("Skipping integration tests in short mode")
	}
	c := tu.GetPachClient(t)

	clientAddr := c.GetAddress()
	host, _, err := net.SplitHostPort(clientAddr)
	require.NoError(t, err)
	port, ok := os.LookupEnv("PACHD_SERVICE_PORT_API_HTTP_PORT")
	if !ok {
		port = "30652" // default NodePort port for Pachd's HTTP API
	}
	httpAPIAddr := net.JoinHostPort(host, port)

	// Try to login
	token := "abbazabbadoo"
	form := url.Values{}
	form.Add("Token", token)
	req, err := http.NewRequest("POST", fmt.Sprintf("http://%s/v1/auth/login", httpAPIAddr), strings.NewReader(form.Encode()))
	req.Header.Add("Content-Type", "application/x-www-form-urlencoded")
	require.NoError(t, err)
	httpClient := &http.Client{}
	resp, err := httpClient.Do(req)
	require.NoError(t, err)
	defer resp.Body.Close()
	require.Equal(t, 1, len(resp.Cookies()))
	require.Equal(t, auth.ContextTokenKey, resp.Cookies()[0].Name)
	require.Equal(t, "*", resp.Header.Get("Access-Control-Allow-Origin"))
	require.Equal(t, token, resp.Cookies()[0].Value)

	// Try to logout
	req, err = http.NewRequest("POST", fmt.Sprintf("http://%s/v1/auth/logout", httpAPIAddr), nil)
	require.NoError(t, err)
	resp, err = httpClient.Do(req)
	require.NoError(t, err)
	defer resp.Body.Close()
	require.Equal(t, 1, len(resp.Cookies()))
	require.Equal(t, auth.ContextTokenKey, resp.Cookies()[0].Name)
	require.Equal(t, "*", resp.Header.Get("Access-Control-Allow-Origin"))
	// The cookie should be unset now
	require.Equal(t, "", resp.Cookies()[0].Value)

	// Make sure we get 404s for non existent routes
	req, err = http.NewRequest("POST", fmt.Sprintf("http://%s/v1/auth/logoutzz", httpAPIAddr), nil)
	require.NoError(t, err)
	resp, err = httpClient.Do(req)
	require.NoError(t, err)
	require.Equal(t, 404, resp.StatusCode)
}

func TestHTTPGetFile(t *testing.T) {
	// TODO: Check if this runs in CI.
	if testing.Short() {
		t.Skip("Skipping integration tests in short mode")
	}
	c := tu.GetPachClient(t)

	dataRepo := tu.UniqueString("TestHTTPGetFile_data")
	require.NoError(t, c.CreateRepo(dataRepo))

	commit1, err := c.StartCommit(dataRepo, "master")
	require.NoError(t, err)
	require.NoError(t, c.PutFile(dataRepo, commit1.ID, "file", strings.NewReader("foo"), client.WithAppendPutFile()))
	f, err := os.Open("../../etc/testing/artifacts/giphy.gif")
	require.NoError(t, err)
	require.NoError(t, c.PutFile(dataRepo, commit1.ID, "giphy.gif", f, client.WithAppendPutFile()))
	require.NoError(t, c.FinishCommit(dataRepo, commit1.ID))

	clientAddr := c.GetAddress()
	host, _, err := net.SplitHostPort(clientAddr)
	require.NoError(t, err)
	port, ok := os.LookupEnv("PACHD_SERVICE_PORT_API_HTTP_PORT")
	if !ok {
		port = "30652" // default NodePort port for Pachd's HTTP API
	}
	httpAPIAddr := net.JoinHostPort(host, port)

	// Try to get raw contents
	resp, err := http.Get(fmt.Sprintf("http://%s/v1/pfs/repos/%v/commits/%v/files/file", httpAPIAddr, dataRepo, commit1.ID))
	require.NoError(t, err)
	defer resp.Body.Close()
	contents, err := ioutil.ReadAll(resp.Body)
	require.NoError(t, err)
	require.Equal(t, "foo", string(contents))
	contentDisposition := resp.Header.Get("Content-Disposition")
	require.Equal(t, "", contentDisposition)

	// Try to get file for downloading
	resp, err = http.Get(fmt.Sprintf("http://%s/v1/pfs/repos/%v/commits/%v/files/file?download=true", httpAPIAddr, dataRepo, commit1.ID))
	require.NoError(t, err)
	defer resp.Body.Close()
	contents, err = ioutil.ReadAll(resp.Body)
	require.NoError(t, err)
	require.Equal(t, "foo", string(contents))
	contentDisposition = resp.Header.Get("Content-Disposition")
	require.Equal(t, "attachment; filename=\"file\"", contentDisposition)

	// Make sure MIME type is set
	resp, err = http.Get(fmt.Sprintf("http://%s/v1/pfs/repos/%v/commits/%v/files/giphy.gif", httpAPIAddr, dataRepo, commit1.ID))
	require.NoError(t, err)
	defer resp.Body.Close()
	contentDisposition = resp.Header.Get("Content-Type")
	require.Equal(t, "image/gif", contentDisposition)
}

func TestService(t *testing.T) {
	if testing.Short() {
		t.Skip("Skipping integration tests in short mode")
	}
	c := tu.GetPachClient(t)
	require.NoError(t, c.DeleteAll())

	dataRepo := tu.UniqueString("TestService_data")
	require.NoError(t, c.CreateRepo(dataRepo))

	commit1, err := c.StartCommit(dataRepo, "master")
	require.NoError(t, err)
	require.NoError(t, c.PutFile(dataRepo, commit1.ID, "file1", strings.NewReader("foo"), client.WithAppendPutFile()))
	require.NoError(t, c.FinishCommit(dataRepo, commit1.ID))

	annotations := map[string]string{"foo": "bar"}

	pipeline := tu.UniqueString("pipelineservice")
	// This pipeline sleeps for 10 secs per datum
	require.NoError(t, c.CreatePipelineService(
		pipeline,
		"trinitronx/python-simplehttpserver",
		[]string{"sh"},
		[]string{
			"cd /pfs",
			"exec python -m SimpleHTTPServer 8000",
		},
		&pps.ParallelismSpec{
			Constant: 1,
		},
		client.NewPFSInput(dataRepo, "/"),
		false,
		8000,
		31800,
		annotations,
	))
	time.Sleep(10 * time.Second)

	// Lookup the address for 'pipelineservice' (different inside vs outside k8s)
	serviceAddr := func() string {
		// Hack: detect if running inside the cluster by looking for this env var
		if _, ok := os.LookupEnv("KUBERNETES_PORT"); !ok {
			// Outside cluster: Re-use external IP and external port defined above
			clientAddr := c.GetAddress()
			host, _, err := net.SplitHostPort(clientAddr)
			require.NoError(t, err)
			return net.JoinHostPort(host, "31800")
		}
		// Get k8s service corresponding to pachyderm service above--must access
		// via internal cluster IP, but we don't know what that is
		var address string
		kubeClient := tu.GetKubeClient(t)
		backoff.Retry(func() error {
			svcs, err := kubeClient.CoreV1().Services("default").List(metav1.ListOptions{})
			require.NoError(t, err)
			for _, svc := range svcs.Items {
				// Pachyderm actually generates two services for pipelineservice: one
				// for pachyderm (a ClusterIP service) and one for the user container
				// (a NodePort service, which is the one we want)
				rightName := strings.Contains(svc.Name, "pipelineservice")
				rightType := svc.Spec.Type == v1.ServiceTypeNodePort
				if !rightName || !rightType {
					continue
				}
				host := svc.Spec.ClusterIP
				port := fmt.Sprintf("%d", svc.Spec.Ports[0].Port)
				address = net.JoinHostPort(host, port)

				actualAnnotations := svc.Annotations
				delete(actualAnnotations, "pipelineName")
				if !reflect.DeepEqual(actualAnnotations, annotations) {
					return errors.Errorf(
						"expected service annotations map %#v, got %#v",
						annotations,
						actualAnnotations,
					)
				}

				return nil
			}
			return errors.Errorf("no matching k8s service found")
		}, backoff.NewTestingBackOff())

		require.NotEqual(t, "", address)
		return address
	}()

	httpClient := &http.Client{
		Timeout: 3 * time.Second,
	}
	require.NoError(t, backoff.Retry(func() error {
		resp, err := httpClient.Get(fmt.Sprintf("http://%s/%s/file1", serviceAddr, dataRepo))
		if err != nil {
			return err
		}
		if resp.StatusCode != 200 {
			return errors.Errorf("GET returned %d", resp.StatusCode)
		}
		content, err := ioutil.ReadAll(resp.Body)
		if err != nil {
			return err
		}
		if string(content) != "foo" {
			return errors.Errorf("wrong content for file1: expected foo, got %s", string(content))
		}
		return nil
	}, backoff.NewTestingBackOff()))

	clientAddr := c.GetAddress()
	host, _, err := net.SplitHostPort(clientAddr)
	require.NoError(t, err)
	port, ok := os.LookupEnv("PACHD_SERVICE_PORT_API_HTTP_PORT")
	if !ok {
		port = "30652" // default NodePort port for Pachd's HTTP API
	}
	httpAPIAddr := net.JoinHostPort(host, port)
	url := fmt.Sprintf("http://%s/v1/pps/services/%s/%s/file1", httpAPIAddr, pipeline, dataRepo)
	require.NoError(t, backoff.Retry(func() error {
		resp, err := httpClient.Get(url)
		if err != nil {
			return err
		}
		if resp.StatusCode != 200 {
			return errors.Errorf("GET returned %d", resp.StatusCode)
		}
		content, err := ioutil.ReadAll(resp.Body)
		if err != nil {
			return err
		}
		if string(content) != "foo" {
			return errors.Errorf("wrong content for file1: expected foo, got %s", string(content))
		}
		return nil
	}, backoff.NewTestingBackOff()))

	commit2, err := c.StartCommit(dataRepo, "master")
	require.NoError(t, err)
	require.NoError(t, c.PutFile(dataRepo, commit2.ID, "file2", strings.NewReader("bar"), client.WithAppendPutFile()))
	require.NoError(t, c.FinishCommit(dataRepo, commit2.ID))

	require.NoError(t, backoff.Retry(func() error {
		resp, err := httpClient.Get(fmt.Sprintf("http://%s/%s/file2", serviceAddr, dataRepo))
		if err != nil {
			return err
		}
		if resp.StatusCode != 200 {
			return errors.Errorf("GET returned %d", resp.StatusCode)
		}
		content, err := ioutil.ReadAll(resp.Body)
		if err != nil {
			return err
		}
		if string(content) != "bar" {
			return errors.Errorf("wrong content for file2: expected bar, got %s", string(content))
		}
		return nil
	}, backoff.NewTestingBackOff()))
}

func TestServiceEnvVars(t *testing.T) {
	if testing.Short() {
		t.Skip("Skipping integration tests in short mode")
	}
	c := tu.GetPachClient(t)
	require.NoError(t, c.DeleteAll())

	dataRepo := tu.UniqueString(t.Name() + "-input")
	require.NoError(t, c.CreateRepo(dataRepo))

	require.NoError(t, c.PutFile(dataRepo, "master", "file1", strings.NewReader("foo"), client.WithAppendPutFile()))

	pipeline := tu.UniqueString("pipelineservice")
	_, err := c.PpsAPIClient.CreatePipeline(
		c.Ctx(),
		&pps.CreatePipelineRequest{
			Pipeline: client.NewPipeline(pipeline),
			Transform: &pps.Transform{
				Image: "trinitronx/python-simplehttpserver",
				Cmd:   []string{"sh"},
				Stdin: []string{
					"echo ${CUSTOM_ENV_VAR} >/pfs/custom_env_var",
					"cd /pfs",
					"exec python -m SimpleHTTPServer 8000",
				},
				Env: map[string]string{
					"CUSTOM_ENV_VAR": "custom-value",
				},
			},
			ParallelismSpec: &pps.ParallelismSpec{
				Constant: 1,
			},
			Input:  client.NewPFSInput(dataRepo, "/"),
			Update: false,
			Service: &pps.Service{
				InternalPort: 8000,
				ExternalPort: 31800,
			},
		})
	require.NoError(t, err)

	// Lookup the address for 'pipelineservice' (different inside vs outside k8s)
	serviceAddr := func() string {
		// Hack: detect if running inside the cluster by looking for this env var
		if _, ok := os.LookupEnv("KUBERNETES_PORT"); !ok {
			// Outside cluster: Re-use external IP and external port defined above
			clientAddr := c.GetAddress()
			host, _, err := net.SplitHostPort(clientAddr)
			require.NoError(t, err)
			return net.JoinHostPort(host, "31800")
		}
		// Get k8s service corresponding to pachyderm service above--must access
		// via internal cluster IP, but we don't know what that is
		var address string
		kubeClient := tu.GetKubeClient(t)
		backoff.Retry(func() error {
			svcs, err := kubeClient.CoreV1().Services("default").List(metav1.ListOptions{})
			require.NoError(t, err)
			for _, svc := range svcs.Items {
				// Pachyderm actually generates two services for pipelineservice: one
				// for pachyderm (a ClusterIP service) and one for the user container
				// (a NodePort service, which is the one we want)
				rightName := strings.Contains(svc.Name, "pipelineservice")
				rightType := svc.Spec.Type == v1.ServiceTypeNodePort
				if !rightName || !rightType {
					continue
				}
				host := svc.Spec.ClusterIP
				port := fmt.Sprintf("%d", svc.Spec.Ports[0].Port)
				address = net.JoinHostPort(host, port)
				return nil
			}
			return fmt.Errorf("no matching k8s service found")
		}, backoff.NewTestingBackOff())

		require.NotEqual(t, "", address)
		return address
	}()

	var envValue []byte
	require.NoErrorWithinTRetry(t, 2*time.Minute, func() error {
		httpC := http.Client{
			Timeout: 3 * time.Second, // fail fast
		}
		resp, err := httpC.Get(fmt.Sprintf("http://%s/custom_env_var", serviceAddr))
		if err != nil {
			// sleep => don't spam retries. Seems to make test less flaky
			time.Sleep(time.Second)
			return err
		}
		if resp.StatusCode != 200 {
			return fmt.Errorf("GET returned %d", resp.StatusCode)
		}
		envValue, err = ioutil.ReadAll(resp.Body)
		if err != nil {
			return err
		}
		return nil
	})
	require.Equal(t, "custom-value", strings.TrimSpace(string(envValue)))
}

func TestChunkSpec(t *testing.T) {
	if testing.Short() {
		t.Skip("Skipping integration tests in short mode")
	}

	c := tu.GetPachClient(t)
	require.NoError(t, c.DeleteAll())

	dataRepo := tu.UniqueString("TestChunkSpec_data")
	require.NoError(t, c.CreateRepo(dataRepo))

	commit1, err := c.StartCommit(dataRepo, "master")
	require.NoError(t, err)
	numFiles := 101
	for i := 0; i < numFiles; i++ {
		require.NoError(t, c.PutFile(dataRepo, commit1.ID, fmt.Sprintf("file%d", i), strings.NewReader("foo"), client.WithAppendPutFile()))
	}
	require.NoError(t, c.FinishCommit(dataRepo, commit1.ID))

	t.Run("number", func(t *testing.T) {
		pipeline := tu.UniqueString("TestChunkSpec")
		c.PpsAPIClient.CreatePipeline(context.Background(),
			&pps.CreatePipelineRequest{
				Pipeline: client.NewPipeline(pipeline),
				Transform: &pps.Transform{
					Cmd: []string{"bash"},
					Stdin: []string{
						fmt.Sprintf("cp /pfs/%s/* /pfs/out/", dataRepo),
					},
				},
				Input:     client.NewPFSInput(dataRepo, "/*"),
				ChunkSpec: &pps.ChunkSpec{Number: 1},
			})

		commitInfos, err := c.FlushCommitAll([]*pfs.Commit{commit1}, []*pfs.Repo{client.NewRepo(pipeline)})
		require.NoError(t, err)
		require.Equal(t, 2, len(commitInfos))

		for i := 0; i < numFiles; i++ {
			var buf bytes.Buffer
			require.NoError(t, c.GetFile(commitInfos[0].Commit.Repo.Name, commitInfos[0].Commit.ID, fmt.Sprintf("file%d", i), &buf))
			require.Equal(t, "foo", buf.String())
		}
	})
	t.Run("size", func(t *testing.T) {
		// TODO: Implement size.
		t.Skip("Chunk spec size not implemented in V2")
		pipeline := tu.UniqueString("TestChunkSpec")
		c.PpsAPIClient.CreatePipeline(context.Background(),
			&pps.CreatePipelineRequest{
				Pipeline: client.NewPipeline(pipeline),
				Transform: &pps.Transform{
					Cmd: []string{"bash"},
					Stdin: []string{
						fmt.Sprintf("cp /pfs/%s/* /pfs/out/", dataRepo),
					},
				},
				Input:     client.NewPFSInput(dataRepo, "/*"),
				ChunkSpec: &pps.ChunkSpec{SizeBytes: 5},
			})

		commitInfos, err := c.FlushCommitAll([]*pfs.Commit{commit1}, []*pfs.Repo{client.NewRepo(pipeline)})
		require.NoError(t, err)
		require.Equal(t, 1, len(commitInfos))

		for i := 0; i < numFiles; i++ {
			var buf bytes.Buffer
			require.NoError(t, c.GetFile(commitInfos[0].Commit.Repo.Name, commitInfos[0].Commit.ID, fmt.Sprintf("file%d", i), &buf))
			require.Equal(t, "foo", buf.String())
		}
	})
}

func TestLongDatums(t *testing.T) {
	if testing.Short() {
		t.Skip("Skipping integration tests in short mode")
	}

	c := tu.GetPachClient(t)
	require.NoError(t, c.DeleteAll())

	dataRepo := tu.UniqueString("TestLongDatums_data")
	require.NoError(t, c.CreateRepo(dataRepo))

	commit1, err := c.StartCommit(dataRepo, "master")
	require.NoError(t, err)
	numFiles := 8
	for i := 0; i < numFiles; i++ {
		require.NoError(t, c.PutFile(dataRepo, commit1.ID, fmt.Sprintf("file%d", i), strings.NewReader("foo"), client.WithAppendPutFile()))
	}
	require.NoError(t, c.FinishCommit(dataRepo, commit1.ID))

	pipeline := tu.UniqueString("TestLongDatums")
	require.NoError(t, c.CreatePipeline(
		pipeline,
		"",
		[]string{"bash"},
		[]string{
			"sleep 2s",
			fmt.Sprintf("cp /pfs/%s/* /pfs/out/", dataRepo),
		},
		&pps.ParallelismSpec{
			Constant: 4,
		},
		client.NewPFSInput(dataRepo, "/*"),
		"",
		false,
	))

	commitInfos, err := c.FlushCommitAll([]*pfs.Commit{commit1}, nil)
	require.NoError(t, err)
	require.Equal(t, 2, len(commitInfos))

	for i := 0; i < numFiles; i++ {
		var buf bytes.Buffer
		require.NoError(t, c.GetFile(commitInfos[0].Commit.Repo.Name, commitInfos[0].Commit.ID, fmt.Sprintf("file%d", i), &buf))
		require.Equal(t, "foo", buf.String())
	}
}

func TestPipelineWithGitInputInvalidURLs(t *testing.T) {
	// TODO: Implement git input.
	t.Skip("Git input not implemented in V2")
	if os.Getenv("RUN_BAD_TESTS") == "" {
		t.Skip("Skipping because RUN_BAD_TESTS was empty")
	}
	if testing.Short() {
		t.Skip("Skipping integration tests in short mode")
	}

	c := tu.GetPachClient(t)
	require.NoError(t, c.DeleteAll())

	outputFilename := "commitSHA"
	pipeline := tu.UniqueString("github_pipeline")
	// Of the common git URL types (listed below), only the 'clone' url is supported RN
	// (for several reasons, one of which is that we can't assume we have SSH / an ssh env setup on the user container)
	//git_url: "git://github.com/sjezewski/testgithook.git",
	//ssh_url: "git@github.com:sjezewski/testgithook.git",
	//svn_url: "https://github.com/sjezewski/testgithook",
	//clone_url: "https://github.com/sjezewski/testgithook.git",
	require.YesError(t, c.CreatePipeline(
		pipeline,
		"",
		[]string{"bash"},
		[]string{
			fmt.Sprintf("cat /pfs/test-artifacts/.git/HEAD > /pfs/out/%v", outputFilename),
		},
		nil,
		&pps.Input{
			Git: &pps.GitInput{
				URL: "git://github.com/pachyderm/test-artifacts.git",
			},
		},
		"",
		false,
	))
	require.YesError(t, c.CreatePipeline(
		pipeline,
		"",
		[]string{"bash"},
		[]string{
			fmt.Sprintf("cat /pfs/test-artifacts/.git/HEAD > /pfs/out/%v", outputFilename),
		},
		nil,
		&pps.Input{
			Git: &pps.GitInput{
				URL: "git@github.com:pachyderm/test-artifacts.git",
			},
		},
		"",
		false,
	))
	require.YesError(t, c.CreatePipeline(
		pipeline,
		"",
		[]string{"bash"},
		[]string{
			fmt.Sprintf("cat /pfs/test-artifacts/.git/HEAD > /pfs/out/%v", outputFilename),
		},
		nil,
		&pps.Input{
			Git: &pps.GitInput{
				URL: "https://github.com:pachyderm/test-artifacts",
			},
		},
		"",
		false,
	))
}

// TODO: Implement git input.
//func simulateGitPush(t *testing.T, pathToPayload string) {
//	payload, err := ioutil.ReadFile(pathToPayload)
//	require.NoError(t, err)
//	req, err := http.NewRequest(
//		"POST",
//		fmt.Sprintf("http://127.0.0.1:%v/v1/handle/push", githook.GitHookPort+30000),
//		bytes.NewBuffer(payload),
//	)
//	require.NoError(t, err)
//	req.Header.Set("X-Github-Delivery", "2984f5d0-c032-11e7-82d7-ed3ee54be25d")
//	req.Header.Set("User-Agent", "GitHub-Hookshot/c1d08eb")
//	req.Header.Set("X-Github-Event", "push")
//	req.Header.Set("Content-Type", "application/json")
//
//	client := &http.Client{}
//	resp, err := client.Do(req)
//	require.NoError(t, err)
//	defer resp.Body.Close()
//
//	require.Equal(t, 200, resp.StatusCode)
//}
//
//func TestPipelineWithGitInputPrivateGHRepo(t *testing.T) {
//	// TODO: Implement git input.
//	t.Skip("Git input not implemented in V2")
//	if testing.Short() {
//		t.Skip("Skipping integration tests in short mode")
//	}
//
//	c := tu.GetPachClient(t)
//	require.NoError(t, c.DeleteAll())
//
//	outputFilename := "commitSHA"
//	pipeline := tu.UniqueString("github_pipeline")
//	repoName := "pachyderm-dummy"
//	require.NoError(t, c.CreatePipeline(
//		pipeline,
//		"",
//		[]string{"bash"},
//		[]string{
//			fmt.Sprintf("cat /pfs/%v/.git/HEAD > /pfs/out/%v", repoName, outputFilename),
//		},
//		nil,
//		&pps.Input{
//			Git: &pps.GitInput{
//				URL: fmt.Sprintf("https://github.com/pachyderm/%v.git", repoName),
//			},
//		},
//		"",
//		false,
//	))
//	// There should be a pachyderm repo created w no commits:
//	repos, err := c.ListRepo()
//	require.NoError(t, err)
//	found := false
//	for _, repo := range repos {
//		if repo.Repo.Name == repoName {
//			found = true
//		}
//	}
//	require.Equal(t, true, found)
//
//	// To trigger the pipeline, we'll need to simulate the webhook by pushing a POST payload to the githook server
//	simulateGitPush(t, "../../etc/testing/artifacts/githook-payloads/private.json")
//	// Need to sleep since the webhook http handler is non blocking
//	time.Sleep(2 * time.Second)
//
//	// Now there should NOT be a new commit on the pachyderm repo
//	commits, err := c.ListCommit(repoName, "master", "", 0)
//	require.NoError(t, err)
//	require.Equal(t, 0, len(commits))
//
//	// We should see that the pipeline has failed
//	pipelineInfo, err := c.InspectPipeline(pipeline)
//	require.NoError(t, err)
//	require.Equal(t, pps.PipelineState_PIPELINE_FAILURE, pipelineInfo.State)
//	require.Equal(t, fmt.Sprintf("unable to clone private github repo (https://github.com/pachyderm/%v.git)", repoName), pipelineInfo.Reason)
//}
//
//func TestPipelineWithGitInputDuplicateNames(t *testing.T) {
//	t.Skip("Git input not implemented in V2")
//	if testing.Short() {
//		t.Skip("Skipping integration tests in short mode")
//	}
//
//	c := tu.GetPachClient(t)
//	require.NoError(t, c.DeleteAll())
//
//	outputFilename := "commitSHA"
//	pipeline := tu.UniqueString("github_pipeline")
//	//Test same name on one pipeline
//	require.YesError(t, c.CreatePipeline(
//		pipeline,
//		"",
//		[]string{"bash"},
//		[]string{
//			fmt.Sprintf("cat /pfs/pachyderm/.git/HEAD > /pfs/out/%v", outputFilename),
//		},
//		nil,
//		&pps.Input{
//			Cross: []*pps.Input{
//				&pps.Input{
//					Git: &pps.GitInput{
//						URL:  "https://github.com/pachyderm/test-artifacts.git",
//						Name: "foo",
//					},
//				},
//				&pps.Input{
//					Git: &pps.GitInput{
//						URL:  "https://github.com/pachyderm/test-artifacts.git",
//						Name: "foo",
//					},
//				},
//			},
//		},
//		"",
//		false,
//	))
//	//Test same URL on one pipeline
//	require.YesError(t, c.CreatePipeline(
//		pipeline,
//		"",
//		[]string{"bash"},
//		[]string{
//			fmt.Sprintf("cat /pfs/pachyderm/.git/HEAD > /pfs/out/%v", outputFilename),
//		},
//		nil,
//		&pps.Input{
//			Cross: []*pps.Input{
//				&pps.Input{
//					Git: &pps.GitInput{
//						URL: "https://github.com/pachyderm/test-artifacts.git",
//					},
//				},
//				&pps.Input{
//					Git: &pps.GitInput{
//						URL: "https://github.com/pachyderm/test-artifacts.git",
//					},
//				},
//			},
//		},
//		"",
//		false,
//	))
//	// Test same URL but different names
//	require.NoError(t, c.CreatePipeline(
//		pipeline,
//		"",
//		[]string{"bash"},
//		[]string{
//			fmt.Sprintf("cat /pfs/pachyderm/.git/HEAD > /pfs/out/%v", outputFilename),
//		},
//		nil,
//		&pps.Input{
//			Cross: []*pps.Input{
//				&pps.Input{
//					Git: &pps.GitInput{
//						URL:  "https://github.com/pachyderm/test-artifacts.git",
//						Name: "foo",
//					},
//				},
//				&pps.Input{
//					Git: &pps.GitInput{
//						URL: "https://github.com/pachyderm/test-artifacts.git",
//					},
//				},
//			},
//		},
//		"",
//		false,
//	))
//}
//
//func TestPipelineWithGitInput(t *testing.T) {
//	// TODO: Implement git input.
//	t.Skip("Git input not implemented in V2")
//	if testing.Short() {
//		t.Skip("Skipping integration tests in short mode")
//	}
//
//	c := tu.GetPachClient(t)
//	require.NoError(t, c.DeleteAll())
//
//	outputFilename := "commitSHA"
//	pipeline := tu.UniqueString("github_pipeline")
//	require.NoError(t, c.CreatePipeline(
//		pipeline,
//		"",
//		[]string{"bash"},
//		[]string{
//			fmt.Sprintf("cat /pfs/test-artifacts/.git/HEAD > /pfs/out/%v", outputFilename),
//		},
//		nil,
//		&pps.Input{
//			Git: &pps.GitInput{
//				URL: "https://github.com/pachyderm/test-artifacts.git",
//			},
//		},
//		"",
//		false,
//	))
//	// There should be a pachyderm repo created w no commits:
//	_, err := c.InspectRepo("test-artifacts")
//	require.NoError(t, err)
//
//	commits, err := c.ListCommit("test-artifacts", "master", "", 0)
//	require.NoError(t, err)
//	require.Equal(t, 0, len(commits))
//
//	// To trigger the pipeline, we'll need to simulate the webhook by pushing a POST payload to the githook server
//	simulateGitPush(t, "../../etc/testing/artifacts/githook-payloads/master.json")
//	// Need to sleep since the webhook http handler is non blocking
//	time.Sleep(2 * time.Second)
//
//	// Now there should be a new commit on the pachyderm repo / master branch
//	branches, err := c.ListBranch("test-artifacts")
//	require.NoError(t, err)
//	require.Equal(t, 1, len(branches))
//	require.Equal(t, "master", branches[0].Name)
//	commit := branches[0].Head
//
//	// Now wait for the pipeline complete as normal
//	outputRepo := client.NewRepo(pipeline)
//	commitInfos, err := c.FlushCommitAll([]*pfs.Commit{commit}, []*pfs.Repo{outputRepo})
//	require.NoError(t, err)
//	require.Equal(t, 1, len(commitInfos))
//
//	commit = commitInfos[0].Commit
//
//	var buf bytes.Buffer
//
//	require.NoError(t, c.GetFile(commit.Repo.Name, commit.ID, outputFilename, &buf))
//	require.Equal(t, "9047fbfc251e7412ef3300868f743f2c24852539", strings.TrimSpace(buf.String()))
//}
//
//func TestPipelineWithGitInputSequentialPushes(t *testing.T) {
//	// TODO: Implement git input.
//	t.Skip("Git input not implemented in V2")
//	if testing.Short() {
//		t.Skip("Skipping integration tests in short mode")
//	}
//
//	c := tu.GetPachClient(t)
//	require.NoError(t, c.DeleteAll())
//
//	outputFilename := "commitSHA"
//	pipeline := tu.UniqueString("github_pipeline")
//	require.NoError(t, c.CreatePipeline(
//		pipeline,
//		"",
//		[]string{"bash"},
//		[]string{
//			fmt.Sprintf("cat /pfs/test-artifacts/.git/HEAD > /pfs/out/%v", outputFilename),
//		},
//		nil,
//		&pps.Input{
//			Git: &pps.GitInput{
//				URL: "https://github.com/pachyderm/test-artifacts.git",
//			},
//		},
//		"",
//		false,
//	))
//	// There should be a pachyderm repo created w no commits:
//	_, err := c.InspectRepo("test-artifacts")
//	require.NoError(t, err)
//
//	commits, err := c.ListCommit("test-artifacts", "master", "", 0)
//	require.NoError(t, err)
//	require.Equal(t, 0, len(commits))
//
//	// To trigger the pipeline, we'll need to simulate the webhook by pushing a POST payload to the githook server
//	simulateGitPush(t, "../../etc/testing/artifacts/githook-payloads/master.json")
//	// Need to sleep since the webhook http handler is non blocking
//	time.Sleep(2 * time.Second)
//
//	// Now there should be a new commit on the pachyderm repo / master branch
//	branches, err := c.ListBranch("test-artifacts")
//	require.NoError(t, err)
//	require.Equal(t, 1, len(branches))
//	require.Equal(t, "master", branches[0].Name)
//	commit := branches[0].Head
//
//	// Now wait for the pipeline complete as normal
//	commitInfos, err := c.FlushCommitAll([]*pfs.Commit{commit}, nil)
//	require.NoError(t, err)
//	require.Equal(t, 1, len(commitInfos))
//
//	commit = commitInfos[0].Commit
//
//	var buf bytes.Buffer
//
//	require.NoError(t, c.GetFile(commit.Repo.Name, commit.ID, outputFilename, &buf))
//	require.Equal(t, "9047fbfc251e7412ef3300868f743f2c24852539", strings.TrimSpace(buf.String()))
//
//	// To trigger the pipeline, we'll need to simulate the webhook by pushing a POST payload to the githook server
//	simulateGitPush(t, "../../etc/testing/artifacts/githook-payloads/master-2.json")
//	// Need to sleep since the webhook http handler is non blocking
//	time.Sleep(2 * time.Second)
//
//	// Now there should be a new commit on the pachyderm repo / master branch
//	branches, err = c.ListBranch("test-artifacts")
//	require.NoError(t, err)
//	require.Equal(t, 1, len(branches))
//	require.Equal(t, "master", branches[0].Name)
//	commit = branches[0].Head
//
//	// Now wait for the pipeline complete as normal
//	commitInfos, err = c.FlushCommitAll([]*pfs.Commit{commit}, nil)
//	require.NoError(t, err)
//	require.Equal(t, 1, len(commitInfos))
//
//	commit = commitInfos[0].Commit
//
//	buf.Reset()
//	require.NoError(t, c.GetFile(commit.Repo.Name, commit.ID, outputFilename, &buf))
//	require.Equal(t, "162963b4adf00cd378488abdedc085ba08e21674", strings.TrimSpace(buf.String()))
//}
//
//func TestPipelineWithGitInputCustomName(t *testing.T) {
//	// TODO: Implement git input.
//	t.Skip("Git input not implemented in V2")
//	if testing.Short() {
//		t.Skip("Skipping integration tests in short mode")
//	}
//
//	c := tu.GetPachClient(t)
//	require.NoError(t, c.DeleteAll())
//
//	outputFilename := "commitSHA"
//	pipeline := tu.UniqueString("github_pipeline")
//	repoName := "foo"
//	require.NoError(t, c.CreatePipeline(
//		pipeline,
//		"",
//		[]string{"bash"},
//		[]string{
//			fmt.Sprintf("cat /pfs/%v/.git/HEAD > /pfs/out/%v", repoName, outputFilename),
//		},
//		nil,
//		&pps.Input{
//			Git: &pps.GitInput{
//				URL:  "https://github.com/pachyderm/test-artifacts.git",
//				Name: repoName,
//			},
//		},
//		"",
//		false,
//	))
//	// There should be a pachyderm repo created w no commits:
//	_, err := c.InspectRepo(repoName)
//	require.NoError(t, err)
//
//	commits, err := c.ListCommit(repoName, "", "", 0)
//	require.NoError(t, err)
//	require.Equal(t, 0, len(commits))
//
//	// To trigger the pipeline, we'll need to simulate the webhook by pushing a POST payload to the githook server
//	simulateGitPush(t, "../../etc/testing/artifacts/githook-payloads/master.json")
//	// Need to sleep since the webhook http handler is non blocking
//	time.Sleep(2 * time.Second)
//
//	// Now there should be a new commit on the pachyderm repo / master branch
//	branches, err := c.ListBranch(repoName)
//	require.NoError(t, err)
//	require.Equal(t, 1, len(branches))
//	require.Equal(t, "master", branches[0].Name)
//	commit := branches[0].Head
//
//	// Now wait for the pipeline complete as normal
//	outputRepo := client.NewRepo(pipeline)
//	commitInfos, err := c.FlushCommitAll([]*pfs.Commit{commit}, []*pfs.Repo{outputRepo})
//	require.NoError(t, err)
//	require.Equal(t, 1, len(commitInfos))
//
//	commit = commitInfos[0].Commit
//
//	var buf bytes.Buffer
//
//	require.NoError(t, c.GetFile(commit.Repo.Name, commit.ID, outputFilename, &buf))
//	require.Equal(t, "9047fbfc251e7412ef3300868f743f2c24852539", strings.TrimSpace(buf.String()))
//}
//
//func TestPipelineWithGitInputMultiPipelineSeparateInputs(t *testing.T) {
//	// TODO: Implement git input.
//	t.Skip("Git input not implemented in V2")
//	if testing.Short() {
//		t.Skip("Skipping integration tests in short mode")
//	}
//
//	c := tu.GetPachClient(t)
//	require.NoError(t, c.DeleteAll())
//
//	outputFilename := "commitSHA"
//	repos := []string{"pachyderm", "foo"}
//	pipelines := []string{
//		tu.UniqueString("github_pipeline_a_"),
//		tu.UniqueString("github_pipeline_b_"),
//	}
//	for i, repoName := range repos {
//		require.NoError(t, c.CreatePipeline(
//			pipelines[i],
//			"",
//			[]string{"bash"},
//			[]string{
//				fmt.Sprintf("cat /pfs/%v/.git/HEAD > /pfs/out/%v", repoName, outputFilename),
//			},
//			nil,
//			&pps.Input{
//				Git: &pps.GitInput{
//					URL:  "https://github.com/pachyderm/test-artifacts.git",
//					Name: repoName,
//				},
//			},
//			"",
//			false,
//		))
//		// There should be a pachyderm repo created w no commits:
//		repos, err := c.ListRepo()
//		require.NoError(t, err)
//		found := false
//		for _, repo := range repos {
//			if repo.Repo.Name == repoName {
//				found = true
//			}
//		}
//		require.Equal(t, true, found)
//
//		commits, err := c.ListCommit(repoName, "", "", 0)
//		require.NoError(t, err)
//		require.Equal(t, 0, len(commits))
//	}
//
//	// To trigger the pipeline, we'll need to simulate the webhook by pushing a POST payload to the githook server
//	simulateGitPush(t, "../../etc/testing/artifacts/githook-payloads/master.json")
//	// Need to sleep since the webhook http handler is non blocking
//	time.Sleep(2 * time.Second)
//
//	for i, repoName := range repos {
//		// Now there should be a new commit on the pachyderm repo / master branch
//		branches, err := c.ListBranch(repoName)
//		require.NoError(t, err)
//		require.Equal(t, 1, len(branches))
//		require.Equal(t, "master", branches[0].Name)
//		commit := branches[0].Head
//
//		// Now wait for the pipeline complete as normal
//		outputRepo := client.NewRepo(pipelines[i])
//		commitInfos, err := c.FlushCommitAll([]*pfs.Commit{commit}, []*pfs.Repo{outputRepo})
//		require.NoError(t, err)
//		require.Equal(t, 1, len(commitInfos))
//
//		commit = commitInfos[0].Commit
//
//		var buf bytes.Buffer
//
//		require.NoError(t, c.GetFile(commit.Repo.Name, commit.ID, outputFilename, &buf))
//		require.Equal(t, "9047fbfc251e7412ef3300868f743f2c24852539", strings.TrimSpace(buf.String()))
//	}
//}
//
//func TestPipelineWithGitInputMultiPipelineSameInput(t *testing.T) {
//	// TODO: Implement git input.
//	t.Skip("Git input not implemented in V2")
//	if testing.Short() {
//		t.Skip("Skipping integration tests in short mode")
//	}
//
//	c := tu.GetPachClient(t)
//	require.NoError(t, c.DeleteAll())
//
//	outputFilename := "commitSHA"
//	repos := []string{"test-artifacts", "test-artifacts"}
//	pipelines := []string{
//		tu.UniqueString("github_pipeline_a_"),
//		tu.UniqueString("github_pipeline_b_"),
//	}
//	for i, repoName := range repos {
//		require.NoError(t, c.CreatePipeline(
//			pipelines[i],
//			"",
//			[]string{"bash"},
//			[]string{
//				fmt.Sprintf("cat /pfs/%v/.git/HEAD > /pfs/out/%v", repoName, outputFilename),
//			},
//			nil,
//			&pps.Input{
//				Git: &pps.GitInput{
//					URL: "https://github.com/pachyderm/test-artifacts.git",
//				},
//			},
//			"",
//			false,
//		))
//		// There should be a pachyderm repo created w no commits:
//		repos, err := c.ListRepo()
//		require.NoError(t, err)
//		found := false
//		for _, repo := range repos {
//			if repo.Repo.Name == repoName {
//				found = true
//			}
//		}
//		require.Equal(t, true, found)
//
//		commits, err := c.ListCommit(repoName, "", "", 0)
//		require.NoError(t, err)
//		require.Equal(t, 0, len(commits))
//	}
//
//	// To trigger the pipeline, we'll need to simulate the webhook by pushing a POST payload to the githook server
//	simulateGitPush(t, "../../etc/testing/artifacts/githook-payloads/master.json")
//	// Need to sleep since the webhook http handler is non blocking
//	time.Sleep(2 * time.Second)
//
//	// Now there should be a new commit on the pachyderm repo / master branch
//	branches, err := c.ListBranch(repos[0])
//	require.NoError(t, err)
//	require.Equal(t, 1, len(branches))
//	require.Equal(t, "master", branches[0].Name)
//	commit := branches[0].Head
//
//	// Now wait for the pipeline complete as normal
//	commitInfos, err := c.FlushCommitAll([]*pfs.Commit{commit}, nil)
//	require.NoError(t, err)
//	require.Equal(t, 2, len(commitInfos))
//
//	for _, commitInfo := range commitInfos {
//		commit = commitInfo.Commit
//		var buf bytes.Buffer
//		require.NoError(t, c.GetFile(commit.Repo.Name, commit.ID, outputFilename, &buf))
//		require.Equal(t, "9047fbfc251e7412ef3300868f743f2c24852539", strings.TrimSpace(buf.String()))
//	}
//}
//
//func TestPipelineWithGitInputAndBranch(t *testing.T) {
//	// TODO: Implement git input.
//	t.Skip("Git input not implemented in V2")
//	if testing.Short() {
//		t.Skip("Skipping integration tests in short mode")
//	}
//
//	c := tu.GetPachClient(t)
//	require.NoError(t, c.DeleteAll())
//
//	branchName := "foo"
//	outputFilename := "commitSHA"
//	pipeline := tu.UniqueString("github_pipeline")
//	require.NoError(t, c.CreatePipeline(
//		pipeline,
//		"",
//		[]string{"bash"},
//		[]string{
//			fmt.Sprintf("cat /pfs/test-artifacts/.git/HEAD > /pfs/out/%v", outputFilename),
//		},
//		nil,
//		&pps.Input{
//			Git: &pps.GitInput{
//				URL:    "https://github.com/pachyderm/test-artifacts.git",
//				Branch: branchName,
//			},
//		},
//		"",
//		false,
//	))
//	// There should be a pachyderm repo created w no commits:
//	_, err := c.InspectRepo("test-artifacts")
//	require.NoError(t, err)
//
//	// Make sure a push to master does NOT trigger this pipeline
//	simulateGitPush(t, "../../etc/testing/artifacts/githook-payloads/master.json")
//	// Need to sleep since the webhook http handler is non blocking
//	time.Sleep(5 * time.Second)
//	// Now there should be a new commit on the pachyderm repo / master branch
//	_, err = c.InspectBranch("test-artifacts", "master")
//	require.YesError(t, err)
//
//	// To trigger the pipeline, we'll need to simulate the webhook by pushing a POST payload to the githook server
//	simulateGitPush(t, "../../etc/testing/artifacts/githook-payloads/branch.json")
//	// Need to sleep since the webhook http handler is non blocking
//	time.Sleep(5 * time.Second)
//	// Now there should be a new commit on the pachyderm repo / master branch
//	branches, err := c.ListBranch("test-artifacts")
//	require.NoError(t, err)
//	require.Equal(t, 1, len(branches))
//	require.Equal(t, branchName, branches[0].Name)
//	commit := branches[0].Head
//	require.NotNil(t, commit)
//
//	// Now wait for the pipeline complete as normal
//	outputRepo := client.NewRepo(pipeline)
//	commitInfos, err := c.FlushCommitAll([]*pfs.Commit{commit}, []*pfs.Repo{outputRepo})
//	require.NoError(t, err)
//	require.Equal(t, 1, len(commitInfos))
//
//	commit = commitInfos[0].Commit
//
//	var buf bytes.Buffer
//
//	require.NoError(t, c.GetFile(commit.Repo.Name, commit.ID, outputFilename, &buf))
//	require.Equal(t, "81269575dcfc6ac2e2a463ad8016163f79c97f5c", strings.TrimSpace(buf.String()))
//}

func TestPipelineWithDatumTimeout(t *testing.T) {
	if testing.Short() {
		t.Skip("Skipping integration tests in short mode")
	}

	c := tu.GetPachClient(t)
	require.NoError(t, c.DeleteAll())

	dataRepo := tu.UniqueString("TestPipelineWithDatumTimeout_data")
	require.NoError(t, c.CreateRepo(dataRepo))

	commit1, err := c.StartCommit(dataRepo, "master")
	require.NoError(t, err)
	require.NoError(t, c.PutFile(dataRepo, commit1.ID, "file", strings.NewReader("foo"), client.WithAppendPutFile()))
	require.NoError(t, c.FinishCommit(dataRepo, commit1.ID))
	timeout := 20
	pipeline := tu.UniqueString("pipeline")
	duration, err := time.ParseDuration(fmt.Sprintf("%vs", timeout))
	require.NoError(t, err)
	_, err = c.PpsAPIClient.CreatePipeline(
		context.Background(),
		&pps.CreatePipelineRequest{
			Pipeline: client.NewPipeline(pipeline),
			Transform: &pps.Transform{
				Cmd: []string{"bash"},
				Stdin: []string{
					"while true; do sleep 1; date; done",
					fmt.Sprintf("cp /pfs/%s/* /pfs/out/", dataRepo),
				},
			},
			Input:        client.NewPFSInput(dataRepo, "/*"),
			EnableStats:  true,
			DatumTimeout: types.DurationProto(duration),
		},
	)
	require.NoError(t, err)

	commitInfos, err := c.FlushCommitAll([]*pfs.Commit{commit1}, nil)
	require.NoError(t, err)
	require.Equal(t, 2, len(commitInfos))

	jobs, err := c.ListJob(pipeline, nil, nil, -1, true)
	require.NoError(t, err)
	require.Equal(t, 1, len(jobs))
	// Block on the job being complete before we call ListDatum
	jobInfo, err := c.InspectJob(jobs[0].Job.ID, true)
	require.NoError(t, err)
	require.Equal(t, pps.JobState_JOB_FAILURE, jobInfo.State)

	// Now validate the datum timed out properly
	dis, err := c.ListDatumAll(jobs[0].Job.ID)
	require.NoError(t, err)
	require.Equal(t, 1, len(dis))

	datum, err := c.InspectDatum(jobs[0].Job.ID, dis[0].Datum.ID)
	require.NoError(t, err)
	require.Equal(t, pps.DatumState_FAILED, datum.State)
	// ProcessTime looks like "20 seconds"
	tokens := strings.Split(pretty.Duration(datum.Stats.ProcessTime), " ")
	require.Equal(t, 2, len(tokens))
	seconds, err := strconv.Atoi(tokens[0])
	require.NoError(t, err)
	require.Equal(t, timeout, seconds)
}

func TestListDatumDuringJob(t *testing.T) {
	// TODO: Implement list open commits.
	t.Skip("List open commits not implemented in V2")
	if testing.Short() {
		t.Skip("Skipping integration tests in short mode")
	}

	c := tu.GetPachClient(t)
	require.NoError(t, c.DeleteAll())

	dataRepo := tu.UniqueString("TestListDatumDuringJob_data")
	require.NoError(t, c.CreateRepo(dataRepo))

	commit1, err := c.StartCommit(dataRepo, "master")
	require.NoError(t, err)
	require.NoError(t, c.PutFile(dataRepo, commit1.ID, "file", strings.NewReader("foo"), client.WithAppendPutFile()))
	require.NoError(t, c.FinishCommit(dataRepo, commit1.ID))
	timeout := 20
	pipeline := tu.UniqueString("TestListDatumDuringJob_pipeline")
	duration, err := time.ParseDuration(fmt.Sprintf("%vs", timeout))
	require.NoError(t, err)
	_, err = c.PpsAPIClient.CreatePipeline(
		context.Background(),
		&pps.CreatePipelineRequest{
			Pipeline: client.NewPipeline(pipeline),
			Transform: &pps.Transform{
				Cmd: []string{"bash"},
				Stdin: []string{
					"while true; do sleep 1; date; done",
					fmt.Sprintf("cp /pfs/%s/* /pfs/out/", dataRepo),
				},
			},
			Input:        client.NewPFSInput(dataRepo, "/*"),
			EnableStats:  true,
			DatumTimeout: types.DurationProto(duration),
		},
	)
	require.NoError(t, err)

	var jobInfo *pps.JobInfo
	require.NoErrorWithinT(t, 30*time.Second, func() error {
		return backoff.Retry(func() error {
			jobInfos, err := c.ListJob(pipeline, nil, nil, -1, true)
			if err != nil {
				return err
			}
			if len(jobInfos) != 1 {
				return errors.Errorf("Expected one job, but got %d: %v", len(jobInfos), jobInfos)
			}
			jobInfo = jobInfos[0]
			return nil
		}, backoff.NewTestingBackOff())
	})

	dis, err := c.ListDatumAll(jobInfo.Job.ID)
	require.NoError(t, err)
	require.Equal(t, 1, len(dis))
}
func TestPipelineWithDatumTimeoutControl(t *testing.T) {
	if testing.Short() {
		t.Skip("Skipping integration tests in short mode")
	}

	c := tu.GetPachClient(t)
	require.NoError(t, c.DeleteAll())

	dataRepo := tu.UniqueString("TestPipelineWithDatumTimeoutControl_data")
	require.NoError(t, c.CreateRepo(dataRepo))

	commit1, err := c.StartCommit(dataRepo, "master")
	require.NoError(t, err)
	require.NoError(t, c.PutFile(dataRepo, commit1.ID, "file", strings.NewReader("foo"), client.WithAppendPutFile()))
	require.NoError(t, c.FinishCommit(dataRepo, commit1.ID))
	timeout := 20
	pipeline := tu.UniqueString("pipeline")
	duration, err := time.ParseDuration(fmt.Sprintf("%vs", timeout))
	require.NoError(t, err)
	_, err = c.PpsAPIClient.CreatePipeline(
		context.Background(),
		&pps.CreatePipelineRequest{
			Pipeline: client.NewPipeline(pipeline),
			Transform: &pps.Transform{
				Cmd: []string{"bash"},
				Stdin: []string{
					fmt.Sprintf("sleep %v", timeout-10),
					fmt.Sprintf("cp /pfs/%s/* /pfs/out/", dataRepo),
				},
			},
			Input:        client.NewPFSInput(dataRepo, "/*"),
			DatumTimeout: types.DurationProto(duration),
		},
	)
	require.NoError(t, err)

	commitInfos, err := c.FlushCommitAll([]*pfs.Commit{commit1}, nil)
	require.NoError(t, err)
	require.Equal(t, 2, len(commitInfos))

	jobs, err := c.ListJob(pipeline, nil, nil, -1, true)
	require.NoError(t, err)
	require.Equal(t, 1, len(jobs))
	// Block on the job being complete before we call ListDatum
	jobInfo, err := c.InspectJob(jobs[0].Job.ID, true)
	require.NoError(t, err)
	require.Equal(t, pps.JobState_JOB_SUCCESS, jobInfo.State)
}

func TestPipelineWithJobTimeout(t *testing.T) {
	if testing.Short() {
		t.Skip("Skipping integration tests in short mode")
	}

	c := tu.GetPachClient(t)
	require.NoError(t, c.DeleteAll())

	dataRepo := tu.UniqueString("TestPipelineWithDatumTimeout_data")
	require.NoError(t, c.CreateRepo(dataRepo))

	commit1, err := c.StartCommit(dataRepo, "master")
	require.NoError(t, err)
	numFiles := 2
	for i := 0; i < numFiles; i++ {
		require.NoError(t, c.PutFile(dataRepo, commit1.ID, fmt.Sprintf("file-%v", i), strings.NewReader("foo"), client.WithAppendPutFile()))
	}
	require.NoError(t, c.FinishCommit(dataRepo, commit1.ID))
	timeout := 20
	pipeline := tu.UniqueString("pipeline")
	duration, err := time.ParseDuration(fmt.Sprintf("%vs", timeout))
	require.NoError(t, err)
	_, err = c.PpsAPIClient.CreatePipeline(
		context.Background(),
		&pps.CreatePipelineRequest{
			Pipeline: client.NewPipeline(pipeline),
			Transform: &pps.Transform{
				Cmd: []string{"bash"},
				Stdin: []string{
					fmt.Sprintf("sleep %v", timeout), // we have 2 datums, so the total exec time will more than double the timeout value
					fmt.Sprintf("cp /pfs/%s/* /pfs/out/", dataRepo),
				},
			},
			Input:       client.NewPFSInput(dataRepo, "/*"),
			EnableStats: true,
			JobTimeout:  types.DurationProto(duration),
		},
	)
	require.NoError(t, err)

	// Wait for the job to get scheduled / appear in listjob
	// A sleep of 15s is insufficient
	time.Sleep(25 * time.Second)
	jobs, err := c.ListJob(pipeline, nil, nil, -1, true)
	require.NoError(t, err)
	require.Equal(t, 1, len(jobs))

	// Block on the job being complete before we call ListDatum
	jobInfo, err := c.InspectJob(jobs[0].Job.ID, true)
	require.NoError(t, err)
	require.Equal(t, pps.JobState_JOB_KILLED.String(), jobInfo.State.String())
	started, err := types.TimestampFromProto(jobInfo.Started)
	require.NoError(t, err)
	finished, err := types.TimestampFromProto(jobInfo.Finished)
	require.NoError(t, err)
	require.True(t, math.Abs((finished.Sub(started)-(time.Second*20)).Seconds()) <= 1.0)
}

func TestCommitDescription(t *testing.T) {
	if testing.Short() {
		t.Skip("Skipping integration tests in short mode")
	}

	c := tu.GetPachClient(t)
	require.NoError(t, c.DeleteAll())
	ctx, cancel := context.WithTimeout(context.Background(), 60*time.Second)
	defer cancel()

	dataRepo := tu.UniqueString("TestCommitDescription")
	require.NoError(t, c.CreateRepo(dataRepo))

	// Test putting a message in StartCommit
	commit, err := c.PfsAPIClient.StartCommit(ctx, &pfs.StartCommitRequest{
		Branch:      "master",
		Parent:      client.NewCommit(dataRepo, ""),
		Description: "test commit description in 'start commit'",
	})
	require.NoError(t, err)
	c.FinishCommit(dataRepo, commit.ID)
	commitInfo, err := c.InspectCommit(dataRepo, commit.ID)
	require.NoError(t, err)
	require.Equal(t, "test commit description in 'start commit'", commitInfo.Description)
	require.NoError(t, pfspretty.PrintDetailedCommitInfo(os.Stdout, pfspretty.NewPrintableCommitInfo(commitInfo)))

	// Test putting a message in FinishCommit
	commit, err = c.StartCommit(dataRepo, "master")
	require.NoError(t, err)
	c.PfsAPIClient.FinishCommit(ctx, &pfs.FinishCommitRequest{
		Commit:      commit,
		Description: "test commit description in 'finish commit'",
	})
	commitInfo, err = c.InspectCommit(dataRepo, commit.ID)
	require.NoError(t, err)
	require.Equal(t, "test commit description in 'finish commit'", commitInfo.Description)
	require.NoError(t, pfspretty.PrintDetailedCommitInfo(os.Stdout, pfspretty.NewPrintableCommitInfo(commitInfo)))

	// Test overwriting a commit message
	commit, err = c.PfsAPIClient.StartCommit(ctx, &pfs.StartCommitRequest{
		Branch:      "master",
		Parent:      client.NewCommit(dataRepo, ""),
		Description: "test commit description in 'start commit'",
	})
	require.NoError(t, err)
	c.PfsAPIClient.FinishCommit(ctx, &pfs.FinishCommitRequest{
		Commit:      commit,
		Description: "test commit description in 'finish commit' that overwrites",
	})
	commitInfo, err = c.InspectCommit(dataRepo, commit.ID)
	require.NoError(t, err)
	require.Equal(t, "test commit description in 'finish commit' that overwrites", commitInfo.Description)
	require.NoError(t, pfspretty.PrintDetailedCommitInfo(os.Stdout, pfspretty.NewPrintableCommitInfo(commitInfo)))
}

func TestGetFileWithEmptyCommits(t *testing.T) {
	// TODO: File not found?
	t.Skip("File not found not implemented in V2")
	if testing.Short() {
		t.Skip("Skipping integration tests in short mode")
	}

	c := tu.GetPachClient(t)
	require.NoError(t, c.DeleteAll())
	ctx, cancel := context.WithTimeout(context.Background(), 60*time.Second)
	defer cancel()

	repoName := tu.UniqueString("TestGetFileWithEmptyCommits")
	require.NoError(t, c.CreateRepo(repoName))

	// Create a real commit in repoName/master
	commit, err := c.StartCommit(repoName, "master")
	require.NoError(t, err)
	require.NoError(t, c.PutFile(repoName, commit.ID, "/file", strings.NewReader("data contents"), client.WithAppendPutFile()))
	require.NoError(t, c.FinishCommit(repoName, commit.ID))

	// Create an empty commit in repoName/master
	commit, err = c.StartCommit(repoName, "master")
	require.NoError(t, err)
	c.PfsAPIClient.FinishCommit(ctx, &pfs.FinishCommitRequest{
		Commit: commit,
		Empty:  true,
	})

	// We get a "file not found" error when we try to get a file from repoName/master
	buf := bytes.Buffer{}
	err = c.GetFile(repoName, "master", "/file", &buf)
	require.YesError(t, err)
	require.True(t, strings.Contains(err.Error(), "not found"))
}

func TestPipelineDescription(t *testing.T) {
	if testing.Short() {
		t.Skip("Skipping integration tests in short mode")
	}

	c := tu.GetPachClient(t)
	require.NoError(t, c.DeleteAll())

	dataRepo := tu.UniqueString("TestPipelineDescription_data")
	require.NoError(t, c.CreateRepo(dataRepo))

	description := "pipeline description"
	pipeline := tu.UniqueString("TestPipelineDescription")
	_, err := c.PpsAPIClient.CreatePipeline(
		context.Background(),
		&pps.CreatePipelineRequest{
			Pipeline:    client.NewPipeline(pipeline),
			Transform:   &pps.Transform{Cmd: []string{"true"}},
			Description: description,
			Input:       client.NewPFSInput(dataRepo, "/"),
		})
	require.NoError(t, err)
	pi, err := c.InspectPipeline(pipeline)
	require.NoError(t, err)
	require.Equal(t, description, pi.Description)
}

func TestListJobInputCommits(t *testing.T) {
	if testing.Short() {
		t.Skip("Skipping integration tests in short mode")
	}

	c := tu.GetPachClient(t)
	require.NoError(t, c.DeleteAll())

	aRepo := tu.UniqueString("TestListJobInputCommits_data_a")
	require.NoError(t, c.CreateRepo(aRepo))
	bRepo := tu.UniqueString("TestListJobInputCommits_data_b")
	require.NoError(t, c.CreateRepo(bRepo))

	pipeline := tu.UniqueString("TestListJobInputCommits")
	require.NoError(t, c.CreatePipeline(
		pipeline,
		"",
		[]string{"bash"},
		[]string{
			fmt.Sprintf("cp /pfs/%s/* /pfs/out/", aRepo),
			fmt.Sprintf("cp /pfs/%s/* /pfs/out/", bRepo),
		},
		&pps.ParallelismSpec{
			Constant: 1,
		},
		client.NewCrossInput(
			client.NewPFSInput(aRepo, "/*"),
			client.NewPFSInput(bRepo, "/*"),
		),
		"",
		false,
	))

	commita1, err := c.StartCommit(aRepo, "master")
	require.NoError(t, err)
	require.NoError(t, c.PutFile(aRepo, "master", "file", strings.NewReader("foo"), client.WithAppendPutFile()))
	require.NoError(t, c.FinishCommit(aRepo, "master"))

	commitb1, err := c.StartCommit(bRepo, "master")
	require.NoError(t, err)
	require.NoError(t, c.PutFile(bRepo, "master", "file", strings.NewReader("foo"), client.WithAppendPutFile()))
	require.NoError(t, c.FinishCommit(bRepo, "master"))

	commitInfos, err := c.FlushCommitAll([]*pfs.Commit{commita1, commitb1}, nil)
	require.NoError(t, err)
	require.Equal(t, 2, len(commitInfos))

	commita2, err := c.StartCommit(aRepo, "master")
	require.NoError(t, err)
	require.NoError(t, c.PutFile(aRepo, "master", "file", strings.NewReader("bar"), client.WithAppendPutFile()))
	require.NoError(t, c.FinishCommit(aRepo, "master"))

	commitInfos, err = c.FlushCommitAll([]*pfs.Commit{commita2, commitb1}, nil)
	require.NoError(t, err)
	require.Equal(t, 2, len(commitInfos))

	commitb2, err := c.StartCommit(bRepo, "master")
	require.NoError(t, err)
	require.NoError(t, c.PutFile(bRepo, "master", "file", strings.NewReader("bar"), client.WithAppendPutFile()))
	require.NoError(t, c.FinishCommit(bRepo, "master"))

	commitInfos, err = c.FlushCommitAll([]*pfs.Commit{commita2, commitb2}, nil)
	require.NoError(t, err)
	require.Equal(t, 2, len(commitInfos))

	jobInfos, err := c.ListJob("", []*pfs.Commit{commita1}, nil, -1, true)
	require.NoError(t, err)
	require.Equal(t, 2, len(jobInfos)) // a1 + nil and a1 + b1

	jobInfos, err = c.ListJob("", []*pfs.Commit{commitb1}, nil, -1, true)
	require.NoError(t, err)
	require.Equal(t, 2, len(jobInfos)) // a1 + b1 and a2 + b1

	jobInfos, err = c.ListJob("", []*pfs.Commit{commita2}, nil, -1, true)
	require.NoError(t, err)
	require.Equal(t, 2, len(jobInfos)) // a2 + b1 and a2 + b2

	jobInfos, err = c.ListJob("", []*pfs.Commit{commitb2}, nil, -1, true)
	require.NoError(t, err)
	require.Equal(t, 1, len(jobInfos)) // a2 + b2

	jobInfos, err = c.ListJob("", []*pfs.Commit{commita1, commitb1}, nil, -1, true)
	require.NoError(t, err)
	require.Equal(t, 1, len(jobInfos))

	jobInfos, err = c.ListJob("", []*pfs.Commit{commita2, commitb1}, nil, -1, true)
	require.NoError(t, err)
	require.Equal(t, 1, len(jobInfos))

	jobInfos, err = c.ListJob("", []*pfs.Commit{commita2, commitb2}, nil, -1, true)
	require.NoError(t, err)
	require.Equal(t, 1, len(jobInfos))

	jobInfos, err = c.ListJob("", []*pfs.Commit{client.NewCommit(aRepo, "master"), client.NewCommit(bRepo, "master")}, nil, -1, true)
	require.NoError(t, err)
	require.Equal(t, 1, len(jobInfos))
}

// TestCancelJob creates a long-running job and then kills it, testing that the
// user process is killed.
func TestCancelJob(t *testing.T) {
	if testing.Short() {
		t.Skip("Skipping integration tests in short mode")
	}

	c := tu.GetPachClient(t)
	require.NoError(t, c.DeleteAll())

	// Create an input repo
	repo := tu.UniqueString("TestCancelJob")
	require.NoError(t, c.CreateRepo(repo))

	// Create an input commit
	commit, err := c.StartCommit(repo, "master")
	require.NoError(t, err)
	require.NoError(t, c.PutFile(repo, commit.ID, "/time", strings.NewReader("600"), client.WithAppendPutFile()))
	require.NoError(t, c.PutFile(repo, commit.ID, "/data", strings.NewReader("commit data"), client.WithAppendPutFile()))
	require.NoError(t, c.FinishCommit(repo, commit.ID))

	// Create sleep + copy pipeline
	pipeline := tu.UniqueString("pipeline")
	require.NoError(t, c.CreatePipeline(
		pipeline,
		"",
		[]string{"bash"},
		[]string{
			"sleep `cat /pfs/*/time`",
			"cp /pfs/*/data /pfs/out/",
		},
		&pps.ParallelismSpec{
			Constant: 1,
		},
		client.NewPFSInput(repo, "/"),
		"",
		false,
	))

	// Wait until PPS has started processing commit
	var jobInfo *pps.JobInfo
	require.NoErrorWithinT(t, 30*time.Second, func() error {
		return backoff.Retry(func() error {
			jobInfos, err := c.ListJob(pipeline, []*pfs.Commit{commit}, nil, -1, true)
			if err != nil {
				return err
			}
			if len(jobInfos) != 1 {
				return errors.Errorf("Expected one job, but got %d: %v", len(jobInfos), jobInfos)
			}
			jobInfo = jobInfos[0]
			return nil
		}, backoff.NewTestingBackOff())
	})

	// stop the job
	require.NoError(t, c.StopJob(jobInfo.Job.ID))

	// Wait until the job is cancelled
	require.NoErrorWithinT(t, 30*time.Second, func() error {
		return backoff.Retry(func() error {
			updatedJobInfo, err := c.InspectJob(jobInfo.Job.ID, false)
			if err != nil {
				return err
			}
			if updatedJobInfo.State != pps.JobState_JOB_KILLED {
				return errors.Errorf("job %s is still running, but should be KILLED", jobInfo.Job.ID)
			}
			return nil
		}, backoff.NewTestingBackOff())
	})

	// Create one more commit to make sure the pipeline can still process input
	// commits
	commit2, err := c.StartCommit(repo, "master")
	require.NoError(t, err)
	require.NoError(t, c.DeleteFile(repo, commit2.ID, "/time"))
	require.NoError(t, c.PutFile(repo, commit2.ID, "/time", strings.NewReader("1"), client.WithAppendPutFile()))
	require.NoError(t, c.DeleteFile(repo, commit2.ID, "/data"))
	require.NoError(t, c.PutFile(repo, commit2.ID, "/data", strings.NewReader("commit 2 data"), client.WithAppendPutFile()))
	require.NoError(t, c.FinishCommit(repo, commit2.ID))

	// Flush commit2, and make sure the output is as expected
	commitInfos, err := c.FlushCommitAll([]*pfs.Commit{commit2}, []*pfs.Repo{client.NewRepo(pipeline)})
	require.NoError(t, err)
	require.Equal(t, 2, len(commitInfos))

	buf := bytes.Buffer{}
	err = c.GetFile(pipeline, commitInfos[0].Commit.ID, "/data", &buf)
	require.NoError(t, err)
	require.Equal(t, "commit 2 data", buf.String())
}

// TestCancelManyJobs creates many jobs to test that the handling of many
// incoming job events is correct. Each job comes up (which tests that that
// cancelling job 'a' does not cancel subsequent job 'b'), must be the only job
// running (which tests that only one job can run at a time), and then is
// cancelled.
func TestCancelManyJobs(t *testing.T) {
	if testing.Short() {
		t.Skip("Skipping integration tests in short mode")
	}

	c := tu.GetPachClient(t)
	require.NoError(t, c.DeleteAll())

	// Create an input repo
	repo := tu.UniqueString("TestCancelManyJobs")
	require.NoError(t, c.CreateRepo(repo))

	// Create sleep pipeline
	pipeline := tu.UniqueString("pipeline")
	require.NoError(t, c.CreatePipeline(
		pipeline,
		"",
		[]string{"sleep", "600"},
		nil,
		&pps.ParallelismSpec{
			Constant: 1,
		},
		client.NewPFSInput(repo, "/*"),
		"",
		false,
	))

	// Create 10 input commits, to spawn 10 jobs
	var commits [10]*pfs.Commit
	var err error
	commits[0], err = c.StartCommit(repo, "master")
	require.NoError(t, err)
	require.NoError(t, c.PutFile(repo, commits[0].ID, "file", strings.NewReader("foo"), client.WithAppendPutFile()))
	require.NoError(t, c.FinishCommit(repo, commits[0].ID))
	for i := 1; i < 10; i++ {
		commits[i], err = c.StartCommit(repo, "master")
		require.NoError(t, err)
		require.NoError(t, c.FinishCommit(repo, commits[i].ID))
	}

	// For each expected job: watch to make sure the input job comes up, make
	// sure that it's the only job running, then cancel it
	for _, commit := range commits {
		// Wait until PPS has started processing commit
		var jobInfo *pps.JobInfo
		require.NoErrorWithinT(t, 30*time.Second, func() error {
			return backoff.Retry(func() error {
				jobInfos, err := c.ListJob(pipeline, []*pfs.Commit{commit}, nil, -1, true)
				if err != nil {
					return err
				}
				if len(jobInfos) != 1 {
					return errors.Errorf("Expected one job, but got %d: %v", len(jobInfos), jobInfos)
				}
				jobInfo = jobInfos[0]
				return nil
			}, backoff.NewTestingBackOff())
		})

		// Stop the job
		require.NoError(t, c.StopJob(jobInfo.Job.ID))

		// Check that the job is now killed
		require.NoErrorWithinT(t, 30*time.Second, func() error {
			return backoff.Retry(func() error {
				// TODO(msteffen): once github.com/pachyderm/pachyderm/v2/pull/2642 is
				// submitted, change ListJob here to filter on commit1 as the input commit,
				// rather than inspecting the input in the test
				updatedJobInfo, err := c.InspectJob(jobInfo.Job.ID, false)
				if err != nil {
					return err
				}
				if updatedJobInfo.State != pps.JobState_JOB_KILLED {
					return errors.Errorf("job %s is still running, but should be KILLED", jobInfo.Job.ID)
				}
				return nil
			}, backoff.NewTestingBackOff())
		})
	}
}

// TODO: Make work with V2: Implement PutFileSplit?
// TestSquashCommitPropagation deletes an input commit and makes sure all
// downstream commits are also deleted.
// DAG in this test: repo -> pipeline[0] -> pipeline[1]
// func TestSquashCommitPropagation(t *testing.T) {
// 	if testing.Short() {
// 		t.Skip("Skipping integration tests in short mode")
// 	}

// 	c := tu.GetPachClient(t)
// 	require.NoError(t, c.DeleteAll())

// 	// Create an input repo
// 	repo := tu.UniqueString("TestSquashCommitPropagation")
// 	require.NoError(t, c.CreateRepo(repo))
// 	_, err := c.PutFileSplit(repo, "master", "d", pfs.Delimiter_SQL, 0, 0, 0, false,
// 		strings.NewReader(tu.TestPGDump))
// 	require.NoError(t, err)

// 	// Create a pipeline that roughly validates the header
// 	pipeline := tu.UniqueString("TestSplitFileReprocessPL")
// 	require.NoError(t, c.CreatePipeline(
// 		pipeline,
// 		"",
// 		[]string{"/bin/bash"},
// 		[]string{
// 			`ls /pfs/*/d/*`, // for debugging
// 			`cars_tables="$(grep "CREATE TABLE public.cars" /pfs/*/d/* | sort -u  | wc -l)"`,
// 			`(( cars_tables == 1 )) && exit 0 || exit 1`,
// 		},
// 		&pps.ParallelismSpec{Constant: 1},
// 		client.NewPFSInput(repo, "/d/*"),
// 		"",
// 		false,
// 	))

// 	// wait for job to run & check that all rows were processed
// 	var jobCount int
// 	c.FlushJob([]*pfs.Commit{client.NewCommit(repo, "master")}, nil,
// 		func(jobInfo *pps.JobInfo) error {
// 			jobCount++
// 			require.Equal(t, 1, jobCount)
// 			require.Equal(t, pps.JobState_JOB_SUCCESS, jobInfo.State)
// 			require.Equal(t, int64(5), jobInfo.DataProcessed)
// 			require.Equal(t, int64(0), jobInfo.DataSkipped)
// 			return nil
// 		})

// 	// put empty dataset w/ new header
// 	_, err = c.PutFileSplit(repo, "master", "d", pfs.Delimiter_SQL, 0, 0, 0, false,
// 		strings.NewReader(tu.TestPGDumpNewHeader))
// 	require.NoError(t, err)

// 	// everything gets reprocessed (hashes all change even though the files
// 	// themselves weren't altered)
// 	jobCount = 0
// 	c.FlushJob([]*pfs.Commit{client.NewCommit(repo, "master")}, nil,
// 		func(jobInfo *pps.JobInfo) error {
// 			jobCount++
// 			require.Equal(t, 1, jobCount)
// 			require.Equal(t, pps.JobState_JOB_SUCCESS, jobInfo.State)
// 			require.Equal(t, int64(5), jobInfo.DataProcessed) // added 3 new rows
// 			require.Equal(t, int64(0), jobInfo.DataSkipped)
// 			return nil
// 		})
// }

// TestSquashCommitRunsJob creates an input reo, commits several times, and then
// creates a pipeline. Creating the pipeline will spawn a job and while that
// job is running, this test deletes the HEAD commit of the input branch, which
// deletes the job's output commit and cancels the job. This should start
// another job that processes the original input HEAD commit's parent.
func TestSquashCommitRunsJob(t *testing.T) {
	if testing.Short() {
		t.Skip("Skipping integration tests in short mode")
	}
	tu.DeleteAll(t)
	defer tu.DeleteAll(t)
	c := tu.GetPachClient(t)

	// Create an input repo
	repo := tu.UniqueString("TestSquashCommitRunsJob")
	require.NoError(t, c.CreateRepo(repo))

	// Create two input commits. The input commit has two files: 'time' which
	// determines how long the processing job runs for, and 'data' which
	// determines the job's output. This ensures that the first job (processing
	// the second commit) runs for a long time, making it easy to cancel, while
	// the second job runs quickly, ensuring that the test finishes quickly
	commit1, err := c.StartCommit(repo, "master")
	require.NoError(t, err)
	require.NoError(t, c.PutFile(repo, commit1.ID, "/time", strings.NewReader("1"), client.WithAppendPutFile()))
	require.NoError(t, c.PutFile(repo, commit1.ID, "/data", strings.NewReader("commit 1 data"), client.WithAppendPutFile()))
	require.NoError(t, c.FinishCommit(repo, commit1.ID))

	commit2, err := c.StartCommit(repo, "master")
	require.NoError(t, err)
	require.NoError(t, c.DeleteFile(repo, commit2.ID, "/time"))
	require.NoError(t, c.PutFile(repo, commit2.ID, "/time", strings.NewReader("600"), client.WithAppendPutFile()))
	require.NoError(t, c.DeleteFile(repo, commit2.ID, "/data"))
	require.NoError(t, c.PutFile(repo, commit2.ID, "/data", strings.NewReader("commit 2 data"), client.WithAppendPutFile()))
	require.NoError(t, c.FinishCommit(repo, commit2.ID))

	// Create sleep + copy pipeline
	pipeline := tu.UniqueString("pipeline")
	require.NoError(t, c.CreatePipeline(
		pipeline,
		"",
		[]string{"bash"},
		[]string{
			"sleep `cat /pfs/*/time`",
			"cp /pfs/*/data /pfs/out/",
		},
		&pps.ParallelismSpec{
			Constant: 1,
		},
		client.NewPFSInput(repo, "/"),
		"",
		false,
	))

	// Wait until PPS has started processing commit2
	require.NoErrorWithinT(t, 30*time.Second, func() error {
		return backoff.Retry(func() error {
			// TODO(msteffen): once github.com/pachyderm/pachyderm/v2/pull/2642 is
			// submitted, change ListJob here to filter on commit1 as the input commit,
			// rather than inspecting the input in the test
			jobInfos, err := c.ListJob(pipeline, nil, nil, -1, true)
			if err != nil {
				return err
			}
			if len(jobInfos) != 1 {
				return errors.Errorf("Expected one job, but got %d: %v", len(jobInfos), jobInfos)
			}
			pps.VisitInput(jobInfos[0].Input, func(input *pps.Input) {
				if input.Pfs == nil {
					err = errors.Errorf("expected a single PFS input, but got: %v", jobInfos[0].Input)
					return
				}
				if input.Pfs.Commit != commit2.ID {
					err = errors.Errorf("expected job to process %s, but instead processed: %s", commit2.ID, jobInfos[0].Input)
					return
				}
			})
			return err
		}, backoff.NewTestingBackOff())
	})

	// Delete the first commit in the input repo
	require.NoError(t, c.SquashCommit(repo, commit2.ID))

	// Wait until PPS has started processing commit1
	require.NoErrorWithinT(t, 30*time.Second, func() error {
		return backoff.Retry(func() error {
			// TODO(msteffen): as above, change ListJob here to filter on commit2 as
			// the input, rather than inspecting the input in the test
			jobInfos, err := c.ListJob(pipeline, nil, nil, -1, true)
			if err != nil {
				return err
			}
			if len(jobInfos) != 1 {
				return errors.Errorf("Expected one job, but got %d: %v", len(jobInfos), jobInfos)
			}
			pps.VisitInput(jobInfos[0].Input, func(input *pps.Input) {
				if input.Pfs == nil {
					err = errors.Errorf("expected a single PFS input, but got: %v", jobInfos[0].Input)
					return
				}
				if input.Pfs.Commit != commit1.ID {
					err = errors.Errorf("expected job to process %s, but instead processed: %s", commit1.ID, jobInfos[0].Input)
					return
				}
			})
			return err
		}, backoff.NewTestingBackOff())
	})

	commitInfos, err := c.FlushCommitAll([]*pfs.Commit{commit1}, []*pfs.Repo{client.NewRepo(pipeline)})
	require.NoError(t, err)
	require.Equal(t, 2, len(commitInfos))

	// Check that the job processed the right data
	buf := bytes.Buffer{}
	err = c.GetFile(repo, "master", "/data", &buf)
	require.NoError(t, err)
	require.Equal(t, "commit 1 data", buf.String())

	// Create one more commit to make sure the pipeline can still process input
	// commits
	commit3, err := c.StartCommit(repo, "master")
	require.NoError(t, err)
	require.NoError(t, c.DeleteFile(repo, commit3.ID, "/data"))
	require.NoError(t, c.PutFile(repo, commit3.ID, "/data", strings.NewReader("commit 3 data"), client.WithAppendPutFile()))
	require.NoError(t, c.FinishCommit(repo, commit3.ID))

	// Flush commit3, and make sure the output is as expected
	commitInfos, err = c.FlushCommitAll([]*pfs.Commit{commit3}, []*pfs.Repo{client.NewRepo(pipeline)})
	require.NoError(t, err)
	require.Equal(t, 2, len(commitInfos))

	buf.Reset()
	err = c.GetFile(pipeline, commitInfos[0].Commit.ID, "/data", &buf)
	require.NoError(t, err)
	require.Equal(t, "commit 3 data", buf.String())
}

func TestEntryPoint(t *testing.T) {
	// TODO: Check if this runs in CI.
	if testing.Short() {
		t.Skip("Skipping integration tests in short mode")
	}

	c := tu.GetPachClient(t)
	require.NoError(t, c.DeleteAll())

	dataRepo := tu.UniqueString(t.Name() + "-data")
	require.NoError(t, c.CreateRepo(dataRepo))

	commit1, err := c.StartCommit(dataRepo, "master")
	require.NoError(t, err)
	require.NoError(t, c.PutFile(dataRepo, commit1.ID, "file", strings.NewReader("foo"), client.WithAppendPutFile()))
	require.NoError(t, c.FinishCommit(dataRepo, commit1.ID))

	pipeline := tu.UniqueString(t.Name())
	require.NoError(t, c.CreatePipeline(
		pipeline,
		"pachyderm_entrypoint",
		nil,
		nil,
		&pps.ParallelismSpec{
			Constant: 1,
		},
		&pps.Input{
			Pfs: &pps.PFSInput{
				Name: "in",
				Repo: dataRepo,
				Glob: "/*",
			},
		},
		"",
		false,
	))

	commitInfos, err := c.FlushCommitAll([]*pfs.Commit{commit1}, nil)
	require.NoError(t, err)
	require.Equal(t, 2, len(commitInfos))

	var buf bytes.Buffer
	require.NoError(t, c.GetFile(commitInfos[0].Commit.Repo.Name, commitInfos[0].Commit.ID, "file", &buf))
	require.Equal(t, "foo", buf.String())
}

func TestDeleteSpecRepo(t *testing.T) {
	if testing.Short() {
		t.Skip("Skipping integration tests in short mode")
	}

	c := tu.GetPachClient(t)
	dataRepo := tu.UniqueString("TestDeleteSpecRepo_data")
	require.NoError(t, c.CreateRepo(dataRepo))

	pipeline := tu.UniqueString("TestSimplePipeline")
	require.NoError(t, c.CreatePipeline(
		pipeline,
		"pachyderm_entrypoint",
		[]string{"echo", "foo"},
		nil,
		&pps.ParallelismSpec{
			Constant: 1,
		},
		client.NewPFSInput(dataRepo, "/"),
		"",
		false,
	))
	require.YesError(t, c.DeleteRepo(ppsconsts.SpecRepo, false))
}

// TODO: Make work with V2?
//func TestUserWorkingDir(t *testing.T) {
//	if testing.Short() {
//		t.Skip("Skipping integration tests in short mode")
//	}
//
//	c := tu.GetPachClient(t)
//	defer require.NoError(t, c.DeleteAll())
//
//	dataRepo := tu.UniqueString("TestUserWorkingDir_data")
//	require.NoError(t, c.CreateRepo(dataRepo))
//
//	commit, err := c.StartCommit(dataRepo, "master")
//	require.NoError(t, err)
//	require.NoError(t, c.PutFile(dataRepo, commit.ID, "file", strings.NewReader("foo"), client.WithAppendPutFile()))
//	require.NoError(t, c.FinishCommit(dataRepo, commit.ID))
//
//	pipeline := tu.UniqueString("TestSimplePipeline")
//	_, err = c.PpsAPIClient.CreatePipeline(
//		context.Background(),
//		&pps.CreatePipelineRequest{
//			Pipeline: client.NewPipeline(pipeline),
//			Transform: &pps.Transform{
//				Image: "pachyderm_entrypoint",
//				Cmd:   []string{"bash"},
//				Stdin: []string{
//					"ls -lh /pfs",
//					"whoami >/pfs/out/whoami",
//					"pwd >/pfs/out/pwd",
//					fmt.Sprintf("cat /pfs/%s/file >/pfs/out/file", dataRepo),
//				},
//				User:       "test",
//				WorkingDir: "/home/test",
//			},
//			Input: client.NewPFSInput(dataRepo, "/"),
//		})
//	require.NoError(t, err)
//
//	commitInfos, err := c.FlushCommitAll([]*pfs.Commit{commit}, nil)
//	require.NoError(t, err)
//	require.Equal(t, 2, len(commitInfos))
//
//	var buf bytes.Buffer
//	require.NoError(t, c.GetFile(commitInfos[0].Commit.Repo.Name, commitInfos[0].Commit.ID, "whoami", &buf))
//	require.Equal(t, "test\n", buf.String())
//	buf.Reset()
//	require.NoError(t, c.GetFile(commitInfos[0].Commit.Repo.Name, commitInfos[0].Commit.ID, "pwd", &buf))
//	require.Equal(t, "/home/test\n", buf.String())
//}

func TestDontReadStdin(t *testing.T) {
	if testing.Short() {
		t.Skip("Skipping integration tests in short mode")
	}

	c := tu.GetPachClient(t)
	dataRepo := tu.UniqueString("TestDontReadStdin_data")
	require.NoError(t, c.CreateRepo(dataRepo))

	pipeline := tu.UniqueString("TestDontReadStdin")
	require.NoError(t, c.CreatePipeline(
		pipeline,
		"",
		[]string{"true"},
		[]string{"stdin that will never be read"},
		&pps.ParallelismSpec{
			Constant: 1,
		},
		client.NewPFSInput(dataRepo, "/"),
		"",
		false,
	))
	numCommits := 20
	for i := 0; i < numCommits; i++ {
		commit, err := c.StartCommit(dataRepo, "master")
		require.NoError(t, err)
		require.NoError(t, c.FinishCommit(dataRepo, "master"))
		jobInfos, err := c.FlushJobAll([]*pfs.Commit{commit}, nil)
		require.NoError(t, err)
		require.Equal(t, 1, len(jobInfos))
		require.Equal(t, jobInfos[0].State.String(), pps.JobState_JOB_SUCCESS.String())
	}
}

func TestStatsDeleteAll(t *testing.T) {
	if testing.Short() {
		t.Skip("Skipping integration tests in short mode")
	}

	c := tu.GetPachClient(t)
	require.NoError(t, c.DeleteAll())

	dataRepo := tu.UniqueString("TestPipelineWithStats_data")
	require.NoError(t, c.CreateRepo(dataRepo))

	commit, err := c.StartCommit(dataRepo, "master")
	require.NoError(t, err)
	require.NoError(t, c.PutFile(dataRepo, commit.ID, "file", strings.NewReader("foo\n"), client.WithAppendPutFile()))
	require.NoError(t, c.FinishCommit(dataRepo, commit.ID))

	pipeline := tu.UniqueString("pipeline")
	_, err = c.PpsAPIClient.CreatePipeline(context.Background(),
		&pps.CreatePipelineRequest{
			Pipeline: client.NewPipeline(pipeline),
			Transform: &pps.Transform{
				Cmd: []string{"cp", fmt.Sprintf("/pfs/%s/file", dataRepo), "/pfs/out"},
			},
			Input:       client.NewPFSInput(dataRepo, "/"),
			EnableStats: true,
		})
	require.NoError(t, err)

	jis, err := c.FlushJobAll([]*pfs.Commit{commit}, nil)
	require.NoError(t, err)
	require.Equal(t, 1, len(jis))
	require.Equal(t, pps.JobState_JOB_SUCCESS.String(), jis[0].State.String())
	require.NoError(t, c.DeleteAll())

	require.NoError(t, c.CreateRepo(dataRepo))
	commit, err = c.StartCommit(dataRepo, "master")
	require.NoError(t, err)
	require.NoError(t, c.PutFile(dataRepo, commit.ID, "file", strings.NewReader("foo\n"), client.WithAppendPutFile()))
	require.NoError(t, c.FinishCommit(dataRepo, commit.ID))

	_, err = c.PpsAPIClient.CreatePipeline(context.Background(),
		&pps.CreatePipelineRequest{
			Pipeline: client.NewPipeline(pipeline),
			Transform: &pps.Transform{
				Cmd: []string{"cp", fmt.Sprintf("/pfs/%s/file", dataRepo), "/pfs/out"},
			},
			Input:       client.NewPFSInput(dataRepo, "/*"),
			EnableStats: true,
		})
	require.NoError(t, err)

	jis, err = c.FlushJobAll([]*pfs.Commit{commit}, nil)
	require.NoError(t, err)
	require.Equal(t, 1, len(jis))
	require.Equal(t, pps.JobState_JOB_SUCCESS.String(), jis[0].State.String())
	require.NoError(t, c.DeleteAll())
}

func TestRapidUpdatePipelines(t *testing.T) {
	if testing.Short() {
		t.Skip("Skipping integration tests in short mode")
	}

	c := tu.GetPachClient(t)
	require.NoError(t, c.DeleteAll())
	pipeline := tu.UniqueString(t.Name() + "-pipeline-")
	cronInput := client.NewCronInput("time", "@every 30s")
	cronInput.Cron.Overwrite = true
	require.NoError(t, c.CreatePipeline(
		pipeline,
		"",
		[]string{"/bin/bash"},
		[]string{"cp /pfs/time/* /pfs/out/"},
		nil,
		cronInput,
		"",
		false,
	))
	// TODO(msteffen): remove all sleeps from tests
	time.Sleep(10 * time.Second)

	for i := 0; i < 20; i++ {
		_, err := c.PpsAPIClient.CreatePipeline(
			context.Background(),
			&pps.CreatePipelineRequest{
				Pipeline: client.NewPipeline(pipeline),
				Transform: &pps.Transform{
					Cmd:   []string{"/bin/bash"},
					Stdin: []string{"cp /pfs/time/* /pfs/out/"},
				},
				Input:     cronInput,
				Update:    true,
				Reprocess: true,
			})
		require.NoError(t, err)
	}
	// TODO ideally this test would not take 5 minutes (or even 3 minutes)
	require.NoErrorWithinTRetry(t, 5*time.Minute, func() error {
		jis, err := c.ListJob(pipeline, nil, nil, -1, true)
		if err != nil {
			return err
		}
		if len(jis) < 6 {
			return errors.Errorf("should have more than 6 jobs in 5 minutes")
		}
		for i := 0; i+1 < len(jis); i++ {
			difference := jis[i].Started.Seconds - jis[i+1].Started.Seconds
			if difference < 15 {
				return errors.Errorf("jobs too close together")
			} else if difference > 45 {
				return errors.Errorf("jobs too far apart")
			}
		}
		return nil
	})
}

// TODO: Implement logs.
//func TestDatumTries(t *testing.T) {
//	t.Skip("Logs not implemented in V2")
//	if testing.Short() {
//		t.Skip("Skipping integration tests in short mode")
//	}
//
//	c := tu.GetPachClient(t)
//	require.NoError(t, c.DeleteAll())
//
//	dataRepo := tu.UniqueString("TestDatumTries_data")
//	require.NoError(t, c.CreateRepo(dataRepo))
//
//	require.NoError(t, c.PutFile(dataRepo, "master", "file", strings.NewReader("foo"), client.WithAppendPutFile()))
//
//	tries := int64(5)
//	pipeline := tu.UniqueString("TestSimplePipeline")
//	_, err := c.PpsAPIClient.CreatePipeline(
//		context.Background(),
//		&pps.CreatePipelineRequest{
//			Pipeline: client.NewPipeline(pipeline),
//			Transform: &pps.Transform{
//				Cmd: []string{"unknown"}, // Cmd fails because "unknown" isn't a known command.
//			},
//			Input:      client.NewPFSInput(dataRepo, "/"),
//			DatumTries: tries,
//		})
//	require.NoError(t, err)
//	jobInfos, err := c.FlushJobAll([]*pfs.Commit{client.NewCommit(dataRepo, "master")}, nil)
//	require.NoError(t, err)
//	require.Equal(t, 1, len(jobInfos))
//
//	iter := c.GetLogs("", jobInfos[0].Job.ID, nil, "", false, false, 0)
//	var observedTries int64
//	for iter.Next() {
//		if strings.Contains(iter.Message().Message, "errored running user code after") {
//			observedTries++
//		}
//	}
//	require.Equal(t, tries, observedTries)
//}

func TestInspectJob(t *testing.T) {
	if testing.Short() {
		t.Skip("Skipping integration tests in short mode")
	}

	c := tu.GetPachClient(t)
	require.NoError(t, c.DeleteAll())

	_, err := c.PpsAPIClient.InspectJob(context.Background(), &pps.InspectJobRequest{})
	require.YesError(t, err)
	require.True(t, strings.Contains(err.Error(), "must specify either a Job or an OutputCommit"))

	repo := tu.UniqueString("TestInspectJob")
	require.NoError(t, c.CreateRepo(repo))
	require.NoError(t, c.PutFile(repo, "master", "file", strings.NewReader("foo"), client.WithAppendPutFile()))
	ci, err := c.InspectCommit(repo, "master")
	require.NoError(t, err)

	_, err = c.InspectJobOutputCommit(repo, ci.Commit.ID, false)
	require.YesError(t, err)
	require.True(t, strings.Contains(err.Error(), "not found"))
}

func TestPipelineVersions(t *testing.T) {
	// TODO: Exposes existing race in V1.
	// Pipeline spec commit is made within an etcd stm.
	// Re-running the stm creates a new spec commit without deleting the old one.
	t.Skip("Exposes existing race in V1")
	if testing.Short() {
		t.Skip("Skipping integration tests in short mode")
	}

	c := tu.GetPachClient(t)
	require.NoError(t, c.DeleteAll())

	dataRepo := tu.UniqueString("TestPipelineVersions_data")
	require.NoError(t, c.CreateRepo(dataRepo))

	pipeline := tu.UniqueString("TestPipelineVersions")
	nVersions := 5
	for i := 0; i < nVersions; i++ {
		require.NoError(t, c.CreatePipeline(
			pipeline,
			"",
			[]string{fmt.Sprintf("%d", i)}, // an obviously illegal command, but the pipeline will never run
			nil,
			&pps.ParallelismSpec{
				Constant: 1,
			},
			client.NewPFSInput(dataRepo, "/*"),
			"",
			i != 0,
		))
	}

	for i := 0; i < nVersions; i++ {
		pi, err := c.InspectPipeline(ancestry.Add(pipeline, nVersions-1-i))
		require.NoError(t, err)
		require.Equal(t, fmt.Sprintf("%d", i), pi.Transform.Cmd[0])
	}
}

// TODO: Implement split?
// TestSplitFileHeader tests putting data in Pachyderm with delimiter == SQL,
// and makes sure that every pipeline worker gets a copy of the file header. As
// well, adding more data with the same header should not change the contents of
// existing data.
//func TestSplitFileHeader(t *testing.T) {
//	t.Skip("Split file header not implemented in V2")
//	if testing.Short() {
//		t.Skip("Skipping integration tests in short mode")
//	}
//
//	c := tu.GetPachClient(t)
//	require.NoError(t, c.DeleteAll())
//
//	// put a SQL file w/ header
//	repo := tu.UniqueString("TestSplitFileHeader")
//	require.NoError(t, c.CreateRepo(repo))
//	require.NoError(t, c.PutFileSplit(repo, "master", "d", pfs.Delimiter_SQL, 0, 0, 0, false, strings.NewReader(tu.TestPGDump), client.WithAppendPutFile()))
//
//	// Create a pipeline that roughly validates the header
//	pipeline := tu.UniqueString("TestSplitFileHeaderPipeline")
//	require.NoError(t, c.CreatePipeline(
//		pipeline,
//		"",
//		[]string{"/bin/bash"},
//		[]string{
//			`ls /pfs/*/d/*`, // for debugging
//			`cars_tables="$(grep "CREATE TABLE public.cars" /pfs/*/d/* | sort -u  | wc -l)"`,
//			`(( cars_tables == 1 )) && exit 0 || exit 1`,
//		},
//		&pps.ParallelismSpec{Constant: 1},
//		client.NewPFSInput(repo, "/d/*"),
//		"",
//		false,
//	))
//
//	// wait for job to run & check that all rows were processed
//	var jobCount int
//	c.FlushJob([]*pfs.Commit{client.NewCommit(repo, "master")}, nil,
//		func(jobInfo *pps.JobInfo) error {
//			jobCount++
//			require.Equal(t, 1, jobCount)
//			require.Equal(t, pps.JobState_JOB_SUCCESS, jobInfo.State)
//			require.Equal(t, int64(5), jobInfo.DataProcessed)
//			require.Equal(t, int64(0), jobInfo.DataSkipped)
//			return nil
//		})
//
//	// Add new rows with same header data
//	require.NoError(t, c.PutFileSplit(repo, "master", "d", pfs.Delimiter_SQL, 0, 0, 0, false, strings.NewReader(tu.TestPGDumpNewRows), client.WithAppendPutFile()))
//
//	// old data should be skipped, even though header was uploaded twice (new
//	// header shouldn't append or change the hash or anything)
//	jobCount = 0
//	c.FlushJob([]*pfs.Commit{client.NewCommit(repo, "master")}, nil,
//		func(jobInfo *pps.JobInfo) error {
//			jobCount++
//			require.Equal(t, 1, jobCount)
//			require.Equal(t, pps.JobState_JOB_SUCCESS, jobInfo.State)
//			require.Equal(t, int64(3), jobInfo.DataProcessed) // added 3 new rows
//			require.Equal(t, int64(5), jobInfo.DataSkipped)
//			return nil
//		})
//}

// TODO: Implement split?
//func TestNewHeaderCausesReprocess(t *testing.T) {
//	t.Skip("Split file header not implemented in V2")
//	if testing.Short() {
//		t.Skip("Skipping integration tests in short mode")
//	}
//
//	c := tu.GetPachClient(t)
//	require.NoError(t, c.DeleteAll())
//
//	// put a SQL file w/ header
//	repo := tu.UniqueString("TestSplitFileHeader")
//	require.NoError(t, c.CreateRepo(repo))
//	require.NoError(t, c.PutFileSplit(repo, "master", "d", pfs.Delimiter_SQL, 0, 0, 0, false, strings.NewReader(tu.TestPGDump), client.WithAppendPutFile()))
//
//	// Create a pipeline that roughly validates the header
//	pipeline := tu.UniqueString("TestSplitFileReprocessPL")
//	require.NoError(t, c.CreatePipeline(
//		pipeline,
//		"",
//		[]string{"/bin/bash"},
//		[]string{
//			`ls /pfs/*/d/*`, // for debugging
//			`cars_tables="$(grep "CREATE TABLE public.cars" /pfs/*/d/* | sort -u  | wc -l)"`,
//			`(( cars_tables == 1 )) && exit 0 || exit 1`,
//		},
//		&pps.ParallelismSpec{Constant: 1},
//		client.NewPFSInput(repo, "/d/*"),
//		"",
//		false,
//	))
//
//	// wait for job to run & check that all rows were processed
//	var jobCount int
//	c.FlushJob([]*pfs.Commit{client.NewCommit(repo, "master")}, nil,
//		func(jobInfo *pps.JobInfo) error {
//			jobCount++
//			require.Equal(t, 1, jobCount)
//			require.Equal(t, pps.JobState_JOB_SUCCESS, jobInfo.State)
//			require.Equal(t, int64(5), jobInfo.DataProcessed)
//			require.Equal(t, int64(0), jobInfo.DataSkipped)
//			return nil
//		})
//
//	// put empty dataset w/ new header
//	require.NoError(t, c.PutFileSplit(repo, "master", "d", pfs.Delimiter_SQL, 0, 0, 0, false, strings.NewReader(tu.TestPGDumpNewHeader), client.WithAppendPutFile()))
//
//	// everything gets reprocessed (hashes all change even though the files
//	// themselves weren't altered)
//	jobCount = 0
//	c.FlushJob([]*pfs.Commit{client.NewCommit(repo, "master")}, nil,
//		func(jobInfo *pps.JobInfo) error {
//			jobCount++
//			require.Equal(t, 1, jobCount)
//			require.Equal(t, pps.JobState_JOB_SUCCESS, jobInfo.State)
//			require.Equal(t, int64(5), jobInfo.DataProcessed) // added 3 new rows
//			require.Equal(t, int64(0), jobInfo.DataSkipped)
//			return nil
//		})
//}

// TestDeferredCross is a repro for https://github.com/pachyderm/pachyderm/v2/issues/5172
func TestDeferredCross(t *testing.T) {
	if testing.Short() {
		t.Skip("Skipping integration tests in short mode")
	}

	c := tu.GetPachClient(t)
	require.NoError(t, c.DeleteAll())

	// make repo for our dataset
	dataSet := tu.UniqueString("dataset")
	require.NoError(t, c.CreateRepo(dataSet))

	downstreamPipeline := tu.UniqueString("downstream")
	_, err := c.PpsAPIClient.CreatePipeline(
		context.Background(),
		&pps.CreatePipelineRequest{
			Pipeline: client.NewPipeline(downstreamPipeline),
			Transform: &pps.Transform{
				Cmd: []string{"bash"},
				Stdin: []string{
					fmt.Sprintf("cp /pfs/%v/* /pfs/out", dataSet),
				},
			},
			Input: client.NewPFSInput(dataSet, "master"),

			OutputBranch: "master",
		})
	require.NoError(t, err)

	require.NoError(t, c.PutFile(dataSet, "master", "file1", strings.NewReader("foo"), client.WithAppendPutFile()))
	require.NoError(t, c.PutFile(dataSet, "master", "file2", strings.NewReader("foo"), client.WithAppendPutFile()))
	require.NoError(t, c.PutFile(dataSet, "master", "file3", strings.NewReader("foo"), client.WithAppendPutFile()))

	_, err = c.FlushCommitAll([]*pfs.Commit{client.NewCommit(dataSet, "master")}, nil)
	require.NoError(t, err)

	err = c.CreateBranch(downstreamPipeline, "other", "master^", nil)
	require.NoError(t, err)

	// next, create an imputation pipeline which is a cross of the dataset with the union of two different freeze branches
	impPipeline := tu.UniqueString("imputed")
	_, err = c.PpsAPIClient.CreatePipeline(
		context.Background(),
		&pps.CreatePipelineRequest{
			Pipeline: client.NewPipeline(impPipeline),
			Transform: &pps.Transform{
				Cmd: []string{"bash"},
				Stdin: []string{
					"true",
				},
			},
			Input: client.NewCrossInput(
				client.NewUnionInput(
					client.NewPFSInputOpts("a", downstreamPipeline, "master", "/", "", "", false, false, nil),
					client.NewPFSInputOpts("b", downstreamPipeline, "other", "/", "", "", false, false, nil),
				),
				client.NewPFSInput(dataSet, "/"),
			),
			OutputBranch: "master",
		})
	require.NoError(t, err)

	// after all this, the imputation job should be using the master commit of the dataset repo
	_, err = c.FlushJobAll([]*pfs.Commit{client.NewCommit(dataSet, "master")}, nil)
	require.NoError(t, err)

	jobs, err := c.ListJob(impPipeline, nil, nil, 0, true)
	require.NoError(t, err)
	require.Equal(t, len(jobs), 1)

	jobInfo, err := c.InspectJob(jobs[0].Job.ID, false)
	require.NoError(t, err)

	headCommit, err := c.InspectCommit(dataSet, "master")
	require.NoError(t, err)

	pps.VisitInput(jobInfo.Input, func(i *pps.Input) {
		if i.Pfs != nil && i.Pfs.Repo == dataSet {
			require.Equal(t, i.Pfs.Commit, headCommit.Commit.ID)
		}
	})
}

func TestDeferredProcessing(t *testing.T) {
	if testing.Short() {
		t.Skip("Skipping integration tests in short mode")
	}

	c := tu.GetPachClient(t)
	require.NoError(t, c.DeleteAll())

	dataRepo := tu.UniqueString("TestDeferredProcessing_data")
	require.NoError(t, c.CreateRepo(dataRepo))

	pipeline1 := tu.UniqueString("TestDeferredProcessing1")
	_, err := c.PpsAPIClient.CreatePipeline(
		context.Background(),
		&pps.CreatePipelineRequest{
			Pipeline: client.NewPipeline(pipeline1),
			Transform: &pps.Transform{
				Cmd:   []string{"bash"},
				Stdin: []string{fmt.Sprintf("cp /pfs/%s/* /pfs/out/", dataRepo)},
			},
			Input:        client.NewPFSInput(dataRepo, "/*"),
			OutputBranch: "staging",
		})
	require.NoError(t, err)

	pipeline2 := tu.UniqueString("TestDeferredProcessing2")
	require.NoError(t, c.CreatePipeline(
		pipeline2,
		"",
		[]string{"bash"},
		[]string{
			fmt.Sprintf("cp /pfs/%s/* /pfs/out/", pipeline1),
		},
		&pps.ParallelismSpec{
			Constant: 1,
		},
		client.NewPFSInput(pipeline1, "/*"),
		"",
		false,
	))

	require.NoError(t, c.PutFile(dataRepo, "staging", "file", strings.NewReader("foo"), client.WithAppendPutFile()))

	commit := client.NewCommit(dataRepo, "staging")
	commitInfos, err := c.FlushCommitAll([]*pfs.Commit{commit}, nil)
	require.NoError(t, err)
	require.Equal(t, 0, len(commitInfos))

	c.CreateBranch(dataRepo, "master", "staging", nil)

	commitInfos, err = c.FlushCommitAll([]*pfs.Commit{commit}, nil)
	require.NoError(t, err)
	require.Equal(t, 2, len(commitInfos))

	c.CreateBranch(pipeline1, "master", "staging", nil)

	commitInfos, err = c.FlushCommitAll([]*pfs.Commit{commit}, nil)
	require.NoError(t, err)
	require.Equal(t, 4, len(commitInfos))
}

func TestPipelineHistory(t *testing.T) {
	if testing.Short() {
		t.Skip("Skipping integration tests in short mode")
	}

	c := tu.GetPachClient(t)
	require.NoError(t, c.DeleteAll())
	// create repos
	dataRepo := tu.UniqueString("TestPipelineHistory_data")
	require.NoError(t, c.CreateRepo(dataRepo))
	pipelineName := tu.UniqueString("TestPipelineHistory")
	require.NoError(t, c.CreatePipeline(
		pipelineName,
		"",
		[]string{"bash"},
		[]string{"echo foo >/pfs/out/file"},
		&pps.ParallelismSpec{
			Constant: 1,
		},
		client.NewPFSInput(dataRepo, "/*"),
		"",
		true,
	))

	require.NoError(t, c.PutFile(dataRepo, "master", "file", strings.NewReader("1"), client.WithAppendPutFile()))
	_, err := c.FlushCommitAll([]*pfs.Commit{client.NewCommit(dataRepo, "master")}, nil)
	require.NoError(t, err)

	jis, err := c.ListJob(pipelineName, nil, nil, 0, true)
	require.NoError(t, err)
	require.Equal(t, 1, len(jis))

	// Update the pipeline
	require.NoError(t, c.CreatePipeline(
		pipelineName,
		"",
		[]string{"bash"},
		[]string{"echo bar >/pfs/out/file"},
		&pps.ParallelismSpec{
			Constant: 1,
		},
		client.NewPFSInput(dataRepo, "/*"),
		"",
		true,
	))

	require.NoError(t, c.PutFile(dataRepo, "master", "file", strings.NewReader("2"), client.WithAppendPutFile()))
	_, err = c.FlushCommitAll([]*pfs.Commit{client.NewCommit(dataRepo, "master")}, nil)
	require.NoError(t, err)

	cis, err := c.ListCommit(pipelineName, "master", "", 0)
	require.NoError(t, err)
	require.Equal(t, 3, len(cis))

	jis, err = c.ListJob(pipelineName, nil, nil, 0, true)
	require.NoError(t, err)
	require.Equal(t, 2, len(jis))
	jis, err = c.ListJob(pipelineName, nil, nil, 1, true)
	require.NoError(t, err)
	require.Equal(t, 3, len(jis))
	jis, err = c.ListJob(pipelineName, nil, nil, -1, true)
	require.NoError(t, err)
	require.Equal(t, 3, len(jis))

	// Update the pipeline again
	require.NoError(t, c.CreatePipeline(
		pipelineName,
		"",
		[]string{"bash"},
		[]string{"echo buzz >/pfs/out/file"},
		&pps.ParallelismSpec{
			Constant: 1,
		},
		client.NewPFSInput(dataRepo, "/*"),
		"",
		true,
	))
	_, err = c.FlushCommitAll([]*pfs.Commit{client.NewCommit(dataRepo, "master")}, nil)
	require.NoError(t, err)

	jis, err = c.ListJob(pipelineName, nil, nil, 0, true)
	require.NoError(t, err)
	require.Equal(t, 1, len(jis))
	jis, err = c.ListJob(pipelineName, nil, nil, 1, true)
	require.NoError(t, err)
	require.Equal(t, 3, len(jis))
	jis, err = c.ListJob(pipelineName, nil, nil, 2, true)
	require.NoError(t, err)
	require.Equal(t, 4, len(jis))
	jis, err = c.ListJob(pipelineName, nil, nil, -1, true)
	require.NoError(t, err)
	require.Equal(t, 4, len(jis))

	// Add another pipeline, this shouldn't change the results of the above
	// commands.
	pipelineName2 := tu.UniqueString("TestPipelineHistory2")
	require.NoError(t, c.CreatePipeline(
		pipelineName2,
		"",
		[]string{"bash"},
		[]string{"echo foo >/pfs/out/file"},
		&pps.ParallelismSpec{
			Constant: 1,
		},
		client.NewPFSInput(dataRepo, "/*"),
		"",
		true,
	))
	_, err = c.FlushCommitAll([]*pfs.Commit{client.NewCommit(dataRepo, "master")}, nil)
	require.NoError(t, err)

	jis, err = c.ListJob(pipelineName, nil, nil, 0, true)
	require.NoError(t, err)
	require.Equal(t, 1, len(jis))
	jis, err = c.ListJob(pipelineName, nil, nil, 1, true)
	require.NoError(t, err)
	require.Equal(t, 3, len(jis))
	jis, err = c.ListJob(pipelineName, nil, nil, 2, true)
	require.NoError(t, err)
	require.Equal(t, 4, len(jis))
	jis, err = c.ListJob(pipelineName, nil, nil, -1, true)
	require.NoError(t, err)
	require.Equal(t, 4, len(jis))

	pipelineInfos, err := c.ListPipeline()
	require.NoError(t, err)
	require.Equal(t, 2, len(pipelineInfos))

	pipelineInfos, err = c.ListPipelineHistory("", -1)
	require.NoError(t, err)
	require.Equal(t, 4, len(pipelineInfos))

	pipelineInfos, err = c.ListPipelineHistory("", 1)
	require.NoError(t, err)
	require.Equal(t, 3, len(pipelineInfos))

	pipelineInfos, err = c.ListPipelineHistory(pipelineName, -1)
	require.NoError(t, err)
	require.Equal(t, 3, len(pipelineInfos))

	pipelineInfos, err = c.ListPipelineHistory(pipelineName2, -1)
	require.NoError(t, err)
	require.Equal(t, 1, len(pipelineInfos))
}

// TODO: Make work with V2?
//func TestMissingPipelineSpec(t *testing.T) {
//	c := tu.GetPachClient(t)
//	require.NoError(t, c.DeleteAll())
//	// create repos
//	dataRepo := tu.UniqueString("TestPipelineHistory_data")
//	require.NoError(t, c.CreateRepo(dataRepo))
//	pipelineName := tu.UniqueString("TestPipelineHistory")
//
//	createPipeline := func(update bool) error {
//		return c.CreatePipeline(
//			pipelineName,
//			"",
//			[]string{"bash"},
//			[]string{"echo foo >/pfs/out/file"},
//			&pps.ParallelismSpec{
//				Constant: 1,
//			},
//			client.NewPFSInput(dataRepo, "/*"),
//			"",
//			update,
//		)
//	}
//
//	require.NoError(t, createPipeline(false))
//
//	// Should be able to inspect the pipeline
//	_, err := c.InspectPipeline(pipelineName)
//	require.NoError(t, err)
//
//	listClient, err := c.ObjectAPIClient.ListObjects(c.Ctx(), &pfs.ListObjectsRequest{})
//	require.NoError(t, err)
//	require.NoError(t, listClient.CloseSend())
//
//	// Delete objects - this may break everything, but the error is hard to reproduce otherwise
//	objects := []*pfs.Object{}
//	for {
//		oi, err := listClient.Recv()
//		if err == io.EOF {
//			break
//		}
//		require.NoError(t, err)
//
//		objects = append(objects, oi.Object)
//	}
//
//	_, err = c.ObjectAPIClient.DeleteObjects(c.Ctx(), &pfs.DeleteObjectsRequest{Objects: objects})
//	require.NoError(t, err)
//
//	// Restart pachd to clear the object cache
//	k := tu.GetKubeClient(t)
//	podsInterface := k.CoreV1().Pods(v1.NamespaceDefault)
//	podList, err := podsInterface.List(
//		metav1.ListOptions{
//			LabelSelector: "suite=pachyderm",
//		})
//	require.NoError(t, err)
//	for _, pod := range podList.Items {
//		require.NoError(t, podsInterface.Delete(pod.Name, &metav1.DeleteOptions{
//			GracePeriodSeconds: new(int64),
//		}))
//	}
//	tu.WaitForPachdReady(t, v1.NamespaceDefault)
//
//	// The old client is no longer valid
//	c = getUsablePachClient(t)
//
//	// Should no longer be able to inspect the pipeline
//	_, err = c.InspectPipeline(pipelineName)
//	require.YesError(t, err)
//
//	// Should no longer be able to list pipelines
//	_, err = c.ListPipeline()
//	require.YesError(t, err)
//
//	// Should be able to list pipelines with AllowIncomplete=true
//	response, err := c.PpsAPIClient.ListPipeline(c.Ctx(), &pps.ListPipelineRequest{AllowIncomplete: true})
//	require.NoError(t, err)
//	require.Equal(t, 1, len(response.PipelineInfo))
//
//	// Pipeline should have the correct name
//	require.Equal(t, pipelineName, response.PipelineInfo[0].Pipeline.Name)
//
//	// Updating the pipeline should fail
//	require.YesError(t, createPipeline(true))
//
//	// Should be able to delete the pipeline
//	err = c.DeletePipeline(pipelineName, false)
//	require.NoError(t, err)
//
//	// Should then be able to list pipelines
//	pis, err := c.ListPipeline()
//	require.NoError(t, err)
//	require.Equal(t, 0, len(pis))
//}

// TODO: Implement file history?
//func TestFileHistory(t *testing.T) {
//	t.Skip("File history not implemented in V2")
//	if testing.Short() {
//		t.Skip("Skipping integration tests in short mode")
//	}
//
//	c := tu.GetPachClient(t)
//	require.NoError(t, c.DeleteAll())
//
//	dataRepo1 := tu.UniqueString("TestFileHistory_data1")
//	require.NoError(t, c.CreateRepo(dataRepo1))
//	dataRepo2 := tu.UniqueString("TestFileHistory_data2")
//	require.NoError(t, c.CreateRepo(dataRepo2))
//
//	pipeline := tu.UniqueString("TestFileHistory")
//	require.NoError(t, c.CreatePipeline(
//		pipeline,
//		"",
//		[]string{"bash"},
//		[]string{
//			fmt.Sprintf("for a in /pfs/%s/*", dataRepo1),
//			"do",
//			fmt.Sprintf("for b in /pfs/%s/*", dataRepo2),
//			"do",
//			"touch /pfs/out/$(basename $a)_$(basename $b)",
//			"done",
//			"done",
//		},
//		&pps.ParallelismSpec{
//			Constant: 1,
//		},
//		client.NewCrossInput(
//			client.NewPFSInput(dataRepo1, "/*"),
//			client.NewPFSInput(dataRepo2, "/*"),
//		),
//		"",
//		false,
//	))
//
//	require.NoError(t, c.PutFile(dataRepo1, "master", "A1", strings.NewReader(""), client.WithAppendPutFile()))
//	require.NoError(t, c.PutFile(dataRepo2, "master", "B1", strings.NewReader(""), client.WithAppendPutFile()))
//
//	require.NoError(t, c.PutFile(dataRepo1, "master", "A2", strings.NewReader(""), client.WithAppendPutFile()))
//	require.NoError(t, c.PutFile(dataRepo1, "master", "A3", strings.NewReader(""), client.WithAppendPutFile()))
//	require.NoError(t, c.PutFile(dataRepo2, "master", "B2", strings.NewReader(""), client.WithAppendPutFile()))
//	require.NoError(t, c.PutFile(dataRepo2, "master", "B3", strings.NewReader(""), client.WithAppendPutFile()))
//
//	_, err := c.FlushCommitAll([]*pfs.Commit{client.NewCommit(dataRepo1, "master"), client.NewCommit(dataRepo2, "master")}, nil)
//	require.NoError(t, err)
//
//	_, err = c.ListFileHistory(pipeline, "master", "", -1)
//	require.NoError(t, err)
//}

// TestNoOutputRepoDoesntCrashPPSMaster creates a pipeline, then deletes its
// output repo while it's running (failing the pipeline and preventing the PPS
// master from finishing the pipeline's output commit) and makes sure new
// pipelines can be created (i.e. that the PPS master doesn't crashloop due to
// the missing output repo).
func TestNoOutputRepoDoesntCrashPPSMaster(t *testing.T) {
	if testing.Short() {
		t.Skip("Skipping integration tests in short mode")
	}
	c := tu.GetPachClient(t)
	require.NoError(t, c.DeleteAll())

	// Create input repo w/ initial commit
	repo := tu.UniqueString(t.Name())
	require.NoError(t, c.CreateRepo(repo))
	require.NoError(t, c.PutFile(repo, "master", "/file.1", strings.NewReader("1"), client.WithAppendPutFile()))

	// Create pipeline
	pipeline := tu.UniqueString("pipeline")
	require.NoError(t, c.CreatePipeline(
		pipeline,
		"", // default image: ubuntu:16.04
		[]string{"bash"},
		[]string{
			"sleep 10",
			"cp /pfs/*/* /pfs/out/",
		},
		&pps.ParallelismSpec{Constant: 1},
		client.NewPFSInput(repo, "/*"),
		"", // default output branch: master
		false,
	))

	// force-delete output repo while 'sleep 10' is running, failing the pipeline
	require.NoError(t, c.DeleteRepo(pipeline, true))

	// make sure the pipeline is failed
	require.NoErrorWithinTRetry(t, 30*time.Second, func() error {
		pi, err := c.InspectPipeline(pipeline)
		if err != nil {
			return err
		}
		if pi.State == pps.PipelineState_PIPELINE_FAILURE {
			return errors.Errorf("%q should be in state FAILURE but is in %q", pipeline, pi.State.String())
		}
		return nil
	})

	// Delete the pachd pod, so that it restarts and the PPS master has to process
	// the failed pipeline
	tu.DeletePachdPod(t) // delete the pachd pod
	require.NoErrorWithinTRetry(t, 30*time.Second, func() error {
		_, err := c.Version() // wait for pachd to come back
		return err
	})

	// Create a new input commit, and flush its output to 'pipeline', to make sure
	// the pipeline either restarts the RC and recreates the output repo, or fails
	require.NoError(t, c.PutFile(repo, "master", "/file.2", strings.NewReader("2"), client.WithAppendPutFile()))
	require.NoErrorWithinT(t, 30*time.Second, func() error {
		// TODO(msteffen): While not currently possible, PFS could return
		// CommitDeleted here. This should detect that error, but first:
		// - src/server/pfs/pfs.go should be moved to src/client/pfs (w/ other err
		//   handling code)
		// - packages depending on that code should be migrated
		// Then this could add "|| pfs.IsCommitDeletedErr(err)" and satisfy the todo
		if _, err := c.FlushCommitAll(
			[]*pfs.Commit{client.NewCommit(repo, "master")},
			[]*pfs.Repo{client.NewRepo(pipeline)},
		); err != nil {
			return errors.Wrapf(err, "unexpected error value")
		}
		return nil
	})

	// Create a new pipeline, make sure FlushCommit eventually returns, and check
	// pipeline output (i.e. the PPS master does not crashloop--pipeline2
	// eventually starts successfully)
	pipeline2 := tu.UniqueString("pipeline")
	require.NoError(t, c.CreatePipeline(
		pipeline2,
		"", // default image: ubuntu:16.04
		[]string{"bash"},
		[]string{"cp /pfs/*/* /pfs/out/"},
		&pps.ParallelismSpec{Constant: 1},
		client.NewPFSInput(repo, "/*"),
		"", // default output branch: master
		false,
	))
	require.NoErrorWithinT(t, 30*time.Second, func() error {
		_, err := c.FlushCommitAll(
			[]*pfs.Commit{client.NewCommit(repo, "master")},
			[]*pfs.Repo{client.NewRepo(pipeline2)})
		return err
	})
	buf := &bytes.Buffer{}
	require.NoError(t, c.GetFile(pipeline2, "master", "/file.1", buf))
	require.Equal(t, "1", buf.String())
	buf.Reset()
	require.NoError(t, c.GetFile(pipeline2, "master", "/file.2", buf))
	require.Equal(t, "2", buf.String())
}

// TestCreatePipelineErrorNoTransform tests that sending a CreatePipeline
// requests to pachd with no 'pipeline' field doesn't kill pachd
func TestCreatePipelineErrorNoPipeline(t *testing.T) {
	if testing.Short() {
		t.Skip("Skipping integration tests in short mode")
	}

	c := tu.GetPachClient(t)
	require.NoError(t, c.DeleteAll())

	// Create input repo
	dataRepo := tu.UniqueString(t.Name() + "-data")
	require.NoError(t, c.CreateRepo(dataRepo))

	// Create pipeline w/ no pipeline field--make sure we get a response
	_, err := c.PpsAPIClient.CreatePipeline(
		context.Background(),
		&pps.CreatePipelineRequest{
			Pipeline: nil,
			Transform: &pps.Transform{
				Cmd:   []string{"/bin/bash"},
				Stdin: []string{`cat foo >/pfs/out/file`},
			},
			Input: client.NewPFSInput(dataRepo, "/*"),
		})
	require.YesError(t, err)
	require.Matches(t, "pipeline", err.Error())
}

// TestCreatePipelineErrorNoTransform tests that sending a CreatePipeline
// requests to pachd with no 'transform' or 'pipeline' field doesn't kill pachd
func TestCreatePipelineError(t *testing.T) {
	if testing.Short() {
		t.Skip("Skipping integration tests in short mode")
	}

	c := tu.GetPachClient(t)
	require.NoError(t, c.DeleteAll())

	// Create input repo
	dataRepo := tu.UniqueString(t.Name() + "-data")
	require.NoError(t, c.CreateRepo(dataRepo))

	// Create pipeline w/ no transform--make sure we get a response (& make sure
	// it explains the problem)
	pipeline := tu.UniqueString("no-transform-")
	_, err := c.PpsAPIClient.CreatePipeline(
		context.Background(),
		&pps.CreatePipelineRequest{
			Pipeline:  client.NewPipeline(pipeline),
			Transform: nil,
			Input:     client.NewPFSInput(dataRepo, "/*"),
		})
	require.YesError(t, err)
	require.Matches(t, "transform", err.Error())
}

// TestCreatePipelineErrorNoCmd tests that sending a CreatePipeline request to
// pachd with no 'transform.cmd' field doesn't kill pachd
func TestCreatePipelineErrorNoCmd(t *testing.T) {
	if testing.Short() {
		t.Skip("Skipping integration tests in short mode")
	}

	c := tu.GetPachClient(t)
	require.NoError(t, c.DeleteAll())

	// Create input data
	dataRepo := tu.UniqueString(t.Name() + "-data")
	require.NoError(t, c.CreateRepo(dataRepo))
	require.NoError(t, c.PutFile(dataRepo, "master", "file", strings.NewReader("foo"), client.WithAppendPutFile()))

	// create pipeline
	pipeline := tu.UniqueString("no-cmd-")
	_, err := c.PpsAPIClient.CreatePipeline(
		context.Background(),
		&pps.CreatePipelineRequest{
			Pipeline: client.NewPipeline(pipeline),
			Transform: &pps.Transform{
				Cmd:   nil,
				Stdin: []string{`cat foo >/pfs/out/file`},
			},
			Input: client.NewPFSInput(dataRepo, "/*"),
		})
	require.NoError(t, err)
	time.Sleep(5 * time.Second) // give pipeline time to start

	require.NoErrorWithinTRetry(t, 30*time.Second, func() error {
		pipelineInfo, err := c.InspectPipeline(pipeline)
		if err != nil {
			return err
		}
		if pipelineInfo.State != pps.PipelineState_PIPELINE_FAILURE {
			return errors.Errorf("pipeline should be in state FAILURE, not: %s", pipelineInfo.State.String())
		}
		return nil
	})
}

// TODO: Need feature parity for this test.
//func TestExtractPipeline(t *testing.T) {
//	t.Skip("Some features not implemented in V2")
//	c := tu.GetPachClient(t)
//	require.NoError(t, c.DeleteAll())
//
//	dataRepo := tu.UniqueString("TestExtractPipeline_data")
//	require.NoError(t, c.CreateRepo(dataRepo))
//	request := &pps.CreatePipelineRequest{}
//	// Generate fake data
//	gofakeit.Struct(&request)
//
//	// Now set a bunch of fields explicitly so the server will accept the request.
//	// Override the input because otherwise the repo won't exist
//	request.Input = client.NewPFSInput(dataRepo, "/*")
//	// These must be set explicitly, because extract returns the default values
//	// and we want them to match.
//	request.Input.Pfs.Name = "input"
//	request.Input.Pfs.Branch = "master"
//	// Can't set both parallelism spec values
//	request.ParallelismSpec.Coefficient = 0
//	// If service, can only set as Constant:1
//	request.ParallelismSpec.Constant = 1
//	// CacheSize must parse as a memory value
//	request.CacheSize = "1G"
//	// Durations must be valid
//	d := &types.Duration{Seconds: 1, Nanos: 1}
//	request.JobTimeout = d
//	request.DatumTimeout = d
//	// PodSpec and PodPatch must parse as json
//	request.PodSpec = "{}"
//	request.PodPatch = "{}"
//	request.Service.Type = string(v1.ServiceTypeClusterIP)
//	// Don't want to explicitly set spec commit, since there's no valid commit
//	// to set it to, and this is one of the few fields that shouldn't get
//	// extracted back to us.
//	request.SpecCommit = nil
//	// MaxQueueSize gets set to 1 if it's negative, which will superficially
//	// fail the test, so we set a real value.
//	request.MaxQueueSize = 2
//	// Update and reprocess don't get extracted back either so don't set it.
//	request.Update = false
//	request.Reprocess = false
//	// Spouts can't have stats, so disable stats in that case
//	if request.Spout != nil {
//		request.EnableStats = false
//	}
//
//	// Create the pipeline
//	_, err := c.PpsAPIClient.CreatePipeline(
//		context.Background(),
//		request)
//	require.YesError(t, err)
//	require.True(t, strings.Contains(err.Error(), "TFJob"))
//	// TODO when TFJobs are supported the above should be deleted
//
//	// Set TFJob to nil so request can work
//	request.TFJob = nil
//	_, err = c.PpsAPIClient.CreatePipeline(
//		context.Background(),
//		request)
//	require.NoError(t, err)
//
//	// Extract it and see if we get the same thing
//	extractedRequest, err := c.ExtractPipeline(request.Pipeline.Name)
//	require.NoError(t, err)
//	// When this check fails it most likely means that you've added field to
//	// pipelines and not set it up to be extract. PipelineReqFromInfo is the
//	// function you'll need to add it to.
//	if !proto.Equal(request, extractedRequest) {
//		marshaller := &jsonpb.Marshaler{
//			Indent:   "  ",
//			OrigName: true,
//		}
//		requestString, err := marshaller.MarshalToString(request)
//		require.NoError(t, err)
//		extractedRequestString, err := marshaller.MarshalToString(extractedRequest)
//		require.NoError(t, err)
//		t.Errorf("Expected:\n%s\n, Got:\n%s\n", requestString, extractedRequestString)
//	}
//}

// TestPodPatchUnmarshalling tests the fix for issues #3483, by adding a
// PodPatch to a pipeline spec and making sure it's applied correctly
func TestPodPatchUnmarshalling(t *testing.T) {
	if testing.Short() {
		t.Skip("Skipping integration tests in short mode")
	}

	c := tu.GetPachClient(t)
	require.NoError(t, c.DeleteAll())

	// Create input data
	dataRepo := tu.UniqueString(t.Name() + "-data-")
	require.NoError(t, c.CreateRepo(dataRepo))
	require.NoError(t, c.PutFile(dataRepo, "master", "file", strings.NewReader("foo"), client.WithAppendPutFile()))

	// create pipeline
	pipeline := tu.UniqueString("pod-patch-")
	_, err := c.PpsAPIClient.CreatePipeline(
		context.Background(),
		&pps.CreatePipelineRequest{
			Pipeline: client.NewPipeline(pipeline),
			Transform: &pps.Transform{
				Cmd:   []string{"bash"},
				Stdin: []string{"cp /pfs/in/* /pfs/out"},
			},
			Input: &pps.Input{Pfs: &pps.PFSInput{
				Name: "in", Repo: dataRepo, Glob: "/*",
			}},
			PodPatch: `[
				{
				  "op": "add",
				  "path": "/volumes/0",
				  "value": {
				    "name": "vol0",
				    "hostPath": {
				      "path": "/volumePath"
				}}}]`,
		})
	require.NoError(t, err)

	commitInfos, err := c.FlushCommitAll([]*pfs.Commit{client.NewCommit(dataRepo, "master")}, nil)
	require.NoError(t, err)
	require.Equal(t, 2, len(commitInfos))

	var buf bytes.Buffer
	require.NoError(t, c.GetFile(commitInfos[0].Commit.Repo.Name, commitInfos[0].Commit.ID, "file", &buf))
	require.Equal(t, "foo", buf.String())

	pipelineInfo, err := c.InspectPipeline(pipeline)
	require.NoError(t, err)

	// make sure 'vol0' is correct in the pod spec
	var volumes []v1.Volume
	rcName := ppsutil.PipelineRcName(pipelineInfo.Pipeline.Name, pipelineInfo.Version)
	kubeClient := tu.GetKubeClient(t)
	require.NoError(t, backoff.Retry(func() error {
		podList, err := kubeClient.CoreV1().Pods(v1.NamespaceDefault).List(
			metav1.ListOptions{
				LabelSelector: metav1.FormatLabelSelector(metav1.SetAsLabelSelector(
					map[string]string{"app": rcName},
				)),
			})
		if err != nil {
			return err // retry
		}
		if len(podList.Items) != 1 || len(podList.Items[0].Spec.Volumes) == 0 {
			return errors.Errorf("could not find volumes for pipeline %s", pipelineInfo.Pipeline.Name)
		}
		volumes = podList.Items[0].Spec.Volumes
		return nil // no more retries
	}, backoff.NewTestingBackOff()))
	// Make sure a CPU and Memory request are both set
	for _, vol := range volumes {
		require.True(t,
			vol.VolumeSource.HostPath == nil || vol.VolumeSource.EmptyDir == nil)
		if vol.Name == "vol0" {
			require.True(t, vol.VolumeSource.HostPath.Path == "/volumePath")
		}
	}
}

func TestSecrets(t *testing.T) {
	if testing.Short() {
		t.Skip("Skipping integration tests in short mode")
	}

	c := tu.GetPachClient(t)
	require.NoError(t, c.DeleteAll())

	b := []byte(
		`{
			"kind": "Secret",
			"apiVersion": "v1",
			"metadata": {
				"name": "test-secret",
				"creationTimestamp": null
			},
			"data": {
				"mykey": "bXktdmFsdWU="
			}
		}`)
	require.NoError(t, c.CreateSecret(b))

	secretInfo, err := c.InspectSecret("test-secret")
	secretInfo.CreationTimestamp = nil
	require.NoError(t, err)
	require.Equal(t, &pps.SecretInfo{
		Secret: &pps.Secret{
			Name: "test-secret",
		},
		Type:              "Opaque",
		CreationTimestamp: nil,
	}, secretInfo)

	secretInfos, err := c.ListSecret()
	require.NoError(t, err)
	initialLength := len(secretInfos)

	require.NoError(t, c.DeleteSecret("test-secret"))

	secretInfos, err = c.ListSecret()
	require.NoError(t, err)
	require.Equal(t, initialLength-1, len(secretInfos))

	_, err = c.InspectSecret("test-secret")
	require.YesError(t, err)
}

// Test that an unauthenticated user can't call secrets APIS
func TestSecretsUnauthenticated(t *testing.T) {
	if testing.Short() {
		t.Skip("Skipping integration tests in short mode")
	}

	// Enable auth on the cluster
	tu.DeleteAll(t)
	tu.GetAuthenticatedPachClient(t, auth.RootUser)
	defer tu.DeleteAll(t)

	// Get an unauthenticated client
	c := tu.GetPachClient(t)
	c.SetAuthToken("")

	b := []byte(
		`{
			"kind": "Secret",
			"apiVersion": "v1",
			"metadata": {
				"name": "test-secret",
				"creationTimestamp": null
			},
			"data": {
				"mykey": "bXktdmFsdWU="
			}
		}`)

	err := c.CreateSecret(b)
	require.YesError(t, err)
	require.Matches(t, "no authentication token", err.Error())

	_, err = c.InspectSecret("test-secret")
	require.YesError(t, err)
	require.Matches(t, "no authentication token", err.Error())

	_, err = c.ListSecret()
	require.YesError(t, err)
	require.Matches(t, "no authentication token", err.Error())

	err = c.DeleteSecret("test-secret")
	require.YesError(t, err)
	require.Matches(t, "no authentication token", err.Error())
}

// TestPFSPanicOnNilArgs tests for a regression where pachd would panic
// if passed nil args on some PFS endpoints. See
// https://github.com/pachyderm/pachyderm/v2/issues/4279.
func TestPFSPanicOnNilArgs(t *testing.T) {
	// TODO: Move to PFS tests.
	// TODO: Need feature parity for this test.
	t.Skip("Some features not implemented in V2")
	if testing.Short() {
		t.Skip("Skipping integration tests in short mode")
	}

	c := tu.GetPachClient(t)

	requireNoPanic := func(err error) {
		t.Helper()
		if err != nil {
			// if a "transport is closing" error happened, pachd abruptly
			// closed the connection. Most likely this is caused by a panic.
			require.False(t, strings.Contains(err.Error(), "transport is closing"), err.Error())
		}
	}

	_, err := c.PfsAPIClient.CreateRepo(c.Ctx(), &pfs.CreateRepoRequest{})
	requireNoPanic(err)
	_, err = c.PfsAPIClient.InspectRepo(c.Ctx(), &pfs.InspectRepoRequest{})
	requireNoPanic(err)
	_, err = c.PfsAPIClient.ListRepo(c.Ctx(), &pfs.ListRepoRequest{})
	requireNoPanic(err)
	_, err = c.PfsAPIClient.DeleteRepo(c.Ctx(), &pfs.DeleteRepoRequest{})
	requireNoPanic(err)
	_, err = c.PfsAPIClient.StartCommit(c.Ctx(), &pfs.StartCommitRequest{})
	requireNoPanic(err)
	_, err = c.PfsAPIClient.FinishCommit(c.Ctx(), &pfs.FinishCommitRequest{})
	requireNoPanic(err)
	_, err = c.PfsAPIClient.InspectCommit(c.Ctx(), &pfs.InspectCommitRequest{})
	requireNoPanic(err)
	_, err = c.PfsAPIClient.ListCommit(c.Ctx(), &pfs.ListCommitRequest{})
	requireNoPanic(err)
	_, err = c.PfsAPIClient.SquashCommit(c.Ctx(), &pfs.SquashCommitRequest{})
	requireNoPanic(err)
	_, err = c.PfsAPIClient.FlushCommit(c.Ctx(), &pfs.FlushCommitRequest{})
	requireNoPanic(err)
	_, err = c.PfsAPIClient.SubscribeCommit(c.Ctx(), &pfs.SubscribeCommitRequest{})
	requireNoPanic(err)
	_, err = c.PfsAPIClient.CreateBranch(c.Ctx(), &pfs.CreateBranchRequest{})
	requireNoPanic(err)
	_, err = c.PfsAPIClient.InspectBranch(c.Ctx(), &pfs.InspectBranchRequest{})
	requireNoPanic(err)
	_, err = c.PfsAPIClient.ListBranch(c.Ctx(), &pfs.ListBranchRequest{})
	requireNoPanic(err)
	_, err = c.PfsAPIClient.DeleteBranch(c.Ctx(), &pfs.DeleteBranchRequest{})
	requireNoPanic(err)
	_, err = c.PfsAPIClient.GetFile(c.Ctx(), &pfs.GetFileRequest{})
	requireNoPanic(err)
	_, err = c.PfsAPIClient.InspectFile(c.Ctx(), &pfs.InspectFileRequest{})
	requireNoPanic(err)
	_, err = c.PfsAPIClient.ListFile(c.Ctx(), &pfs.ListFileRequest{})
	requireNoPanic(err)
	_, err = c.PfsAPIClient.WalkFile(c.Ctx(), &pfs.WalkFileRequest{})
	requireNoPanic(err)
	_, err = c.PfsAPIClient.GlobFile(c.Ctx(), &pfs.GlobFileRequest{})
	requireNoPanic(err)
	_, err = c.PfsAPIClient.DiffFile(c.Ctx(), &pfs.DiffFileRequest{})
	requireNoPanic(err)
	_, err = c.PfsAPIClient.Fsck(c.Ctx(), &pfs.FsckRequest{})
	requireNoPanic(err)
}

func TestCopyOutToIn(t *testing.T) {
	// TODO: Change semantics of test.
	t.Skip("Copy semantics different in V2")
	if testing.Short() {
		t.Skip("Skipping integration tests in short mode")
	}

	c := tu.GetPachClient(t)
	require.NoError(t, c.DeleteAll())

	dataRepo := tu.UniqueString("TestCopyOutToIn_data")
	require.NoError(t, c.CreateRepo(dataRepo))

	require.NoError(t, c.PutFile(dataRepo, "master", "file", strings.NewReader("foo"), client.WithAppendPutFile()))

	pipeline := tu.UniqueString("TestSimplePipeline")
	require.NoError(t, c.CreatePipeline(
		pipeline,
		"",
		[]string{"bash"},
		[]string{
			fmt.Sprintf("cp -R /pfs/%s/* /pfs/out/", dataRepo),
		},
		&pps.ParallelismSpec{
			Constant: 1,
		},
		client.NewPFSInput(dataRepo, "/*"),
		"",
		false,
	))

	_, err := c.FlushCommitAll([]*pfs.Commit{client.NewCommit(dataRepo, "master")}, nil)
	require.NoError(t, err)
<<<<<<< HEAD
	require.NoError(t, c.CopyFile(dataRepo, "master", "file2", pipeline, "master", "file", client.WithAppendCopyFile()))
	_, err = c.FlushCommitAll([]*pfs.Commit{client.NewCommit(dataRepo, "master")}, nil)
	require.NoError(t, err)

	require.YesError(t, c.CopyFile(dataRepo, "master", "file", pipeline, "master", "file", client.WithAppendCopyFile()))
=======
	require.NoError(t, c.CopyFile(pipeline, "master", "file", dataRepo, "master", "file2", client.WithAppendCopyFile()))
	_, err = c.FlushCommitAll([]*pfs.Commit{client.NewCommit(dataRepo, "master")}, nil)
	require.NoError(t, err)

	require.YesError(t, c.CopyFile(pipeline, "master", "file", dataRepo, "master", "file", client.WithAppendCopyFile()))
>>>>>>> 2166fd5f

	require.NoError(t, c.PutFile(dataRepo, "master", "file2", strings.NewReader("foo"), client.WithAppendPutFile()))

	var buf bytes.Buffer
	require.NoError(t, c.GetFile(pipeline, "master", "file2", &buf))
	require.Equal(t, "foo", buf.String())

	mfc, err := c.NewModifyFileClient(dataRepo, "master")
	require.NoError(t, err)
	require.NoError(t, mfc.PutFile("dir/file3", strings.NewReader("foo"), client.WithAppendPutFile()))
	require.NoError(t, mfc.PutFile("dir/file4", strings.NewReader("bar"), client.WithAppendPutFile()))
	require.NoError(t, mfc.Close())

	_, err = c.FlushCommitAll([]*pfs.Commit{client.NewCommit(dataRepo, "master")}, nil)
	require.NoError(t, err)

<<<<<<< HEAD
	require.NoError(t, c.CopyFile(dataRepo, "master", "dir2", pipeline, "master", "dir", client.WithAppendCopyFile()))
=======
	require.NoError(t, c.CopyFile(pipeline, "master", "dir", dataRepo, "master", "dir2", client.WithAppendCopyFile()))
>>>>>>> 2166fd5f

	_, err = c.FlushCommitAll([]*pfs.Commit{client.NewCommit(dataRepo, "master")}, nil)
	require.NoError(t, err)

	buf.Reset()
	require.NoError(t, c.GetFile(pipeline, "master", "dir/file3", &buf))
	require.Equal(t, "foo", buf.String())
	buf.Reset()
	require.NoError(t, c.GetFile(pipeline, "master", "dir/file4", &buf))
	require.Equal(t, "bar", buf.String())
}

func TestKeepRepo(t *testing.T) {
	if os.Getenv("RUN_BAD_TESTS") == "" {
		t.Skip("Skipping because RUN_BAD_TESTS was empty")
	}
	if testing.Short() {
		t.Skip("Skipping integration tests in short mode")
	}

	c := tu.GetPachClient(t)
	require.NoError(t, c.DeleteAll())

	dataRepo := tu.UniqueString("TestKeepRepo_data")
	require.NoError(t, c.CreateRepo(dataRepo))

	require.NoError(t, c.PutFile(dataRepo, "master", "file", strings.NewReader("foo"), client.WithAppendPutFile()))

	pipeline := tu.UniqueString("TestKeepRepo")
	require.NoError(t, c.CreatePipeline(
		pipeline,
		"",
		[]string{"bash"},
		[]string{
			fmt.Sprintf("cp /pfs/%s/* /pfs/out/", dataRepo),
		},
		&pps.ParallelismSpec{
			Constant: 1,
		},
		client.NewPFSInput(dataRepo, "/*"),
		"",
		false,
	))

	_, err := c.FlushCommitAll([]*pfs.Commit{client.NewCommit(dataRepo, "master")}, nil)
	require.NoError(t, err)
	_, err = c.PpsAPIClient.DeletePipeline(c.Ctx(), &pps.DeletePipelineRequest{
		Pipeline: client.NewPipeline(pipeline),
		KeepRepo: true,
	})
	require.NoError(t, err)
	_, err = c.InspectRepo(pipeline)
	require.NoError(t, err)

	var buf bytes.Buffer
	require.NoError(t, c.GetFile(pipeline, "master", "file", &buf))
	require.Equal(t, "foo", buf.String())

	require.NoError(t, c.CreatePipeline(
		pipeline,
		"",
		[]string{"bash"},
		[]string{
			fmt.Sprintf("cp /pfs/%s/* /pfs/out/", dataRepo),
		},
		&pps.ParallelismSpec{
			Constant: 1,
		},
		client.NewPFSInput(dataRepo, "/*"),
		"",
		false,
	))

	require.NoError(t, c.PutFile(dataRepo, "master", "file2", strings.NewReader("bar"), client.WithAppendPutFile()))
	_, err = c.FlushCommitAll([]*pfs.Commit{client.NewCommit(dataRepo, "master")}, nil)
	require.NoError(t, err)

	buf.Reset()
	require.NoError(t, c.GetFile(pipeline, "master", "file", &buf))
	require.Equal(t, "foo", buf.String())
	buf.Reset()
	require.NoError(t, c.GetFile(pipeline, "master", "file2", &buf))
	require.Equal(t, "bar", buf.String())

	require.NoError(t, c.DeletePipeline(pipeline, false))
}

// Regression test to make sure that pipeline creation doesn't crash pachd due to missing fields
func TestMalformedPipeline(t *testing.T) {
	// TODO: Need feature parity for this test.
	t.Skip("Some features not implemented in V2")
	c := tu.GetPachClient(t)
	require.NoError(t, c.DeleteAll())

	pipelineName := tu.UniqueString("MalformedPipeline")

	var err error
	_, err = c.PpsAPIClient.CreatePipeline(c.Ctx(), &pps.CreatePipelineRequest{})
	require.YesError(t, err)
	require.Matches(t, "invalid pipeline spec", err.Error())

	_, err = c.PpsAPIClient.CreatePipeline(c.Ctx(), &pps.CreatePipelineRequest{
		Pipeline: client.NewPipeline(pipelineName)},
	)
	require.YesError(t, err)
	require.Matches(t, "must specify a transform", err.Error())

	_, err = c.PpsAPIClient.CreatePipeline(c.Ctx(), &pps.CreatePipelineRequest{
		Pipeline:  client.NewPipeline(pipelineName),
		Transform: &pps.Transform{},
		Input:     &pps.Input{},
	})
	require.YesError(t, err)
	require.Matches(t, "no input set", err.Error())

	_, err = c.PpsAPIClient.CreatePipeline(c.Ctx(), &pps.CreatePipelineRequest{
		Pipeline:        client.NewPipeline(pipelineName),
		Transform:       &pps.Transform{},
		Service:         &pps.Service{},
		ParallelismSpec: &pps.ParallelismSpec{},
	})
	require.YesError(t, err)
	require.Matches(t, "services can only be run with a constant parallelism of 1", err.Error())

	_, err = c.PpsAPIClient.CreatePipeline(c.Ctx(), &pps.CreatePipelineRequest{
		Pipeline:   client.NewPipeline(pipelineName),
		Transform:  &pps.Transform{},
		SpecCommit: &pfs.Commit{},
	})
	require.YesError(t, err)
	require.Matches(t, "cannot resolve commit with no repo", err.Error())

	dataRepo := tu.UniqueString("TestMalformedPipeline_data")
	require.NoError(t, c.CreateRepo(dataRepo))

	require.NoError(t, c.PutFile(dataRepo, "master", "file", strings.NewReader("foo"), client.WithAppendPutFile()))

	_, err = c.PpsAPIClient.CreatePipeline(c.Ctx(), &pps.CreatePipelineRequest{
		Pipeline:  client.NewPipeline(pipelineName),
		Transform: &pps.Transform{},
		Input:     &pps.Input{Pfs: &pps.PFSInput{}},
	})
	require.YesError(t, err)
	require.Matches(t, "input must specify a name", err.Error())

	_, err = c.PpsAPIClient.CreatePipeline(c.Ctx(), &pps.CreatePipelineRequest{
		Pipeline:  client.NewPipeline(pipelineName),
		Transform: &pps.Transform{},
		Input:     &pps.Input{Pfs: &pps.PFSInput{Name: "data"}},
	})
	require.YesError(t, err)
	require.Matches(t, "input must specify a repo", err.Error())

	_, err = c.PpsAPIClient.CreatePipeline(c.Ctx(), &pps.CreatePipelineRequest{
		Pipeline:  client.NewPipeline(pipelineName),
		Transform: &pps.Transform{},
		Input:     &pps.Input{Pfs: &pps.PFSInput{Repo: dataRepo}},
	})
	require.YesError(t, err)
	require.Matches(t, "input must specify a glob", err.Error())

	_, err = c.PpsAPIClient.CreatePipeline(c.Ctx(), &pps.CreatePipelineRequest{
		Pipeline:  client.NewPipeline(pipelineName),
		Transform: &pps.Transform{},
		Input:     client.NewPFSInput("out", "/*"),
	})
	require.YesError(t, err)
	require.Matches(t, "input cannot be named \"out\"", err.Error())

	_, err = c.PpsAPIClient.CreatePipeline(c.Ctx(), &pps.CreatePipelineRequest{
		Pipeline:  client.NewPipeline(pipelineName),
		Transform: &pps.Transform{},
		Input:     &pps.Input{Pfs: &pps.PFSInput{Name: "out", Repo: dataRepo, Glob: "/*"}},
	})
	require.YesError(t, err)
	require.Matches(t, "input cannot be named \"out\"", err.Error())

	_, err = c.PpsAPIClient.CreatePipeline(c.Ctx(), &pps.CreatePipelineRequest{
		Pipeline:  client.NewPipeline(pipelineName),
		Transform: &pps.Transform{},
		Input:     &pps.Input{Pfs: &pps.PFSInput{Name: "data", Repo: "dne", Glob: "/*"}},
	})
	require.YesError(t, err)
	require.Matches(t, "dne not found", err.Error())

	_, err = c.PpsAPIClient.CreatePipeline(c.Ctx(), &pps.CreatePipelineRequest{
		Pipeline:  client.NewPipeline(pipelineName),
		Transform: &pps.Transform{},
		Input: client.NewCrossInput(
			client.NewPFSInput("foo", "/*"),
			client.NewPFSInput("foo", "/*"),
		),
	})
	require.YesError(t, err)
	require.Matches(t, "name \"foo\" was used more than once", err.Error())

	_, err = c.PpsAPIClient.CreatePipeline(c.Ctx(), &pps.CreatePipelineRequest{
		Pipeline:  client.NewPipeline(pipelineName),
		Transform: &pps.Transform{},
		Input:     &pps.Input{Cron: &pps.CronInput{}},
	})
	require.YesError(t, err)
	require.Matches(t, "input must specify a name", err.Error())

	_, err = c.PpsAPIClient.CreatePipeline(c.Ctx(), &pps.CreatePipelineRequest{
		Pipeline:  client.NewPipeline(pipelineName),
		Transform: &pps.Transform{},
		Input:     &pps.Input{Cron: &pps.CronInput{Name: "cron"}},
	})
	require.YesError(t, err)
	require.Matches(t, "Empty spec string", err.Error())

	_, err = c.PpsAPIClient.CreatePipeline(c.Ctx(), &pps.CreatePipelineRequest{
		Pipeline:  client.NewPipeline(pipelineName),
		Transform: &pps.Transform{},
		Input:     &pps.Input{Git: &pps.GitInput{}},
	})
	require.YesError(t, err)
	require.Matches(t, "clone URL is missing \\(", err.Error())

	_, err = c.PpsAPIClient.CreatePipeline(c.Ctx(), &pps.CreatePipelineRequest{
		Pipeline:  client.NewPipeline(pipelineName),
		Transform: &pps.Transform{},
		Input:     &pps.Input{Git: &pps.GitInput{URL: "foobar"}},
	})
	require.YesError(t, err)
	require.Matches(t, "clone URL is missing .git suffix", err.Error())

	_, err = c.PpsAPIClient.CreatePipeline(c.Ctx(), &pps.CreatePipelineRequest{
		Pipeline:  client.NewPipeline(pipelineName),
		Transform: &pps.Transform{},
		Input:     &pps.Input{Git: &pps.GitInput{URL: "foobar.git"}},
	})
	require.YesError(t, err)
	require.Matches(t, "clone URL must use https protocol", err.Error())

	_, err = c.PpsAPIClient.CreatePipeline(c.Ctx(), &pps.CreatePipelineRequest{
		Pipeline:  client.NewPipeline(pipelineName),
		Transform: &pps.Transform{},
		Input:     &pps.Input{Cross: []*pps.Input{}},
	})
	require.YesError(t, err)
	require.Matches(t, "no input set", err.Error())

	_, err = c.PpsAPIClient.CreatePipeline(c.Ctx(), &pps.CreatePipelineRequest{
		Pipeline:  client.NewPipeline(pipelineName),
		Transform: &pps.Transform{},
		Input:     &pps.Input{Union: []*pps.Input{}},
	})
	require.YesError(t, err)
	require.Matches(t, "no input set", err.Error())

	_, err = c.PpsAPIClient.CreatePipeline(c.Ctx(), &pps.CreatePipelineRequest{
		Pipeline:  client.NewPipeline(pipelineName),
		Transform: &pps.Transform{},
		Input:     &pps.Input{Join: []*pps.Input{}},
	})
	require.YesError(t, err)
	require.Matches(t, "no input set", err.Error())
}

// TODO: Make work with V2 (triggers are not working with stats).
//func TestTrigger(t *testing.T) {
//	c := tu.GetPachClient(t)
//	require.NoError(t, c.DeleteAll())
//
//	dataRepo := tu.UniqueString("TestTrigger_data")
//	require.NoError(t, c.CreateRepo(dataRepo))
//	pipeline1 := tu.UniqueString("TestTrigger1")
//	pipeline2 := tu.UniqueString("TestTrigger2")
//	require.NoError(t, c.CreatePipeline(
//		pipeline1,
//		"",
//		[]string{"bash"},
//		[]string{
//			fmt.Sprintf("cp /pfs/%s/* /pfs/out/", dataRepo),
//		},
//		&pps.ParallelismSpec{
//			Constant: 1,
//		},
//		client.NewPFSInputOpts(dataRepo, dataRepo, "trigger", "/*", "", "", false, false, &pfs.Trigger{
//			Branch: "master",
//			Size_:  "1K",
//		}),
//		"",
//		false,
//	))
//	require.NoError(t, c.CreatePipeline(
//		pipeline2,
//		"",
//		[]string{"bash"},
//		[]string{
//			fmt.Sprintf("cp /pfs/%s/* /pfs/out/", pipeline1),
//		},
//		&pps.ParallelismSpec{
//			Constant: 1,
//		},
//		client.NewPFSInputOpts(pipeline1, pipeline1, "", "/*", "", "", false, false, &pfs.Trigger{
//			Size_: "2K",
//		}),
//		"",
//		false,
//	))
//	// 10 100 byte files = 1K, so the last file should trigger pipeline1, but
//	// not pipeline2.
//	numFiles := 10
//	fileBytes := 100
//	for i := 0; i < numFiles; i++ {
//		require.NoError(t, c.PutFile(dataRepo, "master", fmt.Sprintf("file%d", i), strings.NewReader(strings.Repeat("a", fileBytes)), client.WithAppendPutFile()))
//	}
//	// This should have given us a job, flush to let it complete.
//	cis, err := c.FlushCommitAll([]*pfs.Commit{client.NewCommit(dataRepo, "master")}, nil)
//	require.NoError(t, err)
//	require.Equal(t, 2, len(cis))
//	for i := 0; i < numFiles; i++ {
//		var buf bytes.Buffer
//		require.NoError(t, c.GetFile(pipeline1, "master", fmt.Sprintf("file%d", i), &buf))
//		require.Equal(t, strings.Repeat("a", fileBytes), buf.String())
//	}
//	cis, err = c.ListCommit(pipeline1, "master", "", 0)
//	require.NoError(t, err)
//	// Another 10 100 byte files = 2K, so the last file should trigger both pipelines.
//	for i := numFiles; i < 2*numFiles; i++ {
//		require.NoError(t, c.PutFile(dataRepo, "master", fmt.Sprintf("file%d", i), strings.NewReader(strings.Repeat("a", fileBytes)), client.WithAppendPutFile()))
//		require.NoError(t, err)
//	}
//	cis, err = c.FlushCommitAll([]*pfs.Commit{client.NewCommit(dataRepo, "master")}, nil)
//	require.NoError(t, err)
//	require.Equal(t, 4, len(cis))
//	for i := 0; i < numFiles*2; i++ {
//		var buf bytes.Buffer
//		require.NoError(t, c.GetFile(pipeline1, "master", fmt.Sprintf("file%d", i), &buf))
//		require.Equal(t, strings.Repeat("a", fileBytes), buf.String())
//		buf.Reset()
//		require.NoError(t, c.GetFile(pipeline2, "master", fmt.Sprintf("file%d", i), &buf))
//		require.Equal(t, strings.Repeat("a", fileBytes), buf.String())
//	}
//	cis, err = c.ListCommit(pipeline1, "master", "", 0)
//	require.NoError(t, err)
//	require.Equal(t, 2, len(cis))
//	cis, err = c.ListCommit(pipeline2, "master", "", 0)
//	require.NoError(t, err)
//	require.Equal(t, 1, len(cis))
//
//	require.NoError(t, c.CreatePipeline(
//		pipeline2,
//		"",
//		[]string{"bash"},
//		[]string{
//			fmt.Sprintf("cp /pfs/%s/* /pfs/out/", pipeline1),
//		},
//		&pps.ParallelismSpec{
//			Constant: 1,
//		},
//		client.NewPFSInputOpts(pipeline1, pipeline1, "", "/*", "", "", false, false, &pfs.Trigger{
//			Size_: "3K",
//		}),
//		"",
//		true,
//	))
//
//	// Make sure that updating the pipeline reuses the previous branch name
//	// rather than creating a new one.
//	bis, err := c.ListBranch(pipeline1)
//	require.NoError(t, err)
//	require.Equal(t, 3, len(bis))
//
//	cis, err = c.ListCommit(pipeline2, "master", "", 0)
//	require.NoError(t, err)
//	require.Equal(t, 2, len(cis))
//
//	// Another 30 100 byte files = 3K, so the last file should trigger both pipelines.
//	for i := 2 * numFiles; i < 5*numFiles; i++ {
//		require.NoError(t, c.PutFile(dataRepo, "master", fmt.Sprintf("file%d", i), strings.NewReader(strings.Repeat("a", fileBytes)), client.WithAppendPutFile()))
//	}
//
//	cis, err = c.FlushCommitAll([]*pfs.Commit{client.NewCommit(dataRepo, "master")}, nil)
//	require.NoError(t, err)
//	require.Equal(t, 4, len(cis))
//
//	cis, err = c.ListCommit(pipeline2, "master", "", 0)
//	require.NoError(t, err)
//	require.Equal(t, 3, len(cis))
//}

// TODO: Make work with V2.
//func TestListDatum(t *testing.T) {
//	c := tu.GetPachClient(t)
//	require.NoError(t, c.DeleteAll())
//
//	repo1 := tu.UniqueString("TestListDatum1")
//	repo2 := tu.UniqueString("TestListDatum2")
//
//	require.NoError(t, c.CreateRepo(repo1))
//	require.NoError(t, c.CreateRepo(repo2))
//
//	numFiles := 5
//	for i := 0; i < numFiles; i++ {
//		require.NoError(t, c.PutFile(repo1, "master", fmt.Sprintf("file-%d", i), strings.NewReader("foo"), client.WithAppendPutFile()))
//		require.NoError(t, c.PutFile(repo2, "master", fmt.Sprintf("file-%d", i), strings.NewReader("foo"), client.WithAppendPutFile()))
//	}
//
//	resp, err := c.ListDatumInput(&pps.Input{
//		Cross: []*pps.Input{{
//			Pfs: &pps.PFSInput{
//				Repo: repo1,
//				Glob: "/*",
//			},
//		}, {
//			Pfs: &pps.PFSInput{
//				Repo: repo2,
//				Glob: "/*",
//			},
//		}},
//	}, 0, 0)
//	require.NoError(t, err)
//	require.Equal(t, 25, len(resp.DatumInfos))
//}

func TestDebug(t *testing.T) {
	if testing.Short() {
		t.Skip("Skipping integration tests in short mode")
	}

	c := tu.GetPachClient(t)
	require.NoError(t, c.DeleteAll())

	dataRepo := tu.UniqueString("TestDebug_data")
	require.NoError(t, c.CreateRepo(dataRepo))

	expectedFiles := make(map[string]*globlib.Glob)
	// Record glob patterns for expected pachd files.
	for _, file := range []string{"version", "logs", "logs-previous**", "goroutine", "heap"} {
		pattern := path.Join("pachd", "*", "pachd", file)
		g, err := globlib.Compile(pattern, '/')
		require.NoError(t, err)
		expectedFiles[pattern] = g
	}
	pattern := path.Join("input-repos", dataRepo, "commits")
	g, err := globlib.Compile(pattern, '/')
	require.NoError(t, err)
	expectedFiles[pattern] = g
	for i := 0; i < 3; i++ {
		pipeline := tu.UniqueString("TestDebug")
		require.NoError(t, c.CreatePipeline(
			pipeline,
			"",
			[]string{"bash"},
			[]string{
				fmt.Sprintf("cp /pfs/%s/* /pfs/out/", dataRepo),
			},
			&pps.ParallelismSpec{
				Constant: 1,
			},
			client.NewPFSInput(dataRepo, "/*"),
			"",
			false,
		))
		// Record glob patterns for expected pipeline files.
		for _, container := range []string{"user", "storage"} {
			for _, file := range []string{"logs", "logs-previous**", "goroutine", "heap"} {
				pattern := path.Join("pipelines", pipeline, "pods", "*", container, file)
				g, err := globlib.Compile(pattern, '/')
				require.NoError(t, err)
				expectedFiles[pattern] = g
			}
		}
		for _, file := range []string{"spec", "commits", "jobs"} {
			pattern := path.Join("pipelines", pipeline, file)
			g, err := globlib.Compile(pattern, '/')
			require.NoError(t, err)
			expectedFiles[pattern] = g
		}
	}

	commit1, err := c.StartCommit(dataRepo, "master")
	require.NoError(t, err)
	require.NoError(t, c.PutFile(dataRepo, commit1.ID, "file", strings.NewReader("foo"), client.WithAppendPutFile()))
	require.NoError(t, c.FinishCommit(dataRepo, commit1.ID))

	commitInfos, err := c.FlushCommitAll([]*pfs.Commit{commit1}, nil)
	require.NoError(t, err)
	require.Equal(t, 6, len(commitInfos))

	buf := &bytes.Buffer{}
	require.NoError(t, c.Dump(nil, 0, buf))
	gr, err := gzip.NewReader(buf)
	require.NoError(t, err)
	defer func() {
		require.NoError(t, gr.Close())
	}()
	// Check that all of the expected files were returned.
	tr := tar.NewReader(gr)
	for {
		hdr, err := tr.Next()
		if err != nil {
			if err == io.EOF {
				break
			}
			require.NoError(t, err)
		}
		for pattern, g := range expectedFiles {
			if g.Match(hdr.Name) {
				delete(expectedFiles, pattern)
				break
			}
		}
	}
	require.Equal(t, 0, len(expectedFiles))
}

func TestUpdateMultiplePipelinesInTransaction(t *testing.T) {
	if testing.Short() {
		t.Skip("Skipping integration tests in short mode")
	}
	c := tu.GetPachClient(t)
	require.NoError(t, c.DeleteAll())
	input := tu.UniqueString("in")
	pipelineA := tu.UniqueString("A")
	pipelineB := tu.UniqueString("B")

	createPipeline := func(c *client.APIClient, input, pipeline string, update bool) error {
		return c.CreatePipeline(
			pipeline,
			"",
			[]string{"bash"},
			[]string{fmt.Sprintf("cp /pfs/%s/* /pfs/out/", input)},
			&pps.ParallelismSpec{
				Constant: 1,
			},
			client.NewPFSInput(input, "/*"),
			"",
			update,
		)
	}

	require.NoError(t, c.CreateRepo(input))
	require.NoError(t, c.PutFile(input, "master", "foo", strings.NewReader("bar"), client.WithAppendPutFile()))

	_, err := c.ExecuteInTransaction(func(txnClient *client.APIClient) error {
		require.NoError(t, createPipeline(txnClient, input, pipelineA, false))
		require.NoError(t, createPipeline(txnClient, pipelineA, pipelineB, false))
		return nil
	})
	require.NoError(t, err)
	_, err = c.FlushCommitAll([]*pfs.Commit{client.NewCommit(input, "master")}, []*pfs.Repo{client.NewRepo(pipelineB)})
	require.NoError(t, err)

	// now update both
	_, err = c.ExecuteInTransaction(func(txnClient *client.APIClient) error {
		require.NoError(t, createPipeline(txnClient, input, pipelineA, true))
		require.NoError(t, createPipeline(txnClient, pipelineA, pipelineB, true))
		return nil
	})
	require.NoError(t, err)

	_, err = c.FlushCommitAll([]*pfs.Commit{client.NewCommit(input, "master")}, []*pfs.Repo{client.NewRepo(pipelineB)})
	require.NoError(t, err)
	commits, err := c.ListCommitByRepo(pipelineB)
	require.NoError(t, err)
	require.Equal(t, 4, len(commits))

	jobInfos, err := c.ListJob(pipelineB, nil, nil, -1, false)
	require.NoError(t, err)
	require.Equal(t, 2, len(jobInfos))
}

func TestInterruptedUpdatePipelineInTransaction(t *testing.T) {
	if testing.Short() {
		t.Skip("Skipping integration tests in short mode")
	}

	c := tu.GetPachClient(t)
	require.NoError(t, c.DeleteAll())
	inputA := tu.UniqueString("A")
	inputB := tu.UniqueString("B")
	inputC := tu.UniqueString("C")
	pipeline := tu.UniqueString("pipeline")

	createPipeline := func(c *client.APIClient, input string, update bool) error {
		return c.CreatePipeline(
			pipeline,
			"",
			[]string{"bash"},
			[]string{fmt.Sprintf("cp /pfs/%s/* /pfs/out/", input)},
			&pps.ParallelismSpec{
				Constant: 1,
			},
			client.NewPFSInput(input, "/*"),
			"",
			update,
		)
	}

	require.NoError(t, c.CreateRepo(inputA))
	require.NoError(t, c.CreateRepo(inputB))
	require.NoError(t, c.CreateRepo(inputC))
	require.NoError(t, createPipeline(c, inputA, false))

	txn, err := c.StartTransaction()
	require.NoError(t, err)

	require.NoError(t, createPipeline(c.WithTransaction(txn), inputB, true))
	require.NoError(t, createPipeline(c, inputC, true))

	_, err = c.FinishTransaction(txn)
	require.YesError(t, err)
	require.Matches(t, "outside of transaction", err.Error())
}

func TestPipelineSpecCommitCleanup(t *testing.T) {
	if testing.Short() {
		t.Skip("Skipping integration tests in short mode")
	}

	c := tu.GetPachClient(t)
	require.NoError(t, c.DeleteAll())
	input := tu.UniqueString("in")
	pipeline := tu.UniqueString("pipeline")

	createPipeline := func(c *client.APIClient) error {
		return c.CreatePipeline(
			pipeline,
			"",
			[]string{"bash"},
			[]string{fmt.Sprintf("cp /pfs/%s/* /pfs/out/", input)},
			&pps.ParallelismSpec{
				Constant: 1,
			},
			client.NewPFSInput(input, "/*"),
			"",
			false,
		)
	}
	require.NoError(t, c.CreateRepo(input))

	txn, err := c.StartTransaction()
	require.NoError(t, err)
	require.NoError(t, createPipeline(c.WithTransaction(txn)))
	require.NoError(t, c.DeleteTransaction(txn))

	commits, err := c.ListCommitByRepo(ppsconsts.SpecRepo)
	require.NoError(t, err)
	require.Equal(t, len(commits), 0)

	require.NoError(t, createPipeline(c))
	// creating again should error
	require.YesError(t, createPipeline(c))
	// resulting in any temporary spec commit being deleted
	commits, err = c.ListCommitByRepo(ppsconsts.SpecRepo)
	require.NoError(t, err)
	require.Equal(t, len(commits), 1)
}

//lint:ignore U1000 false positive from staticcheck
func restartAll(t *testing.T) {
	k := tu.GetKubeClient(t)
	podsInterface := k.CoreV1().Pods(v1.NamespaceDefault)
	podList, err := podsInterface.List(
		metav1.ListOptions{
			LabelSelector: "suite=pachyderm",
		})
	require.NoError(t, err)
	for _, pod := range podList.Items {
		require.NoError(t, podsInterface.Delete(pod.Name, &metav1.DeleteOptions{
			GracePeriodSeconds: new(int64),
		}))
	}
	tu.WaitForPachdReady(t, v1.NamespaceDefault)
}

//lint:ignore U1000 false positive from staticcheck
func restartOne(t *testing.T) {
	k := tu.GetKubeClient(t)
	podsInterface := k.CoreV1().Pods(v1.NamespaceDefault)
	podList, err := podsInterface.List(
		metav1.ListOptions{
			LabelSelector: "app=pachd",
		})
	require.NoError(t, err)
	require.NoError(t, podsInterface.Delete(
		podList.Items[rand.Intn(len(podList.Items))].Name,
		&metav1.DeleteOptions{GracePeriodSeconds: new(int64)}))
	tu.WaitForPachdReady(t, v1.NamespaceDefault)
}

// TODO: Can we remove this?
// // getUsablePachClient is like tu.GetPachClient except it blocks until it gets a
// // connection that actually works
// func getUsablePachClient(t *testing.T) *client.APIClient {
// 	fmt.Println("Reconnecting to pachd")
// 	var c *client.APIClient
// 	require.NoError(t, backoff.Retry(func() error {
// 		c = tu.GetPachClient(t)
// 		ctx, cancel := context.WithTimeout(context.Background(), time.Second*30)
// 		defer cancel()
// 		_, err := c.PfsAPIClient.ListRepo(ctx, &pfs.ListRepoRequest{})
// 		return err
// 	}, backoff.NewTestingBackOff()), "failed to reconnect to pachyderm")
// 	return c
// }

// func simulateGitPush(t *testing.T, pathToPayload string) {
// 	payload, err := ioutil.ReadFile(pathToPayload)
// 	require.NoError(t, err)
// 	req, err := http.NewRequest(
// 		"POST",
// 		fmt.Sprintf("http://127.0.0.1:%v/v1/handle/push", githook.GitHookPort+30000),
// 		bytes.NewBuffer(payload),
// 	)
// 	require.NoError(t, err)
// 	req.Header.Set("X-Github-Delivery", "2984f5d0-c032-11e7-82d7-ed3ee54be25d")
// 	req.Header.Set("User-Agent", "GitHub-Hookshot/c1d08eb")
// 	req.Header.Set("X-Github-Event", "push")
// 	req.Header.Set("Content-Type", "application/json")

// 	client := &http.Client{}
// 	resp, err := client.Do(req)
// 	require.NoError(t, err)
// 	defer resp.Body.Close()

// 	require.Equal(t, 200, resp.StatusCode)
// }

// // scalePachd scales the number of pachd nodes up or down.
// // If up is true, then the number of nodes will be within (n, 2n]
// // If up is false, then the number of nodes will be within [1, n)
// func scalePachdRandom(t testing.TB, up bool) {
// 	pachdRc := tu.PachdDeployment(t, v1.NamespaceDefault)
// 	originalReplicas := *pachdRc.Spec.Replicas
// 	for {
// 		if up {
// 			*pachdRc.Spec.Replicas = originalReplicas + int32(rand.Intn(int(originalReplicas))+1)
// 		} else {
// 			*pachdRc.Spec.Replicas = int32(rand.Intn(int(originalReplicas)-1) + 1)
// 		}

// 		if *pachdRc.Spec.Replicas != originalReplicas {
// 			break
// 		}
// 	}
// 	scalePachdN(t, int(*pachdRc.Spec.Replicas))
// }

// // scalePachdN scales the number of pachd nodes to N
// func scalePachdN(t testing.TB, n int) {
// 	k := tu.GetKubeClient(t)
// 	// Modify the type metadata of the Deployment spec we read from k8s, so that
// 	// k8s will accept it if we're talking to a 1.7 cluster
// 	pachdDeployment := tu.PachdDeployment(t, v1.NamespaceDefault)
// 	*pachdDeployment.Spec.Replicas = int32(n)
// 	pachdDeployment.TypeMeta.APIVersion = "apps/v1"
// 	_, err := k.AppsV1().Deployments(v1.NamespaceDefault).Update(pachdDeployment)
// 	require.NoError(t, err)
// 	tu.WaitForPachdReady(t, v1.NamespaceDefault)
// 	// Unfortunately, even when all pods are ready, the cluster membership
// 	// protocol might still be running, thus PFS API calls might fail.  So
// 	// we wait a little bit for membership to stablize.
// 	time.Sleep(15 * time.Second)
// }

// // scalePachd reads the number of pachd nodes from an env variable and
// // scales pachd accordingly.
// func scalePachd(t testing.TB) {
// 	nStr := os.Getenv("PACHD")
// 	if nStr == "" {
// 		return
// 	}
// 	n, err := strconv.Atoi(nStr)
// 	require.NoError(t, err)
// 	scalePachdN(t, n)
// }<|MERGE_RESOLUTION|>--- conflicted
+++ resolved
@@ -5266,122 +5266,6 @@
 	})
 }
 
-<<<<<<< HEAD
-// TODO: Make work with V2?
-// Need to decide how we want to handle duplicate datum ids.
-//func TestUnionRegression4688(t *testing.T) {
-//	c := tu.GetPachClient(t)
-//	require.NoError(t, c.DeleteAll())
-//
-//	repoA := tu.UniqueString("TestUnionRegression4688")
-//	require.NoError(t, c.CreateRepo(repoA))
-//
-//	repoB := tu.UniqueString("TestUnionRegression4688")
-//	require.NoError(t, c.CreateRepo(repoB))
-//
-//	fileName := []string{"file-0", "file-1"}
-//	fileData := []string{"0", "1"}
-//
-//	// Put file-0 into both repos and file-1 into repoA
-//	commitA, err := c.StartCommit(repoA, "master")
-//	require.NoError(t, err)
-//	require.NoError(t, c.PutFile(repoA, "master", fileName[0], strings.NewReader(fileData[0]), client.WithAppendPutFile()))
-//	require.NoError(t, c.PutFile(repoA, "master", fileName[1], strings.NewReader(fileData[1]), client.WithAppendPutFile()))
-//	require.NoError(t, c.FinishCommit(repoA, "master"))
-//
-//	commitB, err := c.StartCommit(repoB, "master")
-//	require.NoError(t, err)
-//	require.NoError(t, c.PutFile(repoB, "master", fileName[0], strings.NewReader(fileData[0]), client.WithAppendPutFile()))
-//	require.NoError(t, c.FinishCommit(repoB, "master"))
-//
-//	pipeline := tu.UniqueString("pipeline")
-//	require.NoError(t, c.CreatePipeline(
-//		pipeline,
-//		"",
-//		[]string{"bash"},
-//		[]string{
-//			"cp -r /pfs/in/* /pfs/out",
-//		},
-//		&pps.ParallelismSpec{
-//			Constant: 1,
-//		},
-//		client.NewUnionInput(
-//			client.NewPFSInputOpts("in", repoA, "", "/*", "", "", false, false, nil),
-//			client.NewPFSInputOpts("in", repoB, "", "/*", "", "", false, false, nil),
-//		),
-//		"",
-//		false,
-//	))
-//
-//	// We now have:
-//	//  repoA: file-0 file-1
-//	//  repoB: file-0
-//
-//	commits := []*pfs.Commit{commitA, commitB}
-//	commitInfos, err := c.FlushCommitAll(commits, []*pfs.Repo{client.NewRepo(pipeline)})
-//	require.NoError(t, err)
-//	require.Equal(t, 2, len(commitInfos))
-//	outCommit := commitInfos[0].Commit
-//	fileInfos, err := c.ListFileAll(outCommit.Repo.Name, outCommit.ID, "")
-//	require.NoError(t, err)
-//	require.Equal(t, 2, len(fileInfos))
-//
-//	file0, err := c.InspectFile(outCommit.Repo.Name, outCommit.ID, fileName[0])
-//	require.NoError(t, err)
-//	require.Equal(t, uint64(2), file0.SizeBytes)
-//
-//	file1, err := c.InspectFile(outCommit.Repo.Name, outCommit.ID, fileName[1])
-//	require.NoError(t, err)
-//	require.Equal(t, uint64(1), file1.SizeBytes)
-//
-//	// Remove file-0 from both repos and add file-1 to repoB
-//	_, err = c.ExecuteInTransaction(func(c *client.APIClient) error {
-//		var err error
-//		commitA, err = c.StartCommit(repoA, "master")
-//		require.NoError(t, err)
-//		commitB, err = c.StartCommit(repoB, "master")
-//		require.NoError(t, err)
-//		return nil
-//	})
-//	require.NoError(t, err)
-//
-//	require.NoError(t, c.DeleteFile(repoA, "master", fileName[0]))
-//	require.NoError(t, c.FinishCommit(repoA, "master"))
-//
-//	require.NoError(t, c.DeleteFile(repoB, "master", fileName[0]))
-//	require.NoError(t, c.PutFile(repoB, "master", fileName[1], strings.NewReader(fileData[1]), client.WithAppendPutFile()))
-//	require.NoError(t, c.FinishCommit(repoB, "master"))
-//
-//	// We now have:
-//	//  repoA:        file-1
-//	//  repoB:        file-1
-//
-//	commits = []*pfs.Commit{commitA, commitB}
-//	commitInfos, err = c.FlushCommitAll(commits, []*pfs.Repo{client.NewRepo(pipeline)})
-//	require.NoError(t, err)
-//	require.Equal(t, 2, len(commitInfos))
-//	outCommit = commitInfos[0].Commit
-//	fileInfos, err = c.ListFileAll(outCommit.Repo.Name, outCommit.ID, "")
-//	require.NoError(t, err)
-//	require.Equal(t, 1, len(fileInfos))
-//
-//	// Regression testing for a bug in skipping datums which did not handle
-//	// identical datums very well (which is very possible in a union pipeline). It
-//	// would assume no datums had been removed from the parent commit because it
-//	// merely counted the hash matches rather than the number of each datum that
-//	// was present or missing. The worker would then skip every datum during
-//	// processing and produce an identical hashtree to the parent commit.
-//
-//	_, err = c.InspectFile(outCommit.Repo.Name, outCommit.ID, fileName[0])
-//	require.YesError(t, err, "not found")
-//
-//	file1, err = c.InspectFile(outCommit.Repo.Name, outCommit.ID, fileName[1])
-//	require.NoError(t, err)
-//	require.Equal(t, uint64(2), file1.SizeBytes)
-//}
-
-=======
->>>>>>> 2166fd5f
 func TestUnionInput(t *testing.T) {
 	if testing.Short() {
 		t.Skip("Skipping integration tests in short mode")
@@ -10209,19 +10093,11 @@
 
 	_, err := c.FlushCommitAll([]*pfs.Commit{client.NewCommit(dataRepo, "master")}, nil)
 	require.NoError(t, err)
-<<<<<<< HEAD
-	require.NoError(t, c.CopyFile(dataRepo, "master", "file2", pipeline, "master", "file", client.WithAppendCopyFile()))
-	_, err = c.FlushCommitAll([]*pfs.Commit{client.NewCommit(dataRepo, "master")}, nil)
-	require.NoError(t, err)
-
-	require.YesError(t, c.CopyFile(dataRepo, "master", "file", pipeline, "master", "file", client.WithAppendCopyFile()))
-=======
 	require.NoError(t, c.CopyFile(pipeline, "master", "file", dataRepo, "master", "file2", client.WithAppendCopyFile()))
 	_, err = c.FlushCommitAll([]*pfs.Commit{client.NewCommit(dataRepo, "master")}, nil)
 	require.NoError(t, err)
 
 	require.YesError(t, c.CopyFile(pipeline, "master", "file", dataRepo, "master", "file", client.WithAppendCopyFile()))
->>>>>>> 2166fd5f
 
 	require.NoError(t, c.PutFile(dataRepo, "master", "file2", strings.NewReader("foo"), client.WithAppendPutFile()))
 
@@ -10238,11 +10114,7 @@
 	_, err = c.FlushCommitAll([]*pfs.Commit{client.NewCommit(dataRepo, "master")}, nil)
 	require.NoError(t, err)
 
-<<<<<<< HEAD
 	require.NoError(t, c.CopyFile(dataRepo, "master", "dir2", pipeline, "master", "dir", client.WithAppendCopyFile()))
-=======
-	require.NoError(t, c.CopyFile(pipeline, "master", "dir", dataRepo, "master", "dir2", client.WithAppendCopyFile()))
->>>>>>> 2166fd5f
 
 	_, err = c.FlushCommitAll([]*pfs.Commit{client.NewCommit(dataRepo, "master")}, nil)
 	require.NoError(t, err)
