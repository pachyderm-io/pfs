--- conflicted
+++ resolved
@@ -9816,7 +9816,6 @@
 	// spec repo should have been deleted
 	require.YesError(t, err)
 	require.True(t, errutil.IsNotFoundError(grpcutil.ScrubGRPC(err)))
-<<<<<<< HEAD
 }
 
 func TestPipelineAutoscaling(t *testing.T) {
@@ -9897,6 +9896,4 @@
 	})
 	require.True(t, enoughReplicas, "didn't get enough replicas, looking for: %d", n)
 	require.False(t, tooManyReplicas, "got too many replicas, looking for: %d", n)
-=======
->>>>>>> e260945c
 }