--- conflicted
+++ resolved
@@ -517,17 +517,13 @@
 				defer limiter.Release()
 				b := backoff.NewInfiniteBackOff()
 				b.Multiplier = 1
-<<<<<<< HEAD
-				var resp *ProcessResponse
-=======
-				datumProcessStats := &pps.ProcessStats{}
+				var stats *pps.ProcessStats
 				// If usedCache is set to true, we know that we thought a
 				// datum has been processed, but it's not found in the
 				// object store.  Therefore if a retry happens, we know to
 				// skip the cache and recompute the datums.
 				var usedCache bool
 				var skipped bool
->>>>>>> 92ca8397
 				if err := backoff.RetryNotify(func() error {
 					var failed bool
 					processed := a.getCachedDatum(datumHash)
@@ -545,6 +541,7 @@
 							}
 							skipped = resp.Skipped
 							failed = resp.Failed
+							stats = resp.Stats
 							return nil
 						}); err != nil {
 							return fmt.Errorf("Process() call failed: %v", err)
@@ -589,8 +586,6 @@
 								logger.Logf("failed to retrieve stats hashtree after processing for datum %v: %v", files, err)
 								return nil
 							}
-<<<<<<< HEAD
-=======
 							if skipped {
 								// write file to skipped stats tree
 								nodes, err := statsSubtree.Glob("*")
@@ -609,25 +604,6 @@
 									logger.Logf("unable to put skipped file to tree: %", err)
 								}
 							}
-							nodes, err := statsSubtree.Glob("*/stats")
-							if err != nil {
-								logger.Logf("failed to retrieve process stats from hashtree for datum %v: %v", files, err)
-							}
-							if len(nodes) != 1 {
-								logger.Logf("should have a single stats object for datum %v", files)
-								return nil
-							}
-							var objects []string
-							for _, object := range nodes[0].FileNode.Objects {
-								objects = append(objects, object.Hash)
-							}
-							var buffer bytes.Buffer
-							a.pachClient.WithCtx(ctx).GetObjects(objects, 0, 0, &buffer)
-							if err := jsonpb.UnmarshalString(buffer.String(), datumProcessStats); err != nil {
-								logger.Logf("error unmarshalling datum process stats for datum %v: %+v", files, err)
-								return nil
-							}
->>>>>>> 92ca8397
 							return nil
 						})
 					}
@@ -641,8 +617,8 @@
 							logger.Logf("failed to merge into stats tree: %v", err)
 						}
 					}
-					if resp.Stats != nil {
-						processStats = append(processStats, resp.Stats)
+					if stats != nil {
+						processStats = append(processStats, stats)
 					}
 					return tree.Merge(subTree)
 				}, b, func(err error, d time.Duration) error {
@@ -659,15 +635,10 @@
 					logger.Logf("job %s failed to process datum %+v with: %+v, retrying in: %+v", jobID, files, err, d)
 					return nil
 				}); err == nil {
-<<<<<<< HEAD
-					if resp.Skipped {
-						go updateProgress(0, 1, resp.Stats)
-=======
 					if skipped {
-						go updateProgress(0, 1, datumProcessStats)
->>>>>>> 92ca8397
+						go updateProgress(0, 1, stats)
 					} else {
-						go updateProgress(1, 0, resp.Stats)
+						go updateProgress(1, 0, stats)
 					}
 				}
 			}()
