package service

import (
	"context"
	"path/filepath"

	"golang.org/x/sync/errgroup"

	"github.com/pachyderm/pachyderm/v2/src/client"
	"github.com/pachyderm/pachyderm/v2/src/internal/errors"
	"github.com/pachyderm/pachyderm/v2/src/internal/ppsutil"
	"github.com/pachyderm/pachyderm/v2/src/internal/uuid"
	"github.com/pachyderm/pachyderm/v2/src/pps"
	"github.com/pachyderm/pachyderm/v2/src/server/worker/common"
	"github.com/pachyderm/pachyderm/v2/src/server/worker/datum"
	"github.com/pachyderm/pachyderm/v2/src/server/worker/driver"
	"github.com/pachyderm/pachyderm/v2/src/server/worker/logs"
)

// Run will run a service pipeline until the driver is canceled.
// TODO: The context handling is wonky here, the pachClient context is above the service context in the hierarchy.
// This is necessary to ensure we can finish the job when the service gets canceled.
func Run(driver driver.Driver, logger logs.TaggedLogger) error {
	pachClient := driver.PachClient()
	pipelineInfo := driver.PipelineInfo()
	return forEachPipelineJob(pachClient, pipelineInfo, logger, func(ctx context.Context, pipelineJobInfo *pps.PipelineJobInfo) (retErr error) {
		driver := driver.WithContext(ctx)
<<<<<<< HEAD
		if err := driver.UpdatePipelineJobState(pipelineJobInfo.PipelineJob, pps.PipelineJobState_JOB_RUNNING, ""); err != nil {
			return err
		}
		pipelineJobInput := ppsutil.PipelineJobInput(pipelineInfo, pipelineJobInfo.OutputCommit)
		di, err := datum.NewIterator(pachClient, pipelineJobInput)
=======
		jobInfo, err := ensureJob(pachClient, pipelineInfo.Pipeline.Name, commitInfo.Commit, logger)
		if err != nil {
			return err
		}
		if err := driver.UpdateJobState(jobInfo.Job.ID, pps.JobState_JOB_RUNNING, ""); err != nil {
			return err
		}
		jobInput := ppsutil.JobInput(pipelineInfo, commitInfo)
		di, err := datum.NewIterator(pachClient, jobInput)
>>>>>>> 86668d82
		if err != nil {
			return err
		}
		var meta *datum.Meta
		if err := di.Iterate(func(m *datum.Meta) error {
			if meta != nil {
				return errors.New("services must have a single datum")
			}
			meta = m
			return nil
		}); err != nil {
			return err
		}
		if meta == nil {
			return errors.New("services must have a single datum")
		}
		defer func() {
			if common.IsDone(ctx) {
<<<<<<< HEAD
				retErr = ppsutil.FinishPipelineJob(pachClient, pipelineJobInfo, pps.PipelineJobState_JOB_SUCCESS, "")
=======
				retErr = finishJob(pachClient, jobInfo)
>>>>>>> 86668d82
			}
		}()
		storageRoot := filepath.Join(driver.InputDir(), client.PPSScratchSpace, uuid.NewWithoutDashes())
		return datum.WithSet(pachClient, storageRoot, func(s *datum.Set) error {
			inputs := meta.Inputs
			logger = logger.WithData(inputs)
<<<<<<< HEAD
			env := driver.UserCodeEnv(logger.PipelineJobID(), pipelineJobInfo.OutputCommit, inputs)
=======
			env := driver.UserCodeEnv(logger.JobID(), commitInfo.Commit, inputs)
>>>>>>> 86668d82
			return s.WithDatum(ctx, meta, func(d *datum.Datum) error {
				return driver.WithActiveData(inputs, d.PFSStorageRoot(), func() error {
					return d.Run(ctx, func(runCtx context.Context) error {
						return driver.RunUserCode(runCtx, logger, env)
					})
				})
			})

		})
	})
}

// Repeatedly runs the given callback with the latest pipelineJob for the pipeline.
// The given context will be canceled if a newer job is ready, then this will
// wait for the previous callback to return before calling the callback again
// with the latest job.
func forEachPipelineJob(pachClient *client.APIClient, pipelineInfo *pps.PipelineInfo, logger logs.TaggedLogger, cb func(context.Context, *pps.PipelineJobInfo) error) error {
	// These are used to cancel the existing service and wait for it to finish
	var cancel func()
	var eg *errgroup.Group
<<<<<<< HEAD
	return pachClient.SubscribePipelineJob(pipelineInfo.Pipeline.Name, true, func(pji *pps.PipelineJobInfo) error {
		if cancel != nil {
			logger.Logf("canceling previous service, new job ready")
			cancel()
			if err := eg.Wait(); err != nil && !errors.Is(err, context.Canceled) {
				return err
			}
		}
		logger.Logf("starting new service, job: %s", pji.PipelineJob.ID)
		var ctx context.Context
		ctx, cancel = context.WithCancel(pachClient.Ctx())
		eg, ctx = errgroup.WithContext(ctx)
		eg.Go(func() error { return cb(ctx, pji) })
		return nil
	},
	)
=======
	// TODO: Readd subscribe on spec commit provenance. Current code simplifies correctness in terms
	// of commits being closed / jobs being finished.
	return pachClient.SubscribeCommit(
		client.NewRepo(pipelineInfo.Pipeline.Name),
		"",
		nil,
		"",
		pfs.CommitState_READY,
		func(ci *pfs.CommitInfo) error {
			if cancel != nil {
				logger.Logf("canceling previous service, new commit ready")
				cancel()
				if err := eg.Wait(); err != nil && !errors.Is(err, context.Canceled) {
					return err
				}
			}
			logger.Logf("starting new service, commit: %s", ci.Commit.ID)
			var ctx context.Context
			ctx, cancel = context.WithCancel(pachClient.Ctx())
			eg, ctx = errgroup.WithContext(ctx)
			eg.Go(func() error { return cb(ctx, ci) })
			return nil
		},
	)
}

func ensureJob(pachClient *client.APIClient, pipeline string, commit *pfs.Commit, logger logs.TaggedLogger) (*pps.JobInfo, error) {
	// Check if a job was previously created for this commit. If not, make one
	jobInfos, err := pachClient.ListJob("", nil, commit, -1, true)
	if err != nil {
		return nil, err
	}
	if len(jobInfos) > 1 {
		return nil, errors.Errorf("multiple jobs found for commit: %s@%s", commit.Branch.Repo.Name, commit.ID)
	} else if len(jobInfos) < 1 {
		job, err := pachClient.CreateJob(pipeline, commit, nil)
		if err != nil {
			return nil, err
		}
		logger.Logf("created new job %q for output commit %q", job.ID, commit.ID)
		// get JobInfo to look up spec commit, pipeline version, etc (if this
		// worker is stale and about to be killed, the new job may have a newer
		// pipeline version than the master. Or if the commit is stale, it may
		// have an older pipeline version than the master)
		return pachClient.InspectJob(job.ID, false)
	}
	// Get latest job state.
	logger.Logf("found existing job %q for output commit %q", jobInfos[0].Job.ID, commit.ID)
	return pachClient.InspectJob(jobInfos[0].Job.ID, false)
}

func finishJob(pachClient *client.APIClient, jobInfo *pps.JobInfo) error {
	_, err := pachClient.RunBatchInTransaction(func(builder *client.TransactionBuilder) error {
		if _, err := builder.PfsAPIClient.FinishCommit(pachClient.Ctx(), &pfs.FinishCommitRequest{
			Commit: jobInfo.OutputCommit,
		}); err != nil {
			return err
		}
		_, err := builder.PpsAPIClient.UpdateJobState(pachClient.Ctx(), &pps.UpdateJobStateRequest{
			Job:   jobInfo.Job,
			State: pps.JobState_JOB_SUCCESS,
		})
		return err
	})
	return err
>>>>>>> 86668d82
}<|MERGE_RESOLUTION|>--- conflicted
+++ resolved
@@ -23,25 +23,13 @@
 func Run(driver driver.Driver, logger logs.TaggedLogger) error {
 	pachClient := driver.PachClient()
 	pipelineInfo := driver.PipelineInfo()
-	return forEachPipelineJob(pachClient, pipelineInfo, logger, func(ctx context.Context, pipelineJobInfo *pps.PipelineJobInfo) (retErr error) {
+	return forEachJob(pachClient, pipelineInfo, logger, func(ctx context.Context, jobInfo *pps.JobInfo) (retErr error) {
 		driver := driver.WithContext(ctx)
-<<<<<<< HEAD
-		if err := driver.UpdatePipelineJobState(pipelineJobInfo.PipelineJob, pps.PipelineJobState_JOB_RUNNING, ""); err != nil {
+		if err := driver.UpdateJobState(jobInfo.Job, pps.JobState_JOB_RUNNING, ""); err != nil {
 			return err
 		}
-		pipelineJobInput := ppsutil.PipelineJobInput(pipelineInfo, pipelineJobInfo.OutputCommit)
-		di, err := datum.NewIterator(pachClient, pipelineJobInput)
-=======
-		jobInfo, err := ensureJob(pachClient, pipelineInfo.Pipeline.Name, commitInfo.Commit, logger)
-		if err != nil {
-			return err
-		}
-		if err := driver.UpdateJobState(jobInfo.Job.ID, pps.JobState_JOB_RUNNING, ""); err != nil {
-			return err
-		}
-		jobInput := ppsutil.JobInput(pipelineInfo, commitInfo)
+		jobInput := ppsutil.JobInput(pipelineInfo, jobInfo.OutputCommit)
 		di, err := datum.NewIterator(pachClient, jobInput)
->>>>>>> 86668d82
 		if err != nil {
 			return err
 		}
@@ -60,22 +48,14 @@
 		}
 		defer func() {
 			if common.IsDone(ctx) {
-<<<<<<< HEAD
-				retErr = ppsutil.FinishPipelineJob(pachClient, pipelineJobInfo, pps.PipelineJobState_JOB_SUCCESS, "")
-=======
-				retErr = finishJob(pachClient, jobInfo)
->>>>>>> 86668d82
+				retErr = ppsutil.FinishJob(pachClient, jobInfo, pps.JobState_JOB_SUCCESS, "")
 			}
 		}()
 		storageRoot := filepath.Join(driver.InputDir(), client.PPSScratchSpace, uuid.NewWithoutDashes())
 		return datum.WithSet(pachClient, storageRoot, func(s *datum.Set) error {
 			inputs := meta.Inputs
 			logger = logger.WithData(inputs)
-<<<<<<< HEAD
-			env := driver.UserCodeEnv(logger.PipelineJobID(), pipelineJobInfo.OutputCommit, inputs)
-=======
-			env := driver.UserCodeEnv(logger.JobID(), commitInfo.Commit, inputs)
->>>>>>> 86668d82
+			env := driver.UserCodeEnv(logger.JobID(), jobInfo.OutputCommit, inputs)
 			return s.WithDatum(ctx, meta, func(d *datum.Datum) error {
 				return driver.WithActiveData(inputs, d.PFSStorageRoot(), func() error {
 					return d.Run(ctx, func(runCtx context.Context) error {
@@ -88,16 +68,15 @@
 	})
 }
 
-// Repeatedly runs the given callback with the latest pipelineJob for the pipeline.
+// Repeatedly runs the given callback with the latest job for the pipeline.
 // The given context will be canceled if a newer job is ready, then this will
 // wait for the previous callback to return before calling the callback again
 // with the latest job.
-func forEachPipelineJob(pachClient *client.APIClient, pipelineInfo *pps.PipelineInfo, logger logs.TaggedLogger, cb func(context.Context, *pps.PipelineJobInfo) error) error {
+func forEachJob(pachClient *client.APIClient, pipelineInfo *pps.PipelineInfo, logger logs.TaggedLogger, cb func(context.Context, *pps.JobInfo) error) error {
 	// These are used to cancel the existing service and wait for it to finish
 	var cancel func()
 	var eg *errgroup.Group
-<<<<<<< HEAD
-	return pachClient.SubscribePipelineJob(pipelineInfo.Pipeline.Name, true, func(pji *pps.PipelineJobInfo) error {
+	return pachClient.SubscribeJob(pipelineInfo.Pipeline.Name, true, func(pji *pps.JobInfo) error {
 		if cancel != nil {
 			logger.Logf("canceling previous service, new job ready")
 			cancel()
@@ -105,7 +84,7 @@
 				return err
 			}
 		}
-		logger.Logf("starting new service, job: %s", pji.PipelineJob.ID)
+		logger.Logf("starting new service, job: %s", pji.Job.ID)
 		var ctx context.Context
 		ctx, cancel = context.WithCancel(pachClient.Ctx())
 		eg, ctx = errgroup.WithContext(ctx)
@@ -113,71 +92,4 @@
 		return nil
 	},
 	)
-=======
-	// TODO: Readd subscribe on spec commit provenance. Current code simplifies correctness in terms
-	// of commits being closed / jobs being finished.
-	return pachClient.SubscribeCommit(
-		client.NewRepo(pipelineInfo.Pipeline.Name),
-		"",
-		nil,
-		"",
-		pfs.CommitState_READY,
-		func(ci *pfs.CommitInfo) error {
-			if cancel != nil {
-				logger.Logf("canceling previous service, new commit ready")
-				cancel()
-				if err := eg.Wait(); err != nil && !errors.Is(err, context.Canceled) {
-					return err
-				}
-			}
-			logger.Logf("starting new service, commit: %s", ci.Commit.ID)
-			var ctx context.Context
-			ctx, cancel = context.WithCancel(pachClient.Ctx())
-			eg, ctx = errgroup.WithContext(ctx)
-			eg.Go(func() error { return cb(ctx, ci) })
-			return nil
-		},
-	)
-}
-
-func ensureJob(pachClient *client.APIClient, pipeline string, commit *pfs.Commit, logger logs.TaggedLogger) (*pps.JobInfo, error) {
-	// Check if a job was previously created for this commit. If not, make one
-	jobInfos, err := pachClient.ListJob("", nil, commit, -1, true)
-	if err != nil {
-		return nil, err
-	}
-	if len(jobInfos) > 1 {
-		return nil, errors.Errorf("multiple jobs found for commit: %s@%s", commit.Branch.Repo.Name, commit.ID)
-	} else if len(jobInfos) < 1 {
-		job, err := pachClient.CreateJob(pipeline, commit, nil)
-		if err != nil {
-			return nil, err
-		}
-		logger.Logf("created new job %q for output commit %q", job.ID, commit.ID)
-		// get JobInfo to look up spec commit, pipeline version, etc (if this
-		// worker is stale and about to be killed, the new job may have a newer
-		// pipeline version than the master. Or if the commit is stale, it may
-		// have an older pipeline version than the master)
-		return pachClient.InspectJob(job.ID, false)
-	}
-	// Get latest job state.
-	logger.Logf("found existing job %q for output commit %q", jobInfos[0].Job.ID, commit.ID)
-	return pachClient.InspectJob(jobInfos[0].Job.ID, false)
-}
-
-func finishJob(pachClient *client.APIClient, jobInfo *pps.JobInfo) error {
-	_, err := pachClient.RunBatchInTransaction(func(builder *client.TransactionBuilder) error {
-		if _, err := builder.PfsAPIClient.FinishCommit(pachClient.Ctx(), &pfs.FinishCommitRequest{
-			Commit: jobInfo.OutputCommit,
-		}); err != nil {
-			return err
-		}
-		_, err := builder.PpsAPIClient.UpdateJobState(pachClient.Ctx(), &pps.UpdateJobStateRequest{
-			Job:   jobInfo.Job,
-			State: pps.JobState_JOB_SUCCESS,
-		})
-		return err
-	})
-	return err
->>>>>>> 86668d82
 }