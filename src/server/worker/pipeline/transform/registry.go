package transform

import (
	"context"
	"fmt"
	"path/filepath"
	"strings"
	"sync"
	"time"

	"github.com/gogo/protobuf/types"
	"github.com/pachyderm/pachyderm/v2/src/client"
	"github.com/pachyderm/pachyderm/v2/src/client/limit"
	"github.com/pachyderm/pachyderm/v2/src/internal/backoff"
	col "github.com/pachyderm/pachyderm/v2/src/internal/collection"
	"github.com/pachyderm/pachyderm/v2/src/internal/errors"
	"github.com/pachyderm/pachyderm/v2/src/internal/errutil"
	"github.com/pachyderm/pachyderm/v2/src/internal/ppsutil"
	"github.com/pachyderm/pachyderm/v2/src/internal/storage/renew"
	"github.com/pachyderm/pachyderm/v2/src/internal/uuid"
	"github.com/pachyderm/pachyderm/v2/src/internal/work"
	"github.com/pachyderm/pachyderm/v2/src/pfs"
	"github.com/pachyderm/pachyderm/v2/src/pps"
	pfsserver "github.com/pachyderm/pachyderm/v2/src/server/pfs"
	ppsserver "github.com/pachyderm/pachyderm/v2/src/server/pps"
	"github.com/pachyderm/pachyderm/v2/src/server/worker/common"
	"github.com/pachyderm/pachyderm/v2/src/server/worker/datum"
	"github.com/pachyderm/pachyderm/v2/src/server/worker/driver"
	"github.com/pachyderm/pachyderm/v2/src/server/worker/logs"
	"github.com/pachyderm/pachyderm/v2/src/server/worker/pipeline/transform/chain"
	"golang.org/x/sync/errgroup"
)

type hasher struct {
	name string
	salt string
}

func (h *hasher) Hash(inputs []*common.Input) string {
	return common.HashDatum(h.name, h.salt, inputs)
}

type pendingJob struct {
	driver                     driver.Driver
	logger                     logs.TaggedLogger
	ji                         *pps.JobInfo
	commitInfo, metaCommitInfo *pfs.CommitInfo
	jdit                       *chain.JobDatumIterator
	taskMaster                 *work.Master
	cancel                     context.CancelFunc
}

func (pj *pendingJob) writeJobInfo() error {
	pj.logger.Logf("updating job info, state: %s", pj.ji.State)
	return writeJobInfo(pj.driver.PachClient(), pj.ji)
}

func writeJobInfo(pachClient *client.APIClient, jobInfo *pps.JobInfo) error {
	_, err := pachClient.PpsAPIClient.UpdateJobState(pachClient.Ctx(), &pps.UpdateJobStateRequest{
		Job:           jobInfo.Job,
		State:         jobInfo.State,
		Reason:        jobInfo.Reason,
		Restart:       jobInfo.Restart,
		DataProcessed: jobInfo.DataProcessed,
		DataSkipped:   jobInfo.DataSkipped,
		DataTotal:     jobInfo.DataTotal,
		DataFailed:    jobInfo.DataFailed,
		DataRecovered: jobInfo.DataRecovered,
		Stats:         jobInfo.Stats,
	})
	return err
}

// TODO: The job info should eventually just have a field with type *datum.Stats
func (pj *pendingJob) saveJobStats(stats *datum.Stats) {
	// TODO: Need to clean up the setup of process stats.
	if pj.ji.Stats == nil {
		pj.ji.Stats = &pps.ProcessStats{}
	}
	datum.MergeProcessStats(pj.ji.Stats, stats.ProcessStats)
	pj.ji.DataProcessed += stats.Processed
	pj.ji.DataSkipped += stats.Skipped
	pj.ji.DataFailed += stats.Failed
	pj.ji.DataRecovered += stats.Recovered
	pj.ji.DataTotal += stats.Processed + stats.Skipped + stats.Failed + stats.Recovered
}

func (pj *pendingJob) withDeleter(pachClient *client.APIClient, cb func() error) error {
	defer pj.jdit.SetDeleter(nil)
	// Setup file operation client for output Meta commit.
	metaCommit := pj.metaCommitInfo.Commit
	return pachClient.WithModifyFileClient(metaCommit.Repo.Name, metaCommit.ID, func(mfcMeta *client.ModifyFileClient) error {
		// Setup file operation client for output PFS commit.
		outputCommit := pj.commitInfo.Commit
		return pachClient.WithModifyFileClient(outputCommit.Repo.Name, outputCommit.ID, func(mfcPFS *client.ModifyFileClient) error {
			parentMetaCommit := pj.metaCommitInfo.ParentCommit
			metaFileWalker := func(path string) ([]string, error) {
				var files []string
				if err := pachClient.WalkFile(parentMetaCommit.Repo.Name, parentMetaCommit.ID, path, func(fi *pfs.FileInfo) error {
					if fi.FileType == pfs.FileType_FILE {
						files = append(files, fi.File.Path)
					}
					return nil
				}); err != nil {
					return nil, err
				}
				return files, nil
			}
			pj.jdit.SetDeleter(datum.NewDeleter(metaFileWalker, mfcMeta, mfcPFS))
			return cb()
		})
	})
}

type registry struct {
	driver      driver.Driver
	logger      logs.TaggedLogger
	taskQueue   *work.TaskQueue
	concurrency int64
	limiter     limit.ConcurrencyLimiter
	jobChain    *chain.JobChain
}

// TODO:
// egress.
// Prometheus stats? (previously in the driver, which included testing we should reuse if possible)
// capture logs (reuse driver tests and reintroduce tagged logger).
func newRegistry(driver driver.Driver, logger logs.TaggedLogger) (*registry, error) {
	// Determine the maximum number of concurrent tasks we will allow
	concurrency, err := driver.ExpectedNumWorkers()
	if err != nil {
		return nil, err
	}
	taskQueue, err := driver.NewTaskQueue()
	if err != nil {
		return nil, err
	}
	return &registry{
		driver:      driver,
		logger:      logger,
		taskQueue:   taskQueue,
		concurrency: concurrency,
		limiter:     limit.New(int(concurrency)),
	}, nil
}

func (reg *registry) succeedJob(pj *pendingJob) error {
	var newState pps.JobState
	if pj.ji.Egress == nil {
		pj.logger.Logf("job successful, closing commits")
		newState = pps.JobState_JOB_SUCCESS
	} else {
		pj.logger.Logf("job successful, advancing to egress")
		newState = pps.JobState_JOB_EGRESSING
	}
	// Use the registry's driver so that the job's supervision goroutine cannot cancel us
	return finishJob(reg.driver.PipelineInfo(), reg.driver.PachClient(), pj, newState, "")
}

func (reg *registry) failJob(pj *pendingJob, reason string) error {
	pj.logger.Logf("failing job with reason: %s", reason)
	// Use the registry's driver so that the job's supervision goroutine cannot cancel us
	return finishJob(reg.driver.PipelineInfo(), reg.driver.PachClient(), pj, pps.JobState_JOB_FAILURE, reason)
}

func (reg *registry) killJob(pj *pendingJob, reason string) error {
	pj.logger.Logf("killing job with reason: %s", reason)
	// Use the registry's driver so that the job's supervision goroutine cannot cancel us
	return finishJob(reg.driver.PipelineInfo(), reg.driver.PachClient(), pj, pps.JobState_JOB_KILLED, reason)
}

func (reg *registry) initializeJobChain(metaCommit *pfs.Commit) error {
	if reg.jobChain == nil {
		hasher := &hasher{
			name: reg.driver.PipelineInfo().Pipeline.Name,
			salt: reg.driver.PipelineInfo().Salt,
		}
		var opts []chain.JobChainOption
		if reg.driver.PipelineInfo().S3Out {
			opts = append(opts, chain.WithNoSkip())
		}
		pachClient := reg.driver.PachClient()
		metaCommitInfo, err := pachClient.PfsAPIClient.InspectCommit(pachClient.Ctx(),
			&pfs.InspectCommitRequest{
				Commit: metaCommit,
			})
		if err != nil {
			return err
		}
		if metaCommitInfo.ParentCommit == nil {
			reg.jobChain = chain.NewJobChain(hasher)
			return nil
		}
		parentMetaCommitInfo, err := pachClient.PfsAPIClient.InspectCommit(pachClient.Ctx(),
			&pfs.InspectCommitRequest{
				Commit:     metaCommitInfo.ParentCommit,
				BlockState: pfs.CommitState_FINISHED,
			})
		if err != nil {
			return err
		}
		commit := parentMetaCommitInfo.Commit
		reg.jobChain = chain.NewJobChain(
			hasher,
<<<<<<< HEAD
			append(opts, chain.WithBase(datum.NewFileSetIterator(pachClient, commit.Repo.Name, commit.ID)))...,
=======
			datum.NewCommitIterator(pachClient, commit.Repo.Name, commit.ID),
>>>>>>> feb9b96b
		)
	}
	return nil
}

// ensureJob loads an existing job for the given commit in the pipeline, or
// creates it if there is none. If more than one such job exists, an error will
// be generated.
func (reg *registry) ensureJob(commitInfo *pfs.CommitInfo, metaCommit *pfs.Commit) (*pps.JobInfo, error) {
	pachClient := reg.driver.PachClient()
	// Check if a job was previously created for this commit. If not, make one
	jobInfos, err := pachClient.ListJob("", nil, commitInfo.Commit, -1, true)
	if err != nil {
		return nil, err
	}
	if len(jobInfos) > 1 {
		return nil, errors.Errorf("multiple jobs found for commit: %s/%s", commitInfo.Commit.Repo.Name, commitInfo.Commit.ID)
	} else if len(jobInfos) < 1 {
		job, err := pachClient.CreateJob(reg.driver.PipelineInfo().Pipeline.Name, commitInfo.Commit, metaCommit)
		if err != nil {
			return nil, err
		}
		reg.logger.Logf("created new job %q for output commit %q", job.ID, commitInfo.Commit.ID)
		// get jobInfo to look up spec commit, pipeline version, etc (if this
		// worker is stale and about to be killed, the new job may have a newer
		// pipeline version than the master. Or if the commit is stale, it may
		// have an older pipeline version than the master)
		return pachClient.InspectJob(job.ID, false)
	}
	// Get latest job state.
	reg.logger.Logf("found existing job %q for output commit %q", jobInfos[0].Job.ID, commitInfo.Commit.ID)
	return pachClient.InspectJob(jobInfos[0].Job.ID, false)
}

func (reg *registry) startJob(commitInfo *pfs.CommitInfo, metaCommit *pfs.Commit) error {
	var asyncEg *errgroup.Group
	reg.limiter.Acquire()
	defer func() {
		if asyncEg == nil {
			// The async errgroup never got started, so give up the limiter lock
			reg.limiter.Release()
		}
	}()
	jobInfo, err := reg.ensureJob(commitInfo, metaCommit)
	if err != nil {
		return err
	}
	switch {
	case commitInfo.Finished != nil:
		if !ppsutil.IsTerminal(jobInfo.State) {
			jobInfo.State = pps.JobState_JOB_KILLED
		}
		return recoverJob(reg.driver.PipelineInfo(), reg.driver.PachClient(), jobInfo, true)
	case jobInfo.PipelineVersion < reg.driver.PipelineInfo().Version:
		jobInfo.State = pps.JobState_JOB_KILLED
		jobInfo.Reason = "pipeline has been updated"
		return recoverJob(reg.driver.PipelineInfo(), reg.driver.PachClient(), jobInfo, true)
	case jobInfo.PipelineVersion > reg.driver.PipelineInfo().Version:
		return errors.Errorf("job %s's version (%d) greater than pipeline's "+
			"version (%d), this should automatically resolve when the worker "+
			"is updated", jobInfo.Job.ID, jobInfo.PipelineVersion, reg.driver.PipelineInfo().Version)
	}
	if err := reg.initializeJobChain(metaCommit); err != nil {
		return err
	}
	metaCommitInfo, err := reg.driver.PachClient().InspectCommit(metaCommit.Repo.Name, metaCommit.ID)
	if err != nil {
		return err
	}
	jobCtx, cancel := context.WithCancel(reg.driver.PachClient().Ctx())
	driver := reg.driver.WithContext(jobCtx)
	// Build the pending job to send out to workers - this will block if we have
	// too many already
	pj := &pendingJob{
		driver:         driver,
		ji:             jobInfo,
		logger:         reg.logger.WithJob(jobInfo.Job.ID),
		commitInfo:     commitInfo,
		metaCommitInfo: metaCommitInfo,
		cancel:         cancel,
	}
	// Inputs must be ready before we can construct a datum iterator, so do this
	// synchronously to ensure correct order in the jobChain.
	if err := pj.logger.LogStep("waiting for job inputs", func() error {
		return reg.processJobStarting(pj)
	}); err != nil {
		return err
	}
	// TODO: we should NOT start the job this way if it is in EGRESSING
	// TODO: This could probably be scoped to a callback, and we could move job specific features
	// in the chain package (timeouts for example).
	// TODO: I use the registry pachclient for the iterators, so I can reuse across jobs for skipping.
	pachClient := reg.driver.PachClient()
	dit, err := datum.NewIterator(pachClient, pj.ji.Input)
	if err != nil {
		return err
	}
	outputDit := datum.NewCommitIterator(pachClient, pj.metaCommitInfo.Commit.Repo.Name, pj.metaCommitInfo.Commit.ID)
	pj.jdit = reg.jobChain.CreateJob(pj.driver.PachClient().Ctx(), pj.ji.Job.ID, dit, outputDit)
	var afterTime time.Duration
	if pj.ji.JobTimeout != nil {
		startTime, err := types.TimestampFromProto(pj.ji.Started)
		if err != nil {
			return err
		}
		timeout, err := types.DurationFromProto(pj.ji.JobTimeout)
		if err != nil {
			return err
		}
		afterTime = time.Until(startTime.Add(timeout))
	}
	asyncEg, jobCtx = errgroup.WithContext(pj.driver.PachClient().Ctx())
	pj.driver = reg.driver.WithContext(jobCtx)
	asyncEg.Go(func() error {
		defer pj.cancel()
		if pj.ji.JobTimeout != nil {
			pj.logger.Logf("cancelling job at: %+v", afterTime)
			timer := time.AfterFunc(afterTime, func() {
				reg.killJob(pj, "job timed out")
			})
			defer timer.Stop()
		}
		return backoff.RetryUntilCancel(pj.driver.PachClient().Ctx(), func() error {
			return reg.superviseJob(pj)
		}, backoff.NewInfiniteBackOff(), func(err error, d time.Duration) error {
			pj.logger.Logf("error in superviseJob: %v, retrying in %+v", err, d)
			return nil
		})
	})
	asyncEg.Go(func() error {
		defer pj.cancel()
		mutex := &sync.Mutex{}
		mutex.Lock()
		defer mutex.Unlock()
		// This runs the callback asynchronously, but we want to block the errgroup until it completes
		if err := reg.taskQueue.RunTask(pj.driver.PachClient().Ctx(), func(master *work.Master) {
			defer mutex.Unlock()
			pj.taskMaster = master
			backoff.RetryUntilCancel(pj.driver.PachClient().Ctx(), func() error {
				var err error
				for err == nil {
					err = reg.processJob(pj)
				}
				if errors.Is(err, errutil.ErrBreak) {
					return nil
				}
				return err
			}, backoff.NewInfiniteBackOff(), func(err error, d time.Duration) error {
				pj.logger.Logf("processJob error: %v, retrying in %v", err, d)
				for err != nil {
					if st, ok := err.(errors.StackTracer); ok {
						pj.logger.Logf("error stack: %+v", st.StackTrace())
					}
					err = errors.Unwrap(err)
				}
				// Get job state, increment restarts, write job state
				pj.ji, err = pj.driver.PachClient().InspectJob(pj.ji.Job.ID, false)
				if err != nil {
					return err
				}
				pj.ji.Restart++
				if err := pj.writeJobInfo(); err != nil {
					pj.logger.Logf("error incrementing restart count for job (%s): %v", pj.ji.Job.ID, err)
				}
				// Reload the job's commitInfo(s) as they may have changed and clear the state of the commit(s).
				pj.commitInfo, err = reg.driver.PachClient().InspectCommit(pj.commitInfo.Commit.Repo.Name, pj.commitInfo.Commit.ID)
				if err != nil {
					return err
				}
				if err := pj.driver.PachClient().ClearCommit(pj.commitInfo.Commit.Repo.Name, pj.commitInfo.Commit.ID); err != nil {
					return err
				}
				pj.metaCommitInfo, err = reg.driver.PachClient().InspectCommit(pj.metaCommitInfo.Commit.Repo.Name, pj.metaCommitInfo.Commit.ID)
				if err != nil {
					return err
				}
				return pj.driver.PachClient().ClearCommit(pj.metaCommitInfo.Commit.Repo.Name, pj.metaCommitInfo.Commit.ID)
			})
			pj.logger.Logf("master done running processJobs")
			// TODO: make sure that all paths close the commit correctly
		}); err != nil {
			return err
		}
		// This should block until the callback has completed
		mutex.Lock()
		return nil
	})
	go func() {
		defer reg.limiter.Release()
		// Make sure the job has been removed from the job chain.
		defer pj.jdit.Finish()
		if err := asyncEg.Wait(); err != nil {
			pj.logger.Logf("fatal job error: %v", err)
		}
	}()
	return nil
}

// superviseJob watches for the output commit closing and cancels the job, or
// deletes it if the output commit is removed.
func (reg *registry) superviseJob(pj *pendingJob) error {
	defer pj.cancel()
	ci, err := pj.driver.PachClient().PfsAPIClient.InspectCommit(pj.driver.PachClient().Ctx(),
		&pfs.InspectCommitRequest{
			Commit:     pj.ji.OutputCommit,
			BlockState: pfs.CommitState_FINISHED,
		})
	if err != nil {
		if pfsserver.IsCommitNotFoundErr(err) || pfsserver.IsCommitDeletedErr(err) {
			// Stop the job and clean up any job state in the registry
			if err := reg.killJob(pj, "output commit missing"); err != nil {
				return err
			}
			// Output commit was deleted. Delete job as well
			if _, err := pj.driver.NewSTM(func(stm col.STM) error {
				// Delete the job if no other worker has deleted it yet
				jobPtr := &pps.EtcdJobInfo{}
				if err := pj.driver.Jobs().ReadWrite(stm).Get(pj.ji.Job.ID, jobPtr); err != nil {
					return err
				}
				return pj.driver.DeleteJob(stm, jobPtr)
			}); err != nil && !col.IsErrNotFound(err) {
				return err
			}
			return nil
		}
		return err
	}
	if strings.Contains(ci.Description, pfs.EmptyStr) {
		return reg.killJob(pj, "output commit closed")
	}
	return nil

}

func (reg *registry) processJob(pj *pendingJob) error {
	state := pj.ji.State
	switch {
	case ppsutil.IsTerminal(state):
		pj.cancel()
		return errutil.ErrBreak
	case state == pps.JobState_JOB_STARTING:
		return errors.New("job should have been moved out of the STARTING state before processJob")
	case state == pps.JobState_JOB_RUNNING:
		return pj.logger.LogStep("processing job datums", func() error {
			return reg.processJobRunning(pj)
		})
	}
	pj.cancel()
	return errors.Errorf("unknown job state: %v", state)
}

func (reg *registry) processJobStarting(pj *pendingJob) error {
	// block until job inputs are ready
	failed, err := failedInputs(pj.driver.PachClient(), pj.ji)
	if err != nil {
		return err
	}
	if len(failed) > 0 {
		reason := fmt.Sprintf("inputs failed: %s", strings.Join(failed, ", "))
		return reg.failJob(pj, reason)
	}
	pj.ji.State = pps.JobState_JOB_RUNNING
	return pj.writeJobInfo()
}

// TODO:
// Need to put some more thought into the context use.
func (reg *registry) processJobRunning(pj *pendingJob) error {
	pachClient := pj.driver.PachClient()
	eg, ctx := errgroup.WithContext(pachClient.Ctx())
	pachClient = pachClient.WithCtx(ctx)
	stats := &datum.Stats{ProcessStats: &pps.ProcessStats{}}

	// TODO: We need to delete the output for S3Out since we don't have a clear way to track the output in the stats commit (which means datums cannot be skipped with S3Out).
	// If we had a way to map the output added through the S3 gateway back to the datums, and stored this in the appropriate place in the stats commit, then we would be able
	// handle datums the same way we handle normal pipelines.
	if pj.driver.PipelineInfo().S3Out {
		if err := pachClient.DeleteFile(pj.commitInfo.Commit.Repo.Name, pj.commitInfo.Commit.ID, "/"); err != nil {
			return err
		}
	}

	// TODO: This is a hack to ensure that deletions are generated before any output is uploaded.
	// This may be resolved by either explicitly generating deletes first (somewhat similar to this hack) or
	// relying on temporary fileset identifiers being associated with the commit after the datumsets have been
	// generated (and therefore after the deletes).
	if err := pj.withDeleter(pachClient, func() error {
		return pj.jdit.Iterate(func(_ *datum.Meta) error { return nil })
	}); err != nil {
		return err
	}

	// Setup datum set subtask channel.
	subtasks := make(chan *work.Task)
	if err := pachClient.WithRenewer(func(ctx context.Context, renewer *renew.StringSet) error {
		// Setup goroutine for creating datum set subtasks.
		// TODO: When the datum set spec is not set, evenly distribute the datums.
		eg.Go(func() error {
			defer close(subtasks)
			storageRoot := filepath.Join(pj.driver.InputDir(), client.PPSScratchSpace, uuid.NewWithoutDashes())
			var setSpec *datum.SetSpec
			if pj.driver.PipelineInfo().ChunkSpec != nil {
				setSpec = &datum.SetSpec{
					Number: int(pj.driver.PipelineInfo().ChunkSpec.Number),
				}
			}
			return datum.CreateSets(pj.jdit, storageRoot, setSpec, func(upload func(datum.Client) error) error {
				subtask, err := createDatumSetSubtask(pachClient, pj, upload, renewer)
				if err != nil {
					return err
				}
				select {
				case subtasks <- subtask:
				case <-ctx.Done():
					return ctx.Err()
				}
				return nil
			})
		})
		// Setup goroutine for running and collecting datum set subtasks.
		eg.Go(func() error {
			return pj.logger.LogStep("running and collecting datum set subtasks", func() error {
				return pj.taskMaster.RunSubtasksChan(
					subtasks,
					func(ctx context.Context, taskInfo *work.TaskInfo) error {
						if taskInfo.State == work.State_FAILURE {
							return errors.Errorf("datum set subtask failed: %s", taskInfo.Reason)
						}
						data, err := deserializeDatumSet(taskInfo.Task.Data)
						if err != nil {
							return err
						}
						renewer.Remove(data.FileSet)
						return datum.MergeStats(stats, data.Stats)
					},
				)
			})
		})
		return eg.Wait()
	}); err != nil {
		return err
	}
	// TODO: This shouldn't be necessary.
	select {
	case <-pj.driver.PachClient().Ctx().Done():
		return pj.driver.PachClient().Ctx().Err()
	default:
	}
	pj.saveJobStats(pj.jdit.Stats())
	pj.saveJobStats(stats)
	if stats.FailedID != "" {
		return reg.failJob(pj, fmt.Sprintf("datum %v failed", stats.FailedID))
	}
	return reg.succeedJob(pj)
}

func createDatumSetSubtask(pachClient *client.APIClient, pj *pendingJob, upload func(datum.Client) error, renewer *renew.StringSet) (*work.Task, error) {
	resp, err := pachClient.WithCreateFilesetClient(func(cfsc *client.CreateFilesetClient) error {
		return upload(newDatumClientFileset(cfsc))
	})
	if err != nil {
		return nil, err
	}
	renewer.Add(resp.FilesetId)
	data, err := serializeDatumSet(&DatumSet{
		JobID: pj.ji.Job.ID,
		// TODO: It might make sense for this to be a hash of the constituent datums?
		// That could make it possible to recover from a master restart.
		FileSet:      resp.FilesetId,
		OutputCommit: pj.commitInfo.Commit,
		MetaCommit:   pj.metaCommitInfo.Commit,
	})
	if err != nil {
		return nil, err
	}
	return &work.Task{
		// TODO: Should this just be a uuid?
		ID:   uuid.NewWithoutDashes(),
		Data: data,
	}, nil
}

func serializeDatumSet(data *DatumSet) (*types.Any, error) {
	serialized, err := types.MarshalAny(data)
	if err != nil {
		return nil, err
	}
	return serialized, nil
}

func deserializeDatumSet(any *types.Any) (*DatumSet, error) {
	data := &DatumSet{}
	if err := types.UnmarshalAny(any, data); err != nil {
		return nil, err
	}
	return data, nil
}

func failedInputs(pachClient *client.APIClient, jobInfo *pps.JobInfo) ([]string, error) {
	var failed []string
	var vistErr error
	blockCommit := func(name string, commit *pfs.Commit) {
		ci, err := pachClient.PfsAPIClient.InspectCommit(pachClient.Ctx(),
			&pfs.InspectCommitRequest{
				Commit:     commit,
				BlockState: pfs.CommitState_FINISHED,
			})
		if err != nil {
			if vistErr == nil {
				vistErr = errors.Wrapf(err, "error blocking on commit %s/%s",
					commit.Repo.Name, commit.ID)
			}
			return
		}
		if strings.Contains(ci.Description, pfs.EmptyStr) {
			failed = append(failed, name)
		}
	}
	pps.VisitInput(jobInfo.Input, func(input *pps.Input) {
		if input.Pfs != nil && input.Pfs.Commit != "" {
			blockCommit(input.Pfs.Name, client.NewCommit(input.Pfs.Repo, input.Pfs.Commit))
		}
		if input.Cron != nil && input.Cron.Commit != "" {
			blockCommit(input.Cron.Name, client.NewCommit(input.Cron.Repo, input.Cron.Commit))
		}
		if input.Git != nil && input.Git.Commit != "" {
			blockCommit(input.Git.Name, client.NewCommit(input.Git.Name, input.Git.Commit))
		}
	})
	return failed, vistErr
}

// TODO: Errors that can occur while finishing jobs needs more thought.
// TODO: Job failures are propagated through commits with pfs.EmptyStr in the description, would be better to have general purpose metadata associated with a commit.
func finishJob(pipelineInfo *pps.PipelineInfo, pachClient *client.APIClient, pj *pendingJob, state pps.JobState, reason string) error {
	jobInfo := pj.ji
	// Optimistically update the local state and reason - if any errors occur the
	// local state will be reloaded way up the stack
	jobInfo.State = state
	jobInfo.Reason = reason
	var empty bool
	if state == pps.JobState_JOB_FAILURE || state == pps.JobState_JOB_KILLED {
		empty = true
	}
	if _, err := pachClient.RunBatchInTransaction(func(builder *client.TransactionBuilder) error {
		if _, err := builder.PfsAPIClient.FinishCommit(pachClient.Ctx(), &pfs.FinishCommitRequest{
			Commit: jobInfo.StatsCommit,
			Empty:  empty,
		}); err != nil {
			return err
		}
		if _, err := builder.PfsAPIClient.FinishCommit(pachClient.Ctx(), &pfs.FinishCommitRequest{
			Commit: jobInfo.OutputCommit,
			Empty:  empty,
		}); err != nil {
			return err
		}
		return writeJobInfo(&builder.APIClient, jobInfo)
	}); err != nil {
		if pfsserver.IsCommitFinishedErr(err) || pfsserver.IsCommitNotFoundErr(err) || pfsserver.IsCommitDeletedErr(err) {
			if err := recoverJob(pipelineInfo, pachClient, jobInfo, empty); err != nil {
				return err
			}
			// TODO: How to handle errors without causing subsequent jobs to get stuck.
			pj.jdit.Finish()
			return nil
		}
		// For other types of errors, we want to fail the job supervision and let it
		// reattempt later
		return err
	}
	// TODO: How to handle errors without causing subsequent jobs to get stuck.
	pj.jdit.Finish()
	return nil
}

func recoverJob(pipelineInfo *pps.PipelineInfo, pachClient *client.APIClient, jobInfo *pps.JobInfo, empty bool) error {
	if _, err := pachClient.PfsAPIClient.FinishCommit(pachClient.Ctx(), &pfs.FinishCommitRequest{
		Commit: jobInfo.StatsCommit,
		Empty:  empty,
	}); err != nil {
		if !pfsserver.IsCommitFinishedErr(err) && !pfsserver.IsCommitNotFoundErr(err) && !pfsserver.IsCommitDeletedErr(err) {
			return err
		}
	}
	if _, err := pachClient.PfsAPIClient.FinishCommit(pachClient.Ctx(), &pfs.FinishCommitRequest{
		Commit: jobInfo.OutputCommit,
		Empty:  empty,
	}); err != nil {
		if !pfsserver.IsCommitFinishedErr(err) && !pfsserver.IsCommitNotFoundErr(err) && !pfsserver.IsCommitDeletedErr(err) {
			return err
		}
	}
	if err := writeJobInfo(pachClient, jobInfo); err != nil {
		if !ppsserver.IsJobFinishedErr(err) {
			return err
		}
	}
	return nil
}<|MERGE_RESOLUTION|>--- conflicted
+++ resolved
@@ -202,11 +202,7 @@
 		commit := parentMetaCommitInfo.Commit
 		reg.jobChain = chain.NewJobChain(
 			hasher,
-<<<<<<< HEAD
-			append(opts, chain.WithBase(datum.NewFileSetIterator(pachClient, commit.Repo.Name, commit.ID)))...,
-=======
-			datum.NewCommitIterator(pachClient, commit.Repo.Name, commit.ID),
->>>>>>> feb9b96b
+			append(opts, chain.WithBase(datum.NewCommitIterator(pachClient, commit.Repo.Name, commit.ID)))...,
 		)
 	}
 	return nil
