package transform

import (
	"context"
	"fmt"
	"net/http"
	"os"
	"path/filepath"
	"time"

	"github.com/gogo/protobuf/types"
	"github.com/pachyderm/pachyderm/v2/src/client"
	"github.com/pachyderm/pachyderm/v2/src/internal/backoff"
	"github.com/pachyderm/pachyderm/v2/src/internal/ppsutil"
	"github.com/pachyderm/pachyderm/v2/src/internal/uuid"
	"github.com/pachyderm/pachyderm/v2/src/internal/work"
	"github.com/pachyderm/pachyderm/v2/src/pps"
	"github.com/pachyderm/pachyderm/v2/src/server/worker/datum"
	"github.com/pachyderm/pachyderm/v2/src/server/worker/driver"
	"github.com/pachyderm/pachyderm/v2/src/server/worker/logs"
)

// Worker handles a transform pipeline work subtask, then returns.
// TODO:
// datum queuing (probably should be handled by datum package).
// spouts.
// capture datum logs.
// git inputs.
// handle custom user set for execution.
func Worker(driver driver.Driver, logger logs.TaggedLogger, subtask *work.Task, status *Status) (retErr error) {
	datumSet, err := deserializeDatumSet(subtask.Data)
	if err != nil {
		return err
	}
	return status.withJob(datumSet.JobID, func() error {
		logger = logger.WithJob(datumSet.JobID)
		if err := logger.LogStep("datum task", func() error {
			if ppsutil.ContainsS3Inputs(driver.PipelineInfo().Input) || driver.PipelineInfo().S3Out {
				if err := checkS3Gateway(driver, logger); err != nil {
					return err
				}
			}
			return handleDatumSet(driver, logger, datumSet, status)
		}); err != nil {
			return err
		}
		subtask.Data, err = serializeDatumSet(datumSet)
		return err
	})
}

func checkS3Gateway(driver driver.Driver, logger logs.TaggedLogger) error {
	return backoff.RetryNotify(func() error {
		endpoint := fmt.Sprintf("http://%s:%s/", ppsutil.SidecarS3GatewayService(logger.JobID()), os.Getenv("S3GATEWAY_PORT"))
		_, err := (&http.Client{Timeout: 5 * time.Second}).Get(endpoint)
		logger.Logf("checking s3 gateway service for job %q: %v", logger.JobID(), err)
		return err
	}, backoff.New60sBackOff(), func(err error, d time.Duration) error {
		logger.Logf("worker could not connect to s3 gateway for %q: %v", logger.JobID(), err)
		return nil
	})
	// TODO: `master` implementation fails the job here, we may need to do the same
	// We would need to load the jobInfo first for this:
	// }); err != nil {
	//   reason := fmt.Sprintf("could not connect to s3 gateway for %q: %v", logger.JobID(), err)
	//   logger.Logf("failing job with reason: %s", reason)
	//   // NOTE: this is the only place a worker will reach over and change the job state, this should not generally be done.
	//   return finishJob(driver.PipelineInfo(), driver.PachClient(), jobInfo, pps.JobState_JOB_FAILURE, reason, nil, nil, 0, nil, 0)
	// }
	// return nil
}

// TODO: It would probably be better to write the output to temporary file sets and expose an operation through pfs for adding a temporary fileset to a commit.
func handleDatumSet(driver driver.Driver, logger logs.TaggedLogger, datumSet *DatumSet, status *Status) error {
	pachClient := driver.PachClient()
	// TODO: Can this just be refactored into the datum package such that we don't need to specify a storage root for the sets?
	// The sets would just create a temporary directory under /tmp.
	storageRoot := filepath.Join(driver.InputDir(), client.PPSScratchSpace, uuid.NewWithoutDashes())
	datumSet.Stats = &datum.Stats{ProcessStats: &pps.ProcessStats{}}
	// Setup file operation client for output meta commit.
	metaCommit := datumSet.MetaCommit
	return pachClient.WithModifyFileClient(metaCommit.Repo.Name, metaCommit.ID, func(mfcMeta client.ModifyFileClient) error {
		// Setup file operation client for output PFS commit.
		outputCommit := datumSet.OutputCommit
		return pachClient.WithModifyFileClient(outputCommit.Repo.Name, outputCommit.ID, func(mfcPFS client.ModifyFileClient) (retErr error) {
			opts := []datum.SetOption{
				datum.WithMetaOutput(datum.NewClient(mfcMeta, pachClient, metaCommit)),
				datum.WithPFSOutput(datum.NewClient(mfcPFS, pachClient, outputCommit)),
				datum.WithStats(datumSet.Stats),
			}
			// Setup datum set for processing.
			return datum.WithSet(pachClient, storageRoot, func(s *datum.Set) error {
				di := datum.NewFileSetIterator(pachClient, datumSet.FileSet)
				// Process each datum in the assigned datum set.
				return di.Iterate(func(meta *datum.Meta) error {
					ctx := pachClient.Ctx()
					inputs := meta.Inputs
					logger = logger.WithData(inputs)
					env := driver.UserCodeEnv(logger.JobID(), outputCommit, inputs)
					var opts []datum.Option
					if driver.PipelineInfo().DatumTimeout != nil {
						timeout, err := types.DurationFromProto(driver.PipelineInfo().DatumTimeout)
						if err != nil {
							return err
						}
						opts = append(opts, datum.WithTimeout(timeout))
					}
					if driver.PipelineInfo().Transform.ErrCmd != nil {
						opts = append(opts, datum.WithRecoveryCallback(func(runCtx context.Context) error {
							return driver.RunUserErrorHandlingCode(runCtx, logger, env)
						}))
					}
					return s.WithDatum(ctx, meta, func(d *datum.Datum) error {
						cancelCtx, cancel := context.WithCancel(ctx)
						defer cancel()
						return status.withDatum(inputs, cancel, func() error {
							return driver.WithActiveData(inputs, d.PFSStorageRoot(), func() error {
								return d.Run(cancelCtx, func(runCtx context.Context) error {
									return driver.RunUserCode(runCtx, logger, env)
								})
							})
						})
					}, opts...)

				})
			}, opts...)
		})
	})
<<<<<<< HEAD
}

// TODO: This should be removed when CopyFile is a part of ModifyFile.
type datumClient struct {
	client.ModifyFileClient
	pachClient *client.APIClient
	commit     *pfs.Commit
}

func newDatumClient(mfc client.ModifyFileClient, pachClient *client.APIClient, commit *pfs.Commit) datum.Client {
	return &datumClient{
		ModifyFileClient: mfc,
		pachClient:       pachClient,
		commit:           commit,
	}
}

func (dc *datumClient) CopyFile(dst string, srcFile *pfs.File, tag string) error {
	opts := []client.CopyFileOption{client.WithAppendCopyFile(), client.WithTagCopyFile(tag)}
	return dc.pachClient.CopyFile(srcFile.Commit.Repo.Name, srcFile.Commit.ID, srcFile.Path, dc.commit.Repo.Name, dc.commit.ID, dst, opts...)
}

type datumClientFileset struct {
	*client.CreateFilesetClient
}

func newDatumClientFileset(cfc *client.CreateFilesetClient) datum.Client {
	return &datumClientFileset{
		CreateFilesetClient: cfc,
	}
}

func (dcf *datumClientFileset) CopyFile(_ string, _ *pfs.File, _ string) error {
	panic("attempted copy file in fileset datum client")
=======
>>>>>>> 0ae3b72b
}<|MERGE_RESOLUTION|>--- conflicted
+++ resolved
@@ -126,41 +126,4 @@
 			}, opts...)
 		})
 	})
-<<<<<<< HEAD
-}
-
-// TODO: This should be removed when CopyFile is a part of ModifyFile.
-type datumClient struct {
-	client.ModifyFileClient
-	pachClient *client.APIClient
-	commit     *pfs.Commit
-}
-
-func newDatumClient(mfc client.ModifyFileClient, pachClient *client.APIClient, commit *pfs.Commit) datum.Client {
-	return &datumClient{
-		ModifyFileClient: mfc,
-		pachClient:       pachClient,
-		commit:           commit,
-	}
-}
-
-func (dc *datumClient) CopyFile(dst string, srcFile *pfs.File, tag string) error {
-	opts := []client.CopyFileOption{client.WithAppendCopyFile(), client.WithTagCopyFile(tag)}
-	return dc.pachClient.CopyFile(srcFile.Commit.Repo.Name, srcFile.Commit.ID, srcFile.Path, dc.commit.Repo.Name, dc.commit.ID, dst, opts...)
-}
-
-type datumClientFileset struct {
-	*client.CreateFilesetClient
-}
-
-func newDatumClientFileset(cfc *client.CreateFilesetClient) datum.Client {
-	return &datumClientFileset{
-		CreateFilesetClient: cfc,
-	}
-}
-
-func (dcf *datumClientFileset) CopyFile(_ string, _ *pfs.File, _ string) error {
-	panic("attempted copy file in fileset datum client")
-=======
->>>>>>> 0ae3b72b
 }