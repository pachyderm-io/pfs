package transform

import (
	"github.com/gogo/protobuf/proto"

	"github.com/pachyderm/pachyderm/v2/src/pps"
	"github.com/pachyderm/pachyderm/v2/src/server/worker/driver"
	"github.com/pachyderm/pachyderm/v2/src/server/worker/logs"
)

// Run will run a transform pipeline until the driver is canceled.
func Run(driver driver.Driver, logger logs.TaggedLogger) error {
	reg, err := newRegistry(driver, logger)
	if err != nil {
		return err
	}
	logger.Logf("transform spawner started")
<<<<<<< HEAD

	return driver.PachClient().SubscribePipelineJob(
		driver.PipelineInfo().Pipeline.Name,
		true,
		func(pipelineJobInfo *pps.PipelineJobInfo) error {
			// TODO: check that this is for the right version of the pipeline
			return reg.startPipelineJob(proto.Clone(pipelineJobInfo).(*pps.PipelineJobInfo))
=======
	return forEachCommit(driver, reg.startJob)
}

func forEachCommit(driver driver.Driver, cb func(*pfs.CommitInfo) error) error {
	pachClient := driver.PachClient()
	pipelineInfo := driver.PipelineInfo()
	return pachClient.SubscribeCommit(
		client.NewRepo(pipelineInfo.Pipeline.Name),
		"",
		pipelineInfo.SpecCommit.NewProvenance(),
		"",
		pfs.CommitState_READY,
		func(commitInfo *pfs.CommitInfo) error {
			err := cb(commitInfo)
			// TODO: Figure out how to clean up jobs after deleted commit. Just cleaning up here is not a good solution because
			// we are not guaranteed to hit this code path after a deletion.
			if pfsserver.IsCommitFinishedErr(err) || pfsserver.IsCommitNotFoundErr(err) || pfsserver.IsCommitDeletedErr(err) || ppsserver.IsJobFinishedErr(err) {
				return nil
			}
			return err
>>>>>>> 86668d82
		},
	)
}<|MERGE_RESOLUTION|>--- conflicted
+++ resolved
@@ -15,36 +15,13 @@
 		return err
 	}
 	logger.Logf("transform spawner started")
-<<<<<<< HEAD
 
-	return driver.PachClient().SubscribePipelineJob(
+	return driver.PachClient().SubscribeJob(
 		driver.PipelineInfo().Pipeline.Name,
 		true,
-		func(pipelineJobInfo *pps.PipelineJobInfo) error {
+		func(jobInfo *pps.JobInfo) error {
 			// TODO: check that this is for the right version of the pipeline
-			return reg.startPipelineJob(proto.Clone(pipelineJobInfo).(*pps.PipelineJobInfo))
-=======
-	return forEachCommit(driver, reg.startJob)
-}
-
-func forEachCommit(driver driver.Driver, cb func(*pfs.CommitInfo) error) error {
-	pachClient := driver.PachClient()
-	pipelineInfo := driver.PipelineInfo()
-	return pachClient.SubscribeCommit(
-		client.NewRepo(pipelineInfo.Pipeline.Name),
-		"",
-		pipelineInfo.SpecCommit.NewProvenance(),
-		"",
-		pfs.CommitState_READY,
-		func(commitInfo *pfs.CommitInfo) error {
-			err := cb(commitInfo)
-			// TODO: Figure out how to clean up jobs after deleted commit. Just cleaning up here is not a good solution because
-			// we are not guaranteed to hit this code path after a deletion.
-			if pfsserver.IsCommitFinishedErr(err) || pfsserver.IsCommitNotFoundErr(err) || pfsserver.IsCommitDeletedErr(err) || ppsserver.IsJobFinishedErr(err) {
-				return nil
-			}
-			return err
->>>>>>> 86668d82
+			return reg.startJob(proto.Clone(jobInfo).(*pps.JobInfo))
 		},
 	)
 }