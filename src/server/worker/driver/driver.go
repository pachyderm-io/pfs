package driver

import (
	"bufio"
	"context"
	"fmt"
	"io/ioutil"
	"log"
	"os"
	"os/user"
	"path/filepath"
	"strconv"
	"strings"
	"sync"
	"syscall"
	"time"

	"github.com/jmoiron/sqlx"

	"github.com/pachyderm/pachyderm/v2/src/client"
	col "github.com/pachyderm/pachyderm/v2/src/internal/collection"
	"github.com/pachyderm/pachyderm/v2/src/internal/errors"
	"github.com/pachyderm/pachyderm/v2/src/internal/exec"
	"github.com/pachyderm/pachyderm/v2/src/internal/ppsdb"
	"github.com/pachyderm/pachyderm/v2/src/internal/ppsutil"
	"github.com/pachyderm/pachyderm/v2/src/internal/serviceenv"
	"github.com/pachyderm/pachyderm/v2/src/internal/work"
	"github.com/pachyderm/pachyderm/v2/src/pfs"
	"github.com/pachyderm/pachyderm/v2/src/pps"
	"github.com/pachyderm/pachyderm/v2/src/server/worker/common"
	"github.com/pachyderm/pachyderm/v2/src/server/worker/logs"
)

// TODO:
// s3 input / gateway stuff (need more information here).
// egress (maybe should be a part of the datum package).
// Prometheus stats? (refer to old driver code and tests)
// capture logs (refer to old driver code and tests).
// In general, need to spend some time walking through the old driver
// tests to see what can be reused.

func workNamespace(pipelineInfo *pps.PipelineInfo) string {
	return fmt.Sprintf("/pipeline-%s/v%d", pipelineInfo.Pipeline.Name, pipelineInfo.Version)
}

// Driver provides an interface for common functions needed by worker code, and
// captures the relevant objects necessary to provide these functions so that
// users do not need to keep track of as many variables.  In addition, this
// interface can be used to mock out external calls to make unit-testing
// simpler.
type Driver interface {
<<<<<<< HEAD
	Jobs() col.PostgresCollection
	Pipelines() col.PostgresCollection
=======
	Jobs() col.EtcdCollection
	Pipelines() col.EtcdCollection
>>>>>>> 90c402ec

	NewTaskWorker() *work.Worker
	NewTaskQueue() (*work.TaskQueue, error)

	// Returns the PipelineInfo for the pipeline that this worker belongs to
	PipelineInfo() *pps.PipelineInfo

	// Returns the kubernetes namespace that the worker is deployed in
	Namespace() string

	// Returns the path that will contain the input filesets for the job
	InputDir() string

	// Returns the pachd API client for the driver
	PachClient() *client.APIClient

	// Returns the number of workers to be used
	ExpectedNumWorkers() (int64, error)

	// WithContext clones the current driver and applies the context to its
	// pachClient. The pachClient context will be used for other blocking
	// operations as well.
	WithContext(context.Context) Driver

	// WithActiveData swaps the given scratch directory into the 'active' input
	// directory used when running user code. This also locks a mutex so that no
	// two datums can be active concurrently.
	WithActiveData([]*common.Input, string, func() error) error

	// UserCodeEnv returns the set of environment variables to construct when
	// launching the configured user process.
	UserCodeEnv(string, *pfs.Commit, []*common.Input) []string

	RunUserCode(context.Context, logs.TaggedLogger, []string) error

	RunUserErrorHandlingCode(context.Context, logs.TaggedLogger, []string) error

	// TODO: provide a more generic interface for modifying jobs, and
	// some quality-of-life functions for common operations.
<<<<<<< HEAD
	DeleteJob(*sqlx.Tx, *pps.EtcdJobInfo) error
=======
	DeleteJob(col.STM, *pps.StoredPipelineJobInfo) error
>>>>>>> 90c402ec
	UpdateJobState(string, pps.JobState, string) error

	// TODO: figure out how to not expose this - currently only used for a few
	// operations in the map spawner
	NewSQLTx(func(*sqlx.Tx) error) error
}

type driver struct {
	env             serviceenv.ServiceEnv
	ctx             context.Context
	pipelineInfo    *pps.PipelineInfo
	activeDataMutex *sync.Mutex

<<<<<<< HEAD
	jobs col.PostgresCollection

	pipelines col.PostgresCollection
=======
	jobs col.EtcdCollection

	pipelines col.EtcdCollection

	namespace string
>>>>>>> 90c402ec

	// User and group IDs used for running user code, determined in the constructor
	uid *uint32
	gid *uint32

	// The root directory to use when setting the user code path. This is normally
	// "/", but can be overridden by tests.
	rootDir string

	// The directory to store input data - this is typically static but can be
	// overridden by tests.
	inputDir string
}

// NewDriver constructs a Driver object using the given clients and pipeline
// settings.  It makes blocking calls to determine the user/group to use with
// the user code on the current worker node, as well as determining if
// enterprise features are activated (for exporting stats).
func NewDriver(
	env serviceenv.ServiceEnv,
	pipelineInfo *pps.PipelineInfo,
	rootPath string,
) (Driver, error) {
	pfsPath := filepath.Join(rootPath, client.PPSInputPrefix)
	if err := os.MkdirAll(pfsPath, 0777); err != nil {
		return nil, errors.EnsureStack(err)
	}
	jobs := ppsdb.Jobs(env.GetDBClient(), env.GetPostgresListener())
	pipelines := ppsdb.Pipelines(env.GetDBClient(), env.GetPostgresListener())
	result := &driver{
		env:             env,
		ctx:             env.Context(),
		pipelineInfo:    pipelineInfo,
		activeDataMutex: &sync.Mutex{},
		jobs:            jobs,
		pipelines:       pipelines,
		rootDir:         rootPath,
		inputDir:        pfsPath,
	}
	if pipelineInfo.Transform.User != "" {
		user, err := lookupDockerUser(pipelineInfo.Transform.User)
		if err != nil && !errors.Is(err, os.ErrNotExist) {
			return nil, errors.EnsureStack(err)
		}
		// If `user` is `nil`, `uid` and `gid` will get set, and we won't
		// customize the user that executes the worker process.
		if user != nil { // user is nil when err is an os.ErrNotExist is true in which case we use root
			uid, err := strconv.ParseUint(user.Uid, 10, 32)
			if err != nil {
				return nil, errors.EnsureStack(err)
			}
			uid32 := uint32(uid)
			result.uid = &uid32
			gid, err := strconv.ParseUint(user.Gid, 10, 32)
			if err != nil {
				return nil, errors.EnsureStack(err)
			}
			gid32 := uint32(gid)
			result.gid = &gid32
		}
	}
	return result, nil
}

// lookupDockerUser looks up users given the argument to a Dockerfile USER directive.
// According to Docker's docs this directive looks like:
// USER <user>[:<group>] or
// USER <UID>[:<GID>]
func lookupDockerUser(userArg string) (_ *user.User, retErr error) {
	userParts := strings.Split(userArg, ":")
	userOrUID := userParts[0]
	groupOrGID := ""
	if len(userParts) > 1 {
		groupOrGID = userParts[1]
	}
	passwd, err := os.Open("/etc/passwd")
	if err != nil {
		return nil, errors.EnsureStack(err)
	}
	defer func() {
		if err := passwd.Close(); err != nil && retErr == nil {
			retErr = errors.EnsureStack(err)
		}
	}()
	scanner := bufio.NewScanner(passwd)
	for scanner.Scan() {
		parts := strings.Split(scanner.Text(), ":")
		if parts[0] == userOrUID || parts[2] == userOrUID {
			result := &user.User{
				Username: parts[0],
				Uid:      parts[2],
				Gid:      parts[3],
				Name:     parts[4],
				HomeDir:  parts[5],
			}
			if groupOrGID != "" {
				if parts[0] == userOrUID {
					// groupOrGid is a group
					group, err := lookupGroup(groupOrGID)
					if err != nil {
						return nil, errors.EnsureStack(err)
					}
					result.Gid = group.Gid
				} else {
					// groupOrGid is a gid
					result.Gid = groupOrGID
				}
			}
			return result, nil
		}
	}
	if err := scanner.Err(); err != nil {
		log.Fatal(err)
	}
	return nil, errors.Errorf("user %s not found", userArg)
}

func lookupGroup(group string) (_ *user.Group, retErr error) {
	groupFile, err := os.Open("/etc/group")
	if err != nil {
		return nil, errors.EnsureStack(err)
	}
	defer func() {
		if err := groupFile.Close(); err != nil && retErr == nil {
			retErr = errors.EnsureStack(err)
		}
	}()
	scanner := bufio.NewScanner(groupFile)
	for scanner.Scan() {
		parts := strings.Split(scanner.Text(), ":")
		if parts[0] == group {
			return &user.Group{
				Gid:  parts[2],
				Name: parts[0],
			}, nil
		}
	}
	return nil, errors.Errorf("group %s not found", group)
}

func (d *driver) WithContext(ctx context.Context) Driver {
	result := &driver{}
	*result = *d
	result.ctx = ctx
	return result
}

<<<<<<< HEAD
func (d *driver) Jobs() col.PostgresCollection {
	return d.jobs
}

func (d *driver) Pipelines() col.PostgresCollection {
=======
func (d *driver) Jobs() col.EtcdCollection {
	return d.jobs
}

func (d *driver) Pipelines() col.EtcdCollection {
>>>>>>> 90c402ec
	return d.pipelines
}

func (d *driver) NewTaskWorker() *work.Worker {
	return work.NewWorker(d.env.GetEtcdClient(), d.env.Config().PPSEtcdPrefix, workNamespace(d.pipelineInfo))
}

func (d *driver) NewTaskQueue() (*work.TaskQueue, error) {
	return work.NewTaskQueue(d.ctx, d.env.GetEtcdClient(), d.env.Config().PPSEtcdPrefix, workNamespace(d.pipelineInfo))
}

func (d *driver) ExpectedNumWorkers() (int64, error) {
<<<<<<< HEAD
	pipelinePtr := &pps.EtcdPipelineInfo{}
	if err := d.Pipelines().ReadOnly(d.ctx).Get(d.PipelineInfo().Pipeline.Name, pipelinePtr); err != nil {
=======
	pipelinePtr := &pps.StoredPipelineInfo{}
	if err := d.Pipelines().ReadOnly(d.PachClient().Ctx()).Get(d.PipelineInfo().Pipeline.Name, pipelinePtr); err != nil {
>>>>>>> 90c402ec
		return 0, errors.EnsureStack(err)
	}
	numWorkers := pipelinePtr.Parallelism
	if numWorkers == 0 {
		numWorkers = 1
	}
	return int64(numWorkers), nil
}

func (d *driver) PipelineInfo() *pps.PipelineInfo {
	return d.pipelineInfo
}

func (d *driver) Namespace() string {
	return d.env.Config().Namespace
}

func (d *driver) InputDir() string {
	return d.inputDir
}

func (d *driver) PachClient() *client.APIClient {
	return d.env.GetPachClient(d.ctx)
}

func (d *driver) NewSQLTx(cb func(*sqlx.Tx) error) error {
	return col.NewSQLTx(d.ctx, d.env.GetDBClient(), cb)
}

func (d *driver) RunUserCode(
	ctx context.Context,
	logger logs.TaggedLogger,
	environ []string,
) (retErr error) {
	logger.Logf("beginning to run user code")
	defer func(start time.Time) {
		if retErr != nil {
			logger.Logf("errored running user code after %v: %v", time.Since(start), retErr)
		} else {
			logger.Logf("finished running user code after %v", time.Since(start))
		}
	}(time.Now())
	if len(d.pipelineInfo.Transform.Cmd) == 0 {
		return errors.New("invalid pipeline transform, no command specified")
	}

	// Run user code
	cmd := exec.CommandContext(ctx, d.pipelineInfo.Transform.Cmd[0], d.pipelineInfo.Transform.Cmd[1:]...)
	if d.pipelineInfo.Transform.Stdin != nil {
		cmd.Stdin = strings.NewReader(strings.Join(d.pipelineInfo.Transform.Stdin, "\n") + "\n")
	}
	cmd.Stdout = logger.WithUserCode()
	cmd.Stderr = logger.WithUserCode()
	cmd.Env = environ
	if d.uid != nil && d.gid != nil {
		cmd.SysProcAttr = makeCmdCredentials(*d.uid, *d.gid)
	}
	cmd.Dir = filepath.Join(d.rootDir, d.pipelineInfo.Transform.WorkingDir)
	err := cmd.Start()
	if err != nil {
		return errors.EnsureStack(err)
	}
	// A context with a deadline will successfully cancel/kill
	// the running process (minus zombies)
	state, err := cmd.Process.Wait()
	if err != nil {
		return errors.EnsureStack(err)
	}
	if common.IsDone(ctx) {
		if err = ctx.Err(); err != nil {
			return errors.EnsureStack(err)
		}
	}

	// Because of this issue: https://github.com/golang/go/issues/18874
	// We forked os/exec so that we can call just the part of cmd.Wait() that
	// happens after blocking on the process. Unfortunately calling
	// cmd.Process.Wait() then cmd.Wait() will produce an error. So instead we
	// close the IO using this helper
	err = cmd.WaitIO(state, err)
	// We ignore broken pipe errors, these occur very occasionally if a user
	// specifies Stdin but their process doesn't actually read everything from
	// Stdin. This is a fairly common thing to do, bash by default ignores
	// broken pipe errors.
	if err != nil && !strings.Contains(err.Error(), "broken pipe") {
		// (if err is an acceptable return code, don't return err)
		exiterr := &exec.ExitError{}
		if errors.As(err, &exiterr) {
			if status, ok := exiterr.Sys().(syscall.WaitStatus); ok {
				for _, returnCode := range d.pipelineInfo.Transform.AcceptReturnCode {
					if int(returnCode) == status.ExitStatus() {
						return nil
					}
				}
			}
		}
		return errors.EnsureStack(err)
	}
	return nil
}

func (d *driver) RunUserErrorHandlingCode(
	ctx context.Context,
	logger logs.TaggedLogger,
	environ []string,
) (retErr error) {
	logger.Logf("beginning to run user error handling code")
	defer func(start time.Time) {
		if retErr != nil {
			logger.Logf("errored running user error handling code after %v: %v", time.Since(start), retErr)
		} else {
			logger.Logf("finished running user error handling code after %v", time.Since(start))
		}
	}(time.Now())

	cmd := exec.CommandContext(ctx, d.pipelineInfo.Transform.ErrCmd[0], d.pipelineInfo.Transform.ErrCmd[1:]...)
	if d.pipelineInfo.Transform.ErrStdin != nil {
		cmd.Stdin = strings.NewReader(strings.Join(d.pipelineInfo.Transform.ErrStdin, "\n") + "\n")
	}
	cmd.Stdout = logger.WithUserCode()
	cmd.Stderr = logger.WithUserCode()
	cmd.Env = environ
	if d.uid != nil && d.gid != nil {
		cmd.SysProcAttr = makeCmdCredentials(*d.uid, *d.gid)
	}
	cmd.Dir = d.pipelineInfo.Transform.WorkingDir
	err := cmd.Start()
	if err != nil {
		return errors.EnsureStack(err)
	}
	// A context w a deadline will successfully cancel/kill
	// the running process (minus zombies)
	state, err := cmd.Process.Wait()
	if err != nil {
		return errors.EnsureStack(err)
	}
	if common.IsDone(ctx) {
		if err = ctx.Err(); err != nil {
			return errors.EnsureStack(err)
		}
	}
	// Because of this issue: https://github.com/golang/go/issues/18874
	// We forked os/exec so that we can call just the part of cmd.Wait() that
	// happens after blocking on the process. Unfortunately calling
	// cmd.Process.Wait() then cmd.Wait() will produce an error. So instead we
	// close the IO using this helper
	err = cmd.WaitIO(state, err)
	// We ignore broken pipe errors, these occur very occasionally if a user
	// specifies Stdin but their process doesn't actually read everything from
	// Stdin. This is a fairly common thing to do, bash by default ignores
	// broken pipe errors.
	if err != nil && !strings.Contains(err.Error(), "broken pipe") {
		// (if err is an acceptable return code, don't return err)
		exiterr := &exec.ExitError{}
		if errors.As(err, &exiterr) {
			if status, ok := exiterr.Sys().(syscall.WaitStatus); ok {
				for _, returnCode := range d.pipelineInfo.Transform.AcceptReturnCode {
					if int(returnCode) == status.ExitStatus() {
						return nil
					}
				}
			}
		}
		return errors.EnsureStack(err)
	}
	return nil
}

func (d *driver) UpdateJobState(jobID string, state pps.JobState, reason string) error {
<<<<<<< HEAD
	return d.NewSQLTx(func(sqlTx *sqlx.Tx) error {
		jobPtr := &pps.EtcdJobInfo{}
		if err := d.Jobs().ReadWrite(sqlTx).Get(jobID, jobPtr); err != nil {
			return err
=======
	_, err := d.NewSTM(func(stm col.STM) error {
		jobPtr := &pps.StoredPipelineJobInfo{}
		if err := d.Jobs().ReadWrite(stm).Get(jobID, jobPtr); err != nil {
			return errors.EnsureStack(err)
>>>>>>> 90c402ec
		}
		return errors.EnsureStack(ppsutil.UpdateJobState(d.Pipelines().ReadWrite(sqlTx), d.Jobs().ReadWrite(sqlTx), jobPtr, state, reason))
	})
}

// DeleteJob is identical to updateJobState, except that jobPtr points to a job
// that should be deleted rather than marked failed. Jobs may be deleted if
// their output commit is deleted.
<<<<<<< HEAD
func (d *driver) DeleteJob(sqlTx *sqlx.Tx, jobPtr *pps.EtcdJobInfo) error {
	pipelinePtr := &pps.EtcdPipelineInfo{}
	if err := d.Pipelines().ReadWrite(sqlTx).Update(jobPtr.Pipeline.Name, pipelinePtr, func() error {
=======
func (d *driver) DeleteJob(stm col.STM, jobPtr *pps.StoredPipelineJobInfo) error {
	pipelinePtr := &pps.StoredPipelineInfo{}
	if err := d.Pipelines().ReadWrite(stm).Update(jobPtr.Pipeline.Name, pipelinePtr, func() error {
>>>>>>> 90c402ec
		if pipelinePtr.JobCounts == nil {
			pipelinePtr.JobCounts = make(map[int32]int32)
		}
		if pipelinePtr.JobCounts[int32(jobPtr.State)] != 0 {
			pipelinePtr.JobCounts[int32(jobPtr.State)]--
		}
		return nil
	}); err != nil {
		return err
	}
	return d.Jobs().ReadWrite(sqlTx).Delete(jobPtr.Job.ID)
}

func (d *driver) unlinkData(inputs []*common.Input) error {
	entries, err := ioutil.ReadDir(d.InputDir())
	if err != nil {
		return errors.EnsureStack(err)
	}
	for _, entry := range entries {
		if entry.Name() == client.PPSScratchSpace {
			continue // don't delete scratch space
		}
		if err := os.RemoveAll(filepath.Join(d.InputDir(), entry.Name())); err != nil {
			return errors.EnsureStack(err)
		}
	}
	return nil
}

func (d *driver) UserCodeEnv(
	jobID string,
	outputCommit *pfs.Commit,
	inputs []*common.Input,
) []string {
	result := os.Environ()

	for _, input := range inputs {
		result = append(result, fmt.Sprintf("%s=%s", input.Name, filepath.Join(d.InputDir(), input.Name, input.FileInfo.File.Path)))
		result = append(result, fmt.Sprintf("%s_COMMIT=%s", input.Name, input.FileInfo.File.Commit.ID))
	}

	if jobID != "" {
		result = append(result, fmt.Sprintf("%s=%s", client.JobIDEnv, jobID))
		if ppsutil.ContainsS3Inputs(d.PipelineInfo().Input) || d.PipelineInfo().S3Out {
			// TODO(msteffen) Instead of reading S3GATEWAY_PORT directly, worker/main.go
			// should pass its ServiceEnv to worker.NewAPIServer, which should store it
			// in 'a'. However, requiring worker.APIServer to have a ServiceEnv would
			// break the worker.APIServer initialization in newTestAPIServer (in
			// worker/worker_test.go), which uses mock clients but has no good way to
			// mock a ServiceEnv. Once we can create mock ServiceEnvs, we should store
			// a ServiceEnv in worker.APIServer, rewrite newTestAPIServer and
			// NewAPIServer, and then change this code.
			result = append(
				result,
				fmt.Sprintf("S3_ENDPOINT=http://%s.%s:%s",
					ppsutil.SidecarS3GatewayService(jobID),
					d.Namespace(),
					os.Getenv("S3GATEWAY_PORT"),
				),
			)
		}
	}

	if outputCommit != nil {
		result = append(result, fmt.Sprintf("%s=%s", client.OutputCommitIDEnv, outputCommit.ID))
	}

	return result
}<|MERGE_RESOLUTION|>--- conflicted
+++ resolved
@@ -49,13 +49,8 @@
 // interface can be used to mock out external calls to make unit-testing
 // simpler.
 type Driver interface {
-<<<<<<< HEAD
 	Jobs() col.PostgresCollection
 	Pipelines() col.PostgresCollection
-=======
-	Jobs() col.EtcdCollection
-	Pipelines() col.EtcdCollection
->>>>>>> 90c402ec
 
 	NewTaskWorker() *work.Worker
 	NewTaskQueue() (*work.TaskQueue, error)
@@ -95,11 +90,7 @@
 
 	// TODO: provide a more generic interface for modifying jobs, and
 	// some quality-of-life functions for common operations.
-<<<<<<< HEAD
-	DeleteJob(*sqlx.Tx, *pps.EtcdJobInfo) error
-=======
-	DeleteJob(col.STM, *pps.StoredPipelineJobInfo) error
->>>>>>> 90c402ec
+	DeleteJob(*sqlx.Tx, *pps.StoredPipelineJobInfo) error
 	UpdateJobState(string, pps.JobState, string) error
 
 	// TODO: figure out how to not expose this - currently only used for a few
@@ -113,17 +104,9 @@
 	pipelineInfo    *pps.PipelineInfo
 	activeDataMutex *sync.Mutex
 
-<<<<<<< HEAD
 	jobs col.PostgresCollection
 
 	pipelines col.PostgresCollection
-=======
-	jobs col.EtcdCollection
-
-	pipelines col.EtcdCollection
-
-	namespace string
->>>>>>> 90c402ec
 
 	// User and group IDs used for running user code, determined in the constructor
 	uid *uint32
@@ -271,19 +254,11 @@
 	return result
 }
 
-<<<<<<< HEAD
 func (d *driver) Jobs() col.PostgresCollection {
 	return d.jobs
 }
 
 func (d *driver) Pipelines() col.PostgresCollection {
-=======
-func (d *driver) Jobs() col.EtcdCollection {
-	return d.jobs
-}
-
-func (d *driver) Pipelines() col.EtcdCollection {
->>>>>>> 90c402ec
 	return d.pipelines
 }
 
@@ -296,13 +271,8 @@
 }
 
 func (d *driver) ExpectedNumWorkers() (int64, error) {
-<<<<<<< HEAD
-	pipelinePtr := &pps.EtcdPipelineInfo{}
+	pipelinePtr := &pps.StoredPipelineInfo{}
 	if err := d.Pipelines().ReadOnly(d.ctx).Get(d.PipelineInfo().Pipeline.Name, pipelinePtr); err != nil {
-=======
-	pipelinePtr := &pps.StoredPipelineInfo{}
-	if err := d.Pipelines().ReadOnly(d.PachClient().Ctx()).Get(d.PipelineInfo().Pipeline.Name, pipelinePtr); err != nil {
->>>>>>> 90c402ec
 		return 0, errors.EnsureStack(err)
 	}
 	numWorkers := pipelinePtr.Parallelism
@@ -472,17 +442,10 @@
 }
 
 func (d *driver) UpdateJobState(jobID string, state pps.JobState, reason string) error {
-<<<<<<< HEAD
 	return d.NewSQLTx(func(sqlTx *sqlx.Tx) error {
-		jobPtr := &pps.EtcdJobInfo{}
+		jobPtr := &pps.StoredPipelineJobInfo{}
 		if err := d.Jobs().ReadWrite(sqlTx).Get(jobID, jobPtr); err != nil {
 			return err
-=======
-	_, err := d.NewSTM(func(stm col.STM) error {
-		jobPtr := &pps.StoredPipelineJobInfo{}
-		if err := d.Jobs().ReadWrite(stm).Get(jobID, jobPtr); err != nil {
-			return errors.EnsureStack(err)
->>>>>>> 90c402ec
 		}
 		return errors.EnsureStack(ppsutil.UpdateJobState(d.Pipelines().ReadWrite(sqlTx), d.Jobs().ReadWrite(sqlTx), jobPtr, state, reason))
 	})
@@ -491,15 +454,9 @@
 // DeleteJob is identical to updateJobState, except that jobPtr points to a job
 // that should be deleted rather than marked failed. Jobs may be deleted if
 // their output commit is deleted.
-<<<<<<< HEAD
-func (d *driver) DeleteJob(sqlTx *sqlx.Tx, jobPtr *pps.EtcdJobInfo) error {
-	pipelinePtr := &pps.EtcdPipelineInfo{}
+func (d *driver) DeleteJob(sqlTx *sqlx.Tx, jobPtr *pps.StoredPipelineJobInfo) error {
+	pipelinePtr := &pps.StoredPipelineInfo{}
 	if err := d.Pipelines().ReadWrite(sqlTx).Update(jobPtr.Pipeline.Name, pipelinePtr, func() error {
-=======
-func (d *driver) DeleteJob(stm col.STM, jobPtr *pps.StoredPipelineJobInfo) error {
-	pipelinePtr := &pps.StoredPipelineInfo{}
-	if err := d.Pipelines().ReadWrite(stm).Update(jobPtr.Pipeline.Name, pipelinePtr, func() error {
->>>>>>> 90c402ec
 		if pipelinePtr.JobCounts == nil {
 			pipelinePtr.JobCounts = make(map[int32]int32)
 		}
