package testing

import (
	"bytes"
	"fmt"
	"strings"
	"testing"

	"github.com/pachyderm/pachyderm/v2/src/client"
	"github.com/pachyderm/pachyderm/v2/src/internal/require"
	"github.com/pachyderm/pachyderm/v2/src/internal/testpachd"
	"github.com/pachyderm/pachyderm/v2/src/internal/testutil"
	"github.com/pachyderm/pachyderm/v2/src/pfs"
	"github.com/pachyderm/pachyderm/v2/src/pps"
	"github.com/pachyderm/pachyderm/v2/src/transaction"
)

func requireEmptyResponse(t *testing.T, response *transaction.TransactionResponse) {
	require.Nil(t, response.Commit)
}

func requireCommitResponse(t *testing.T, response *transaction.TransactionResponse, commit *pfs.Commit) {
	require.Equal(t, commit, response.Commit)
}

// Helper functions for tests below
func provStr(i interface{}) interface{} {
	cp := i.(*pfs.CommitProvenance)
	return fmt.Sprintf("%s@%s=%s", cp.Commit.Branch.Repo.Name, cp.Commit.Branch.Name, cp.Commit.ID)
}

func subvStr(i interface{}) interface{} {
	cr := i.(*pfs.CommitRange)
	return fmt.Sprintf("%s@%s=%s:%s@%s=%s", cr.Lower.Branch.Repo.Name, cr.Lower.Branch.Name, cr.Lower.ID, cr.Upper.Branch.Repo.Name, cr.Upper.Branch.Name, cr.Upper.ID)
}

func expectProv(commits ...*pfs.Commit) []interface{} {
	result := []interface{}{}
	for _, commit := range commits {
		result = append(result, provStr(commit.NewProvenance()))
	}
	return result
}

func expectSubv(commits ...*pfs.Commit) []interface{} {
	result := []interface{}{}
	for _, commit := range commits {
		result = append(result, subvStr(&pfs.CommitRange{Lower: commit, Upper: commit}))
	}
	return result
}

func TestTransactions(suite *testing.T) {
	suite.Parallel()

	suite.Run("TestEmptyTransaction", func(t *testing.T) {
		t.Parallel()
		env := testpachd.NewRealEnv(t, testutil.NewTestDBConfig(t))

		txn, err := env.PachClient.StartTransaction()
		require.NoError(t, err)

		info, err := env.PachClient.InspectTransaction(txn)
		require.NoError(t, err)
		require.Equal(t, txn, info.Transaction)
		require.Equal(t, 0, len(info.Requests))
		require.Equal(t, 0, len(info.Responses))
		require.NotNil(t, info.Started)

		info, err = env.PachClient.FinishTransaction(txn)
		require.NoError(t, err)
		require.Equal(t, txn, info.Transaction)
		require.Equal(t, 0, len(info.Requests))
		require.Equal(t, 0, len(info.Responses))
		require.NotNil(t, info.Started)

		info, err = env.PachClient.InspectTransaction(txn)
		require.YesError(t, err)
		require.Nil(t, info)
	})

	suite.Run("TestInvalidatedTransaction", func(t *testing.T) {
		t.Parallel()
		env := testpachd.NewRealEnv(t, testutil.NewTestDBConfig(t))

		txn, err := env.PachClient.StartTransaction()
		require.NoError(t, err)

		txnClient := env.PachClient.WithTransaction(txn)
		createRepo := &pfs.CreateRepoRequest{
			Repo: client.NewRepo("foo"),
		}

		// Tell the transaction to create a repo
		_, err = txnClient.PfsAPIClient.CreateRepo(txnClient.Ctx(), createRepo)
		require.NoError(t, err)

		// Create the same repo outside of the transaction, so it can't run
		_, err = env.PachClient.PfsAPIClient.CreateRepo(env.Context, createRepo)
		require.NoError(t, err)

		// Finishing the transaction should fail
		info, err := env.PachClient.FinishTransaction(txn)
		require.YesError(t, err)
		require.Nil(t, info)

		// Appending to the transaction should fail
		_, err = txnClient.PfsAPIClient.CreateRepo(txnClient.Ctx(), &pfs.CreateRepoRequest{Repo: client.NewRepo("bar")})
		require.YesError(t, err)
	})

	suite.Run("TestFailedAppend", func(t *testing.T) {
		t.Parallel()
		env := testpachd.NewRealEnv(t, testutil.NewTestDBConfig(t))

		txn, err := env.PachClient.StartTransaction()
		require.NoError(t, err)

		txnClient := env.PachClient.WithTransaction(txn)
		createRepo := &pfs.CreateRepoRequest{
			Repo: client.NewRepo("foo"),
		}

		// Create a repo outside of a transaction
		_, err = env.PachClient.PfsAPIClient.CreateRepo(env.Context, createRepo)
		require.NoError(t, err)

		// Tell the transaction to create the same repo, which should fail
		_, err = txnClient.PfsAPIClient.CreateRepo(txnClient.Ctx(), createRepo)
		require.YesError(t, err)

		info, err := env.PachClient.InspectTransaction(txn)
		require.NoError(t, err)
		require.Equal(t, txn, info.Transaction)
		require.Equal(t, 0, len(info.Requests))
		require.Equal(t, 0, len(info.Responses))

		info, err = env.PachClient.FinishTransaction(txn)
		require.NoError(t, err)
		require.Equal(t, txn, info.Transaction)
		require.Equal(t, 0, len(info.Requests))
		require.Equal(t, 0, len(info.Responses))
	})

	suite.Run("TestDependency", func(t *testing.T) {
		t.Parallel()
		env := testpachd.NewRealEnv(t, testutil.NewTestDBConfig(t))

		txn, err := env.PachClient.StartTransaction()
		require.NoError(t, err)

		txnClient := env.PachClient.WithTransaction(txn)

		// Create repo, branch, start commit, finish commit
		_, err = txnClient.PfsAPIClient.CreateRepo(txnClient.Ctx(), &pfs.CreateRepoRequest{
			Repo: client.NewRepo("foo"),
		})
		require.NoError(t, err)

		_, err = txnClient.PfsAPIClient.CreateBranch(txnClient.Ctx(), &pfs.CreateBranchRequest{
			Branch: client.NewBranch("foo", "master")},
		)
		require.NoError(t, err)

		commit, err := txnClient.PfsAPIClient.StartCommit(txnClient.Ctx(), &pfs.StartCommitRequest{
			Branch: client.NewBranch("foo", "master"),
		})
		require.NoError(t, err)

		_, err = txnClient.PfsAPIClient.FinishCommit(txnClient.Ctx(), &pfs.FinishCommitRequest{
			Commit: client.NewCommit("foo", "master", ""),
		})
		require.NoError(t, err)

		info, err := env.PachClient.InspectTransaction(txn)
		require.NoError(t, err)
		require.Equal(t, txn, info.Transaction)
		require.Equal(t, 4, len(info.Requests))
		require.Equal(t, 4, len(info.Responses))

		// Check each response value
		requireEmptyResponse(t, info.Responses[0])
		requireEmptyResponse(t, info.Responses[1])
		requireCommitResponse(t, info.Responses[2], commit)
		requireEmptyResponse(t, info.Responses[3])

		info, err = env.PachClient.FinishTransaction(txn)
		require.NoError(t, err)
		require.Equal(t, txn, info.Transaction)
		require.Equal(t, 4, len(info.Requests))
		require.Equal(t, 4, len(info.Responses))

		// Double-check each response value
		requireEmptyResponse(t, info.Responses[0])
		requireEmptyResponse(t, info.Responses[1])
		requireCommitResponse(t, info.Responses[2], commit)
		requireEmptyResponse(t, info.Responses[3])

		info, err = env.PachClient.InspectTransaction(txn)
		require.YesError(t, err)
		require.Nil(t, info)
	})

	// This is a regression test for a bug in PFS where creating a branch would
	// inspect the new commit outside of the transaction STM and fail to find it.
	suite.Run("TestCreateBranch", func(t *testing.T) {
		t.Parallel()
		env := testpachd.NewRealEnv(t, testutil.NewTestDBConfig(t))

		txn, err := env.PachClient.StartTransaction()
		require.NoError(t, err)

		repo := "foo"
		branchA := "master"
		branchB := "bar"

		require.NoError(t, env.PachClient.CreateRepo(repo))
		require.NoError(t, env.PachClient.CreateBranch(repo, branchA, "", "", nil))
		require.NoError(t, env.PachClient.CreateBranch(repo, branchB, "", "", nil))

		txnClient := env.PachClient.WithTransaction(txn)
		commit, err := txnClient.StartCommit(repo, branchB)
		require.NoError(t, err)
		require.NoError(t, txnClient.CreateBranch(repo, branchA, branchB, "", nil))

		info, err := txnClient.FinishTransaction(txn)
		require.NoError(t, err)

		// Double-check each response value
		requireCommitResponse(t, info.Responses[0], commit)
		requireEmptyResponse(t, info.Responses[1])

		commitInfo, err := env.PachClient.InspectCommit(repo, branchA, "")
		require.NoError(t, err)
		require.Equal(t, commitInfo.Commit.ID, commit.ID)

		commitInfo, err = env.PachClient.InspectCommit(repo, branchB, "")
		require.NoError(t, err)
		require.Equal(t, commitInfo.Commit.ID, commit.ID)
	})

	suite.Run("TestDeleteAllTransactions", func(t *testing.T) {
		t.Parallel()
		env := testpachd.NewRealEnv(t, testutil.NewTestDBConfig(t))

		_, err := env.PachClient.StartTransaction()
		require.NoError(t, err)

		_, err = env.PachClient.StartTransaction()
		require.NoError(t, err)

		txns, err := env.PachClient.ListTransaction()
		require.NoError(t, err)
		require.Equal(t, 2, len(txns))

		_, err = env.PachClient.TransactionAPIClient.DeleteAll(env.Context, &transaction.DeleteAllRequest{})
		require.NoError(t, err)

		txns, err = env.PachClient.ListTransaction()
		require.NoError(t, err)
		require.Equal(t, 0, len(txns))
	})

	suite.Run("TestMultiCommit", func(t *testing.T) {
		t.Parallel()
		env := testpachd.NewRealEnv(t, testutil.NewTestDBConfig(t))

		txn, err := env.PachClient.StartTransaction()
		require.NoError(t, err)

		txnClient := env.PachClient.WithTransaction(txn)

		err = txnClient.CreateRepo("foo")
		require.NoError(t, err)

		commit1, err := txnClient.StartCommit("foo", "master")
		require.NoError(t, err)
		err = txnClient.FinishCommit("foo", "master", "")
		require.NoError(t, err)

		commit2, err := txnClient.StartCommit("foo", "master")
		require.NoError(t, err)
		err = txnClient.FinishCommit("foo", "master", "")
		require.NoError(t, err)

		require.NotEqual(t, commit1, commit2)

		info, err := txnClient.FinishTransaction(txn)
		require.NoError(t, err)

		// Double-check each response value
		requireEmptyResponse(t, info.Responses[0])
		requireCommitResponse(t, info.Responses[1], commit1)
		requireEmptyResponse(t, info.Responses[2])
		requireCommitResponse(t, info.Responses[3], commit2)
		requireEmptyResponse(t, info.Responses[4])
	})

	// Test that a transactional change to multiple repos will only propagate a
	// single commit into a downstream repo. This mimics the pfs.TestProvenance test
	// using the following DAG:
	//  A ─▶ B ─▶ C ─▶ D
	//            ▲
	//  E ────────╯
	suite.Run("TestPropagateCommit", func(t *testing.T) {
		t.Parallel()
		env := testpachd.NewRealEnv(t, testutil.NewTestDBConfig(t))

		require.NoError(t, env.PachClient.CreateRepo("A"))
		require.NoError(t, env.PachClient.CreateRepo("B"))
		require.NoError(t, env.PachClient.CreateRepo("C"))
		require.NoError(t, env.PachClient.CreateRepo("D"))
		require.NoError(t, env.PachClient.CreateRepo("E"))

		require.NoError(t, env.PachClient.CreateBranch("B", "master", "", "", []*pfs.Branch{client.NewBranch("A", "master")}))
		require.NoError(t, env.PachClient.CreateBranch("C", "master", "", "", []*pfs.Branch{client.NewBranch("B", "master"), client.NewBranch("E", "master")}))
		require.NoError(t, env.PachClient.CreateBranch("D", "master", "", "", []*pfs.Branch{client.NewBranch("C", "master")}))

		txn, err := env.PachClient.StartTransaction()
		require.NoError(t, err)

		txnClient := env.PachClient.WithTransaction(txn)

		commitA, err := txnClient.StartCommit("A", "master")
		require.NoError(t, err)
		require.NoError(t, txnClient.FinishCommit("A", "master", ""))
		commitE, err := txnClient.StartCommit("E", "master")
		require.NoError(t, err)
		require.NoError(t, txnClient.FinishCommit("E", "master", ""))

		info, err := txnClient.FinishTransaction(txn)
		require.NoError(t, err)

		require.Equal(t, 4, len(info.Responses))
		requireCommitResponse(t, info.Responses[0], commitA)
		requireEmptyResponse(t, info.Responses[1])
		requireCommitResponse(t, info.Responses[2], commitE)
		requireEmptyResponse(t, info.Responses[3])

		commitInfos, err := env.PachClient.ListCommit("A", "", "", "", "", 0)
		require.NoError(t, err)
		require.Equal(t, 1, len(commitInfos))
		commitInfoA := commitInfos[0]

		commitInfos, err = env.PachClient.ListCommit("B", "", "", "", "", 0)
		require.NoError(t, err)
		require.Equal(t, 1, len(commitInfos))
		commitInfoB := commitInfos[0]

		commitInfos, err = env.PachClient.ListCommit("C", "", "", "", "", 0)
		require.NoError(t, err)
		require.Equal(t, 1, len(commitInfos))
		commitInfoC := commitInfos[0]

		commitInfos, err = env.PachClient.ListCommit("D", "", "", "", "", 0)
		require.NoError(t, err)
		require.Equal(t, 1, len(commitInfos))
		commitInfoD := commitInfos[0]

		commitInfos, err = env.PachClient.ListCommit("E", "", "", "", "", 0)
		require.NoError(t, err)
		require.Equal(t, 1, len(commitInfos))
		commitInfoE := commitInfos[0]

		require.Equal(t, commitA, commitInfoA.Commit)
		commitB := commitInfoB.Commit
		commitC := commitInfoC.Commit
		commitD := commitInfoD.Commit
		require.Equal(t, commitE, commitInfoE.Commit)

		require.ElementsEqualUnderFn(t, expectProv(), commitInfoA.Provenance, provStr)
		require.ElementsEqualUnderFn(t, expectSubv(commitB, commitC, commitD), commitInfoA.Subvenance, subvStr)

		require.ElementsEqualUnderFn(t, expectProv(commitA), commitInfoB.Provenance, provStr)
		require.ElementsEqualUnderFn(t, expectSubv(commitC, commitD), commitInfoB.Subvenance, subvStr)

		require.ElementsEqualUnderFn(t, expectProv(commitA, commitB, commitE), commitInfoC.Provenance, provStr)
		require.ElementsEqualUnderFn(t, expectSubv(commitD), commitInfoC.Subvenance, subvStr)

		require.ElementsEqualUnderFn(t, expectProv(commitA, commitB, commitC, commitE), commitInfoD.Provenance, provStr)
		require.ElementsEqualUnderFn(t, expectSubv(), commitInfoD.Subvenance, subvStr)

		require.ElementsEqualUnderFn(t, expectProv(), commitInfoE.Provenance, provStr)
		require.ElementsEqualUnderFn(t, expectSubv(commitC, commitD), commitInfoE.Subvenance, subvStr)
	})

	// This test is the same as PropagateCommit except more of the operations are
	// performed within the transaction.
	suite.Run("TestPropagateCommitRedux", func(t *testing.T) {
		t.Parallel()
		env := testpachd.NewRealEnv(t, testutil.NewTestDBConfig(t))

		txn, err := env.PachClient.StartTransaction()
		require.NoError(t, err)

		txnClient := env.PachClient.WithTransaction(txn)

		require.NoError(t, txnClient.CreateRepo("A"))
		require.NoError(t, txnClient.CreateRepo("B"))
		require.NoError(t, txnClient.CreateRepo("C"))
		require.NoError(t, txnClient.CreateRepo("D"))
		require.NoError(t, txnClient.CreateRepo("E"))

		require.NoError(t, txnClient.CreateBranch("B", "master", "", "", []*pfs.Branch{client.NewBranch("A", "master")}))
		require.NoError(t, txnClient.CreateBranch("C", "master", "", "", []*pfs.Branch{client.NewBranch("B", "master"), client.NewBranch("E", "master")}))
		require.NoError(t, txnClient.CreateBranch("D", "master", "", "", []*pfs.Branch{client.NewBranch("C", "master")}))

		commitA, err := txnClient.StartCommit("A", "master")
		require.NoError(t, err)
		require.NoError(t, txnClient.FinishCommit("A", "master", ""))
		commitE, err := txnClient.StartCommit("E", "master")
		require.NoError(t, err)
		require.NoError(t, txnClient.FinishCommit("E", "master", ""))

		info, err := txnClient.FinishTransaction(txn)
		require.NoError(t, err)

		require.Equal(t, 12, len(info.Responses))
		requireCommitResponse(t, info.Responses[8], commitA)
		requireEmptyResponse(t, info.Responses[9])
		requireCommitResponse(t, info.Responses[10], commitE)
		requireEmptyResponse(t, info.Responses[11])

		commitInfos, err := env.PachClient.ListCommit("A", "", "", "", "", 0)
		require.NoError(t, err)
		require.Equal(t, 1, len(commitInfos))
		commitInfoA := commitInfos[0]

		commitInfos, err = env.PachClient.ListCommit("B", "", "", "", "", 0)
		require.NoError(t, err)
		require.Equal(t, 1, len(commitInfos))
		commitInfoB := commitInfos[0]

		commitInfos, err = env.PachClient.ListCommit("C", "", "", "", "", 0)
		require.NoError(t, err)
		require.Equal(t, 1, len(commitInfos))
		commitInfoC := commitInfos[0]

		commitInfos, err = env.PachClient.ListCommit("D", "", "", "", "", 0)
		require.NoError(t, err)
		require.Equal(t, 1, len(commitInfos))
		commitInfoD := commitInfos[0]

		commitInfos, err = env.PachClient.ListCommit("E", "", "", "", "", 0)
		require.NoError(t, err)
		require.Equal(t, 1, len(commitInfos))
		commitInfoE := commitInfos[0]

		require.Equal(t, commitA, commitInfoA.Commit)
		commitB := commitInfoB.Commit
		commitC := commitInfoC.Commit
		commitD := commitInfoD.Commit
		require.Equal(t, commitE, commitInfoE.Commit)

		require.ElementsEqualUnderFn(t, expectProv(), commitInfoA.Provenance, provStr)
		require.ElementsEqualUnderFn(t, expectSubv(commitB, commitC, commitD), commitInfoA.Subvenance, subvStr)

		require.ElementsEqualUnderFn(t, expectProv(commitA), commitInfoB.Provenance, provStr)
		require.ElementsEqualUnderFn(t, expectSubv(commitC, commitD), commitInfoB.Subvenance, subvStr)

		require.ElementsEqualUnderFn(t, expectProv(commitA, commitB, commitE), commitInfoC.Provenance, provStr)
		require.ElementsEqualUnderFn(t, expectSubv(commitD), commitInfoC.Subvenance, subvStr)

		require.ElementsEqualUnderFn(t, expectProv(commitA, commitB, commitC, commitE), commitInfoD.Provenance, provStr)
		require.ElementsEqualUnderFn(t, expectSubv(), commitInfoD.Subvenance, subvStr)

		require.ElementsEqualUnderFn(t, expectProv(), commitInfoE.Provenance, provStr)
		require.ElementsEqualUnderFn(t, expectSubv(commitC, commitD), commitInfoE.Subvenance, subvStr)
	})

	suite.Run("TestBatchTransaction", func(t *testing.T) {
		t.Parallel()
		env := testpachd.NewRealEnv(t, testutil.NewTestDBConfig(t))

		var branchInfos []*pfs.BranchInfo
		var info *transaction.TransactionInfo
		var err error

		getBranchNames := func(branchInfos []*pfs.BranchInfo) (result []string) {
			for _, branchInfo := range branchInfos {
				result = append(result, branchInfo.Branch.Name)
			}
			return result
		}

		// Empty batch
		info, err = env.PachClient.RunBatchInTransaction(func(builder *client.TransactionBuilder) error {
			return nil
		})
		require.NoError(t, err)
		require.NotNil(t, info)
		require.Equal(t, 0, len(info.Requests))
		require.Equal(t, 0, len(info.Responses))

		// One operation
		info, err = env.PachClient.RunBatchInTransaction(func(builder *client.TransactionBuilder) error {
			require.NoError(t, builder.CreateRepo("repoA"))
			return nil
		})
		require.NoError(t, err)
		require.NotNil(t, info)
		require.Equal(t, 1, len(info.Requests))
		require.Equal(t, 1, len(info.Responses))

		// Two independent operations
		info, err = env.PachClient.RunBatchInTransaction(func(builder *client.TransactionBuilder) error {
			require.NoError(t, builder.CreateBranch("repoA", "master", "", "", []*pfs.Branch{}))
			require.NoError(t, builder.CreateBranch("repoA", "branchA", "master", "", []*pfs.Branch{}))
			return nil
		})
		require.NoError(t, err)
		require.NotNil(t, info)
		require.Equal(t, 2, len(info.Requests))
		require.Equal(t, 2, len(info.Responses))

		branchInfos, err = env.PachClient.ListBranch("repoA")
		require.NoError(t, err)

		require.ElementsEqual(t, []string{"master", "branchA"}, getBranchNames(branchInfos))

		// Some dependent operations
		info, err = env.PachClient.RunBatchInTransaction(func(builder *client.TransactionBuilder) error {
			require.NoError(t, builder.CreateRepo("repoB"))
			_, err := builder.StartCommit("repoB", "master")
			require.NoError(t, err)
			require.NoError(t, builder.CreateBranch("repoB", "branchA", "master", "", []*pfs.Branch{}))
			require.NoError(t, builder.CreateBranch("repoB", "branchB", "branchA", "", []*pfs.Branch{}))
			return nil
		})
		require.NoError(t, err)
		require.NotNil(t, info)
		require.Equal(t, 4, len(info.Requests))
		require.Equal(t, 4, len(info.Responses))

		branchInfos, err = env.PachClient.ListBranch("repoB")
		require.NoError(t, err)

		require.ElementsEqual(t, []string{"master", "branchA", "branchB"}, getBranchNames(branchInfos))

		for _, branchInfo := range branchInfos {
			if branchInfo.Branch.Name == "master" {
				require.Equal(t, branchInfo.Head, info.Responses[1].Commit)
			}
		}
	})
}

func TestCreatePipelineTransaction(t *testing.T) {
	c := testutil.GetPachClient(t)
	require.NoError(t, c.DeleteAll())
	repo := testutil.UniqueString("in")
	pipeline := testutil.UniqueString("pipeline")
	_, err := c.ExecuteInTransaction(func(txnClient *client.APIClient) error {
		require.NoError(t, txnClient.CreateRepo(repo))
		require.NoError(t, txnClient.CreatePipeline(
			pipeline,
			"",
			[]string{"bash"},
			[]string{fmt.Sprintf("cp /pfs/%s/* /pfs/out", repo)},
			&pps.ParallelismSpec{Constant: 1},
			client.NewPFSInput(repo, "/"),
			"master",
			false,
		))
		return nil
	})
	require.NoError(t, err)

<<<<<<< HEAD
	c.PutFile(repo, "master", "", "foo", strings.NewReader("bar"))
	commitInfos, err := c.FlushJobAll([]*pfs.Commit{client.NewCommit(repo, "master", "")}, nil)
=======
	commit := client.NewCommit(repo, "master", "")
	c.PutFile(commit, "foo", strings.NewReader("bar"))
	commitInfos, err := c.FlushCommitAll([]*pfs.Commit{commit}, nil)
>>>>>>> 9be357b1
	require.NoError(t, err)
	require.Equal(t, 2, len(commitInfos))

	var buf bytes.Buffer
	require.NoError(t, c.GetFile(commitInfos[0].Commit, "foo", &buf))
	require.Equal(t, "bar", buf.String())
}<|MERGE_RESOLUTION|>--- conflicted
+++ resolved
@@ -566,14 +566,9 @@
 	})
 	require.NoError(t, err)
 
-<<<<<<< HEAD
-	c.PutFile(repo, "master", "", "foo", strings.NewReader("bar"))
-	commitInfos, err := c.FlushJobAll([]*pfs.Commit{client.NewCommit(repo, "master", "")}, nil)
-=======
 	commit := client.NewCommit(repo, "master", "")
 	c.PutFile(commit, "foo", strings.NewReader("bar"))
-	commitInfos, err := c.FlushCommitAll([]*pfs.Commit{commit}, nil)
->>>>>>> 9be357b1
+	commitInfos, err := c.FlushJobAll([]*pfs.Commit{commit}, nil)
 	require.NoError(t, err)
 	require.Equal(t, 2, len(commitInfos))
 
