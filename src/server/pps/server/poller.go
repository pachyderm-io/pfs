package server

import (
	"time"

	log "github.com/sirupsen/logrus"
	v1 "k8s.io/api/core/v1"
	kube_err "k8s.io/apimachinery/pkg/api/errors"
	metav1 "k8s.io/apimachinery/pkg/apis/meta/v1"
	kube_watch "k8s.io/apimachinery/pkg/watch"

	"github.com/pachyderm/pachyderm/v2/src/client"
	"github.com/pachyderm/pachyderm/v2/src/internal/backoff"
	"github.com/pachyderm/pachyderm/v2/src/internal/errors"
	"github.com/pachyderm/pachyderm/v2/src/internal/watch"
	"github.com/pachyderm/pachyderm/v2/src/pps"
)

const pollBackoffTime = 2 * time.Second

// startPipelinePoller starts a new goroutine running pollPipelines
func (m *ppsMaster) startPipelinePoller() {
	m.pollPipelinesMu.Lock()
	defer m.pollPipelinesMu.Unlock()
	m.pollCancel = m.startMonitorThread("pollPipelines", m.pollPipelines)
}

func (m *ppsMaster) cancelPipelinePoller() {
	m.pollPipelinesMu.Lock()
	defer m.pollPipelinesMu.Unlock()
	if m.pollCancel != nil {
		m.pollCancel()
		m.pollCancel = nil
	}
}

// startPipelinePodsPoller starts a new goroutine running pollPipelinePods
func (m *ppsMaster) startPipelinePodsPoller() {
	m.pollPipelinesMu.Lock()
	defer m.pollPipelinesMu.Unlock()
	m.pollPodsCancel = m.startMonitorThread("pollPipelinePods", m.pollPipelinePods)
}

func (m *ppsMaster) cancelPipelinePodsPoller() {
	m.pollPipelinesMu.Lock()
	defer m.pollPipelinesMu.Unlock()
	if m.pollPodsCancel != nil {
		m.pollPodsCancel()
		m.pollPodsCancel = nil
	}
}

// startPipelineEtcdPoller starts a new goroutine running
// pollPipelinesEtcd
func (m *ppsMaster) startPipelineEtcdPoller() {
	m.pollPipelinesMu.Lock()
	defer m.pollPipelinesMu.Unlock()
	m.pollEtcdCancel = m.startMonitorThread("pollPipelinesEtcd", m.pollPipelinesEtcd)
}

func (m *ppsMaster) cancelPipelineEtcdPoller() {
	m.pollPipelinesMu.Lock()
	defer m.pollPipelinesMu.Unlock()
	if m.pollEtcdCancel != nil {
		m.pollEtcdCancel()
		m.pollEtcdCancel = nil
	}
}

//////////////////////////////////////////////////////////////////////////////
//                     PollPipelines Definition                             //
// - As in monitor.go, functions below should not call functions above, to  //
// avoid reentrancy deadlock.                                               //
//////////////////////////////////////////////////////////////////////////////

// pollPipelines generates regular updateEv and deleteEv events for each
// pipeline and sends them to ppsMaster.Run(). By scanning etcd and k8s
// regularly and generating events for them, it prevents pipelines from
// getting orphaned.
func (m *ppsMaster) pollPipelines(pollClient *client.APIClient) {
	ctx := pollClient.Ctx()
	etcdPipelines := map[string]bool{}
	if err := backoff.RetryUntilCancel(ctx, backoff.MustLoop(func() error {
		if len(etcdPipelines) == 0 {
			// 1. Get the current set of pipeline RCs.
			//
			// We'll delete any RCs that don't correspond to a live pipeline after
			// querying etcd to determine the set of live pipelines, but we query k8s
			// first to avoid a race (if we were to query etcd first, and
			// CreatePipeline(foo) were to run between querying etcd and querying k8s,
			// then we might delete the RC for brand-new pipeline 'foo'). Even if we
			// do delete a live pipeline's RC, it'll be fixed in the next cycle)
			kc := m.a.env.GetKubeClient().CoreV1().ReplicationControllers(m.a.env.Config().Namespace)
			rcs, err := kc.List(metav1.ListOptions{
				LabelSelector: "suite=pachyderm,pipelineName",
			})
			if err != nil {
				// No sensible error recovery here (e.g .if we can't reach k8s). We'll
				// keep going, and just won't delete any RCs this round.
				log.Errorf("error polling pipeline RCs: %v", err)
			}

			// 2. Replenish 'etcdPipelines' with the set of pipelines currently in
			// etcd. Note that there may be zero, and etcdPipelines may be empty
			if err := m.a.listPipelinePtr(pollClient, nil, 0,
<<<<<<< HEAD
				func(ptr *pps.EtcdPipelineInfo) error {
=======
				func(ptr *pps.StoredPipelineInfo) error {
>>>>>>> 90c402ec
					etcdPipelines[ptr.Pipeline.Name] = true
					return nil
				}); err != nil {
				// listPipelinePtr results (etcdPipelines) are used by all remaining
				// steps, so if that didn't work, start over and try again
				etcdPipelines = map[string]bool{}
				return errors.Wrap(err, "error polling pipelines")
			}

			// 3. Generate a delete event for orphaned RCs
			if rcs != nil {
				for _, rc := range rcs.Items {
					pipeline, ok := rc.Labels["pipelineName"]
					if !ok {
						return errors.New("'pipelineName' label missing from rc " + rc.Name)
					}
					if !etcdPipelines[pipeline] {
						m.eventCh <- &pipelineEvent{eventType: deleteEv, pipeline: pipeline}
					}
				}
			}

			// 4. Retry if there are no etcd pipelines to read/write
			if len(etcdPipelines) == 0 {
				return backoff.ErrContinue
			}
		}

		// Generate one etcd event for a pipeline (to trigger the pipeline
		// controller) and remove this pipeline from etcdPipelines. Always choose
		// the lexicographically smallest pipeline so that pipelines are always
		// traversed in the same order and the period between polls is stable across
		// all pipelines.
		var pipeline string
		for p := range etcdPipelines {
			if pipeline == "" || p < pipeline {
				pipeline = p
			}
		}

		// always rm 'pipeline', to advance loop
		delete(etcdPipelines, pipeline)

		// generate a pipeline event for 'pipeline'
		log.Debugf("PPS master: polling pipeline %q", pipeline)
		select {
		case m.eventCh <- &pipelineEvent{eventType: writeEv, pipeline: pipeline}:
			break
		case <-ctx.Done():
			break
		}

		// 5. move to next pipeline (after 2s sleep)
		return nil
	}), backoff.NewConstantBackOff(pollBackoffTime),
		backoff.NotifyContinue("pollPipelines"),
	); err != nil && ctx.Err() == nil {
		log.Fatalf("pollPipelines is exiting prematurely which should not happen (error: %v); restarting container...", err)
	}
}

// pollPipelinePods creates a kubernetes watch, and for each event:
//   1) Checks if the event concerns a Pod
//   2) Checks if the Pod belongs to a pipeline (pipelineName annotation is set)
//   3) Checks if the Pod is failing
// If all three conditions are met, then the pipline (in 'pipelineName') is set
// to CRASHING
func (m *ppsMaster) pollPipelinePods(pollClient *client.APIClient) {
	ctx := pollClient.Ctx()
	if err := backoff.RetryUntilCancel(ctx, backoff.MustLoop(func() error {
		kubePipelineWatch, err := m.a.env.GetKubeClient().CoreV1().Pods(m.a.namespace).Watch(
			metav1.ListOptions{
				LabelSelector: metav1.FormatLabelSelector(metav1.SetAsLabelSelector(
					map[string]string{
						"component": "worker",
					})),
				Watch: true,
			})
		if err != nil {
			return errors.Wrap(err, "failed to watch kubernetes pods")
		}
		defer kubePipelineWatch.Stop()
		for event := range kubePipelineWatch.ResultChan() {
			// if we get an error we restart the watch
			if event.Type == kube_watch.Error {
				return errors.Wrap(kube_err.FromObject(event.Object), "error while watching kubernetes pods")
			} else if event.Type == "" {
				// k8s watches seem to sometimes get stuck in a loop returning events
				// with Type = "". We treat these as errors as otherwise we get an
				// endless stream of them and can't do anything.
				return errors.New("error while watching kubernetes pods: empty event type")
			}
			pod, ok := event.Object.(*v1.Pod)
			if !ok {
				continue // irrelevant event
			}
			if pod.Status.Phase == v1.PodFailed {
				log.Errorf("pod failed because: %s", pod.Status.Message)
			}
			pipelineName := pod.ObjectMeta.Annotations["pipelineName"]
			for _, status := range pod.Status.ContainerStatuses {
				if status.State.Waiting != nil && failures[status.State.Waiting.Reason] {
					if err := m.a.setPipelineCrashing(ctx, pipelineName, status.State.Waiting.Message); err != nil {
						return errors.Wrap(err, "error moving pipeline to CRASHING")
					}
				}
			}
			for _, condition := range pod.Status.Conditions {
				if condition.Type == v1.PodScheduled &&
					condition.Status != v1.ConditionTrue && failures[condition.Reason] {
					if err := m.a.setPipelineCrashing(ctx, pipelineName, condition.Message); err != nil {
						return errors.Wrap(err, "error moving pipeline to CRASHING")
					}
				}
			}
		}
		return backoff.ErrContinue // keep polling until cancelled (RetryUntilCancel)
	}), backoff.NewInfiniteBackOff(), backoff.NotifyContinue("pollPipelinePods"),
	); err != nil && ctx.Err() == nil {
		log.Fatalf("pollPipelinePods is exiting prematurely which should not happen (error: %v); restarting container...", err)
	}
}

// pollPipelinesEtcd watches the 'pipelines' collection in etcd and sends
// writeEv and deleteEv events to the PPS master when it sees them.
//
// pollPipelinesEtcd is unlike the other poll and monitor goroutines in that it
// sees the result of other poll/monitor goroutines' writes. For example, when
// pollPipelinePods (above) observes that a pipeline is crashing and updates its
// state in etcd, the flow for starting monitorPipelineCrashing is:
//
//  k8s watch ─> pollPipelinePods  ╭──> pollPipelinesEtcd  ╭──> m.run()
//                      │          │            │          │      │
//                      ↓          │            ↓          │      ↓
//                  etcd write─────╯       m.eventCh ──────╯   m.step()
//
// most of the other poll/monitor goroutines actually go through
// pollPipelinesEtcd (by writing to etcd, which is then observed by the etcd
// watch below)
func (m *ppsMaster) pollPipelinesEtcd(pollClient *client.APIClient) {
	ctx := pollClient.Ctx()
	if err := backoff.RetryUntilCancel(ctx, backoff.MustLoop(func() error {
		// TODO(msteffen) request only keys, since pipeline_controller.go reads
		// fresh values for each event anyway
		pipelineWatcher, err := m.a.pipelines.ReadOnly(ctx).Watch()
		if err != nil {
			return errors.Wrapf(err, "error creating watch")
		}
		defer pipelineWatcher.Close()

		for event := range pipelineWatcher.Watch() {
			if event.Err != nil {
				return errors.Wrapf(event.Err, "event err")
			}
			switch event.Type {
			case watch.EventPut:
				m.eventCh <- &pipelineEvent{
					eventType: writeEv,
					pipeline:  string(event.Key),
					etcdVer:   event.Ver,
					etcdRev:   event.Rev,
				}
			case watch.EventDelete:
				m.eventCh <- &pipelineEvent{
					eventType: deleteEv,
					pipeline:  string(event.Key),
					etcdVer:   event.Ver,
					etcdRev:   event.Rev,
				}
			}
		}
		return nil // reset until ctx is cancelled (RetryUntilCancel)
	}), &backoff.ZeroBackOff{}, backoff.NotifyContinue("pollPipelinesEtcd"),
	); err != nil && ctx.Err() == nil {
		log.Fatalf("pollPipelinesEtcd is exiting prematurely which should not happen (error: %v); restarting container...", err)
	}
}<|MERGE_RESOLUTION|>--- conflicted
+++ resolved
@@ -103,11 +103,7 @@
 			// 2. Replenish 'etcdPipelines' with the set of pipelines currently in
 			// etcd. Note that there may be zero, and etcdPipelines may be empty
 			if err := m.a.listPipelinePtr(pollClient, nil, 0,
-<<<<<<< HEAD
-				func(ptr *pps.EtcdPipelineInfo) error {
-=======
 				func(ptr *pps.StoredPipelineInfo) error {
->>>>>>> 90c402ec
 					etcdPipelines[ptr.Pipeline.Name] = true
 					return nil
 				}); err != nil {
