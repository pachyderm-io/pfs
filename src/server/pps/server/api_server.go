--- conflicted
+++ resolved
@@ -954,17 +954,12 @@
 
 // StopPipelineJobInTransaction is identical to StopPipelineJob except that it can run inside an
 // existing postgres transaction.  This is not an RPC.
-<<<<<<< HEAD
 func (a *apiServer) StopPipelineJobInTransaction(txnCtx *txnenv.TransactionContext, request *pps.StopPipelineJobRequest) error {
-	return a.stopPipelineJob(txnCtx, request.PipelineJob, request.OutputCommit, "pipeline job stopped")
-=======
-func (a *apiServer) StopJobInTransaction(txnCtx *txnenv.TransactionContext, request *pps.StopJobRequest) error {
 	reason := request.Reason
 	if reason == "" {
 		reason = "job stopped"
 	}
-	return a.stopJob(txnCtx, request.Job, request.OutputCommit, reason)
->>>>>>> a92832f7
+	return a.stopPipelineJob(txnCtx, request.PipelineJob, request.OutputCommit, reason)
 }
 
 func (a *apiServer) stopPipelineJob(txnCtx *txnenv.TransactionContext, pipelineJob *pps.PipelineJob, outputCommit *pfs.Commit, reason string) error {
@@ -1004,22 +999,13 @@
 	}
 
 	handleJob := func(pji *pps.StoredPipelineJobInfo) error {
-<<<<<<< HEAD
 		// TODO: We can still not update a job's state if we fail here. This is
 		// probably fine for now since we are likely to have a more comprehensive
 		// solution to this with global ids.
-		if ppsutil.IsTerminal(pji.State) {
-			return nil
-		}
-		return ppsutil.UpdatePipelineJobState(a.pipelines.ReadWrite(txnCtx.SqlTx), pipelineJobs, pji, pps.PipelineJobState_JOB_KILLED, reason)
-=======
-		// TODO: We can still not update a job's state if we fail here. This is probably fine for now since we are likely to have a
-		// more comprehensive solution to this with global ids.
-		if err := ppsutil.UpdateJobState(a.pipelines.ReadWrite(txnCtx.SqlTx), jobs, pji, pps.JobState_JOB_KILLED, reason); err != nil && !ppsServer.IsJobFinishedErr(err) {
+		if err := ppsutil.UpdatePipelineJobState(a.pipelines.ReadWrite(txnCtx.SqlTx), pipelineJobs, pji, pps.PipelineJobState_JOB_KILLED, reason); err != nil && !ppsServer.IsPipelineJobFinishedErr(err) {
 			return err
 		}
 		return nil
->>>>>>> a92832f7
 	}
 
 	if pipelineJob != nil {
