--- conflicted
+++ resolved
@@ -3099,27 +3099,16 @@
 	// make a tick on each cron input
 	for _, cron := range crons {
 		// TODO: This isn't transactional, we could support a transactional modify file through the fileset API though.
-<<<<<<< HEAD
 		if err := txnClient.WithModifyFileClient(cron.Repo, "master", func(mf client.ModifyFile) error {
 			if cron.Overwrite {
 				// get rid of any files, so the new file "overwrites" previous runs
 				err = mf.DeleteFile("/")
-=======
-		if err := txnClient.WithModifyFileClient(cron.Repo, "master", func(mfc client.ModifyFileClient) error {
-			if cron.Overwrite {
-				// get rid of any files, so the new file "overwrites" previous runs
-				err = mfc.DeleteFile("/")
->>>>>>> 2166fd5f
 				if err != nil && !isNotFoundErr(err) && !pfsServer.IsNoHeadErr(err) {
 					return errors.Wrapf(err, "delete error")
 				}
 			}
 			// Put in an empty file named by the timestamp
-<<<<<<< HEAD
 			if err := mf.PutFile(time.Now().Format(time.RFC3339), strings.NewReader("")); err != nil {
-=======
-			if err := mfc.PutFile(time.Now().Format(time.RFC3339), strings.NewReader("")); err != nil {
->>>>>>> 2166fd5f
 				return errors.Wrapf(err, "put error")
 			}
 			return nil
