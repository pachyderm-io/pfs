package server

import (
	"fmt"
	"sort"
	"strings"
	"time"

	"github.com/dancannon/gorethink"
	"github.com/golang/protobuf/proto"
	"github.com/pachyderm/pachyderm/src/client/pfs"
	ppsclient "github.com/pachyderm/pachyderm/src/client/pps"
	"github.com/pachyderm/pachyderm/src/server/pps/persist"

	"go.pedge.io/pb/go/google/protobuf"
	"go.pedge.io/pkg/time"
	"go.pedge.io/proto/rpclog"
	"go.pedge.io/proto/time"
	"golang.org/x/net/context"
)

const (
	jobInfosTable              Table = "JobInfos"
	pipelineNameIndex          Index = "PipelineName"
	pipelineNameAndCommitIndex Index = "PipelineNameAndCommitIndex"
	commitIndex                Index = "CommitIndex"

	pipelineInfosTable Table = "PipelineInfos"
	pipelineShardIndex Index = "Shard"

	connectTimeoutSeconds = 5
)

// A Table is a rethinkdb table name.
type Table string

// A PrimaryKey is a rethinkdb primary key identifier.
type PrimaryKey string

// An Index is a rethinkdb index.
type Index string

var (
	tables = []Table{
		jobInfosTable,
		pipelineInfosTable,
	}

	tableToTableCreateOpts = map[Table][]gorethink.TableCreateOpts{
		jobInfosTable: []gorethink.TableCreateOpts{
			gorethink.TableCreateOpts{
				PrimaryKey: "JobID",
			},
		},
		pipelineInfosTable: []gorethink.TableCreateOpts{
			gorethink.TableCreateOpts{
				PrimaryKey: "PipelineName",
			},
		},
	}
)

// isDBCreated is used to tell when we are trying to initialize a database,
// whether we are getting an error because the database has already been
// initialized.
func isDBCreated(err error) bool {
	return strings.Contains(err.Error(), "Database") && strings.Contains(err.Error(), "already exists")
}

// InitDBs prepares a RethinkDB instance to be used by the rethink server.
// Rethink servers will error if they are pointed at databases that haven't had InitDBs run on them.
func InitDBs(address string, databaseName string) error {
	session, err := connect(address)
	if err != nil {
		return err
	}
	if _, err := gorethink.DBCreate(databaseName).RunWrite(session); err != nil && !isDBCreated(err) {
		return err
	}
	for _, table := range tables {
		tableCreateOpts, ok := tableToTableCreateOpts[table]
		if ok {
			if _, err := gorethink.DB(databaseName).TableCreate(table, tableCreateOpts...).RunWrite(session); err != nil {
				return err
			}
		} else {
			if _, err := gorethink.DB(databaseName).TableCreate(table).RunWrite(session); err != nil {
				return err
			}
		}
	}

	// Create indexes
	if _, err := gorethink.DB(databaseName).Table(jobInfosTable).IndexCreate(pipelineNameIndex).RunWrite(session); err != nil {
		return err
	}
	if _, err := gorethink.DB(databaseName).Table(jobInfosTable).IndexCreate(commitIndex).RunWrite(session); err != nil {
		return err
	}
	if _, err := gorethink.DB(databaseName).Table(jobInfosTable).IndexCreateFunc(
		pipelineNameAndCommitIndex,
		func(row gorethink.Term) interface{} {
			return []interface{}{
				row.Field(pipelineNameIndex),
				row.Field(commitIndex),
			}
		}).RunWrite(session); err != nil {
		return err
	}
	if _, err := gorethink.DB(databaseName).Table(pipelineInfosTable).IndexCreate(pipelineShardIndex).RunWrite(session); err != nil {
		return err
	}

	return nil
}

// CheckDBs checks that we have all the tables/indices we need
func CheckDBs(address string, databaseName string) error {
	session, err := connect(address)
	if err != nil {
		return err
	}

	for _, table := range tables {
		if _, err := gorethink.DB(databaseName).Table(table).Wait().RunWrite(session); err != nil {
			return err
		}
	}

	if _, err := gorethink.DB(databaseName).Table(jobInfosTable).IndexWait(pipelineNameIndex).RunWrite(session); err != nil {
		return err
	}

	if _, err := gorethink.DB(databaseName).Table(jobInfosTable).IndexWait(commitIndex).RunWrite(session); err != nil {
		return err
	}

	if _, err := gorethink.DB(databaseName).Table(jobInfosTable).IndexWait(pipelineNameAndCommitIndex).RunWrite(session); err != nil {
		return err
	}

	if _, err := gorethink.DB(databaseName).Table(pipelineInfosTable).IndexWait(pipelineShardIndex).RunWrite(session); err != nil {
		return err
	}

	return nil
}

type rethinkAPIServer struct {
	protorpclog.Logger
	session      *gorethink.Session
	databaseName string
	timer        pkgtime.Timer
}

func newRethinkAPIServer(address string, databaseName string) (*rethinkAPIServer, error) {
	session, err := connect(address)
	if err != nil {
		return nil, err
	}
	return &rethinkAPIServer{
		protorpclog.NewLogger("pachyderm.ppsclient.persist.API"),
		session,
		databaseName,
		pkgtime.NewSystemTimer(),
	}, nil
}

func (a *rethinkAPIServer) Close() error {
	return a.session.Close()
}

// Timestamp cannot be set
func (a *rethinkAPIServer) CreateJobInfo(ctx context.Context, request *persist.JobInfo) (response *persist.JobInfo, err error) {
	defer func(start time.Time) { a.Log(request, response, err, time.Since(start)) }(time.Now())
	if request.JobID == "" {
		return nil, fmt.Errorf("request.JobID should be set")
	}
	if request.Started != nil {
		return nil, fmt.Errorf("request.Started should be unset")
	}
	if request.CommitIndex != "" {
		return nil, fmt.Errorf("request.CommitIndex should be unset")
	}
	request.Started = prototime.TimeToTimestamp(time.Now())
	var commits []*pfs.Commit
	for _, input := range request.Inputs {
		commits = append(commits, input.Commit)
	}
	request.CommitIndex, err = genCommitIndex(commits)
	if err != nil {
		return nil, err
	}
	if err := a.insertMessage(jobInfosTable, request); err != nil {
		return nil, err
	}
	return request, nil
}

func (a *rethinkAPIServer) InspectJob(ctx context.Context, request *ppsclient.InspectJobRequest) (response *persist.JobInfo, err error) {
	defer func(start time.Time) { a.Log(request, response, err, time.Since(start)) }(time.Now())
	if request.Job == nil {
		return nil, fmt.Errorf("request.Job cannot be nil")
	}

	jobInfo := &persist.JobInfo{}
	var mustHaveFields []interface{}
	if request.BlockState {
		mustHaveFields = append(mustHaveFields, "State")
	}
	if err := a.waitMessageByPrimaryKey(
		jobInfosTable,
		request.Job.ID,
		jobInfo,
		func(jobInfo gorethink.Term) gorethink.Term {
			if request.BlockState {
				return gorethink.Or(
					jobInfo.Field("State").Eq(ppsclient.JobState_JOB_EMPTY),
					jobInfo.Field("State").Eq(ppsclient.JobState_JOB_SUCCESS),
					jobInfo.Field("State").Eq(ppsclient.JobState_JOB_FAILURE))
			}
			return gorethink.Expr(true)
		},
	); err != nil {
		return nil, err
	}
	return jobInfo, nil
}

func (a *rethinkAPIServer) ListJobInfos(ctx context.Context, request *ppsclient.ListJobRequest) (response *persist.JobInfos, retErr error) {
	defer func(start time.Time) { a.Log(request, response, retErr, time.Since(start)) }(time.Now())
	query := a.getTerm(jobInfosTable)
	commitIndexVal, err := genCommitIndex(request.InputCommit)
	if err != nil {
		return nil, err
	}
	if request.Pipeline != nil && len(request.InputCommit) > 0 {
		query = query.GetAllByIndex(
			pipelineNameAndCommitIndex,
			gorethink.Expr([]interface{}{request.Pipeline.Name, commitIndexVal}),
		)
	} else if request.Pipeline != nil {
		query = query.GetAllByIndex(
			pipelineNameIndex,
			request.Pipeline.Name,
		)
	} else if len(request.InputCommit) > 0 {
		query = query.GetAllByIndex(
			commitIndex,
			gorethink.Expr(commitIndexVal),
		)
	}
	cursor, err := query.Run(a.session)
	if err != nil {
		return nil, err
	}
	defer func() {
		if err := cursor.Close(); err != nil && retErr == nil {
			retErr = err
		}
	}()
	result := &persist.JobInfos{}
	for {
		jobInfo := &persist.JobInfo{}
		if !cursor.Next(jobInfo) {
			break
		}
		result.JobInfo = append(result.JobInfo, jobInfo)
	}
	if err := cursor.Err(); err != nil {
		return nil, err
	}
	return result, nil
}

func (a *rethinkAPIServer) DeleteJobInfo(ctx context.Context, request *ppsclient.Job) (response *google_protobuf.Empty, err error) {
	defer func(start time.Time) { a.Log(request, response, err, time.Since(start)) }(time.Now())
	if err := a.deleteMessageByPrimaryKey(jobInfosTable, request.ID); err != nil {
		return nil, err
	}
	return google_protobuf.EmptyInstance, nil
}

func (a *rethinkAPIServer) DeleteJobInfosForPipeline(ctx context.Context, request *ppsclient.Pipeline) (response *google_protobuf.Empty, err error) {
	defer func(start time.Time) { a.Log(request, response, err, time.Since(start)) }(time.Now())
	_, err = a.getTerm(jobInfosTable).GetAllByIndex(
		pipelineNameIndex,
		request.Name,
	).Delete().RunWrite(a.session)
	return google_protobuf.EmptyInstance, err
}

func (a *rethinkAPIServer) CreateJobOutput(ctx context.Context, request *persist.JobOutput) (response *google_protobuf.Empty, err error) {
	defer func(start time.Time) { a.Log(request, response, err, time.Since(start)) }(time.Now())
	if err := a.updateMessage(jobInfosTable, request); err != nil {
		return nil, err
	}
	return google_protobuf.EmptyInstance, nil
}

func (a *rethinkAPIServer) CreateJobState(ctx context.Context, request *persist.JobState) (response *google_protobuf.Empty, err error) {
	defer func(start time.Time) { a.Log(request, response, err, time.Since(start)) }(time.Now())
	if request.Finished != nil {
		return nil, fmt.Errorf("request.Finished should be unset")
	}
	if request.State == ppsclient.JobState_JOB_SUCCESS ||
		request.State == ppsclient.JobState_JOB_FAILURE {
		request.Finished = prototime.TimeToTimestamp(time.Now())
	}
	if err := a.updateMessage(jobInfosTable, request); err != nil {
		return nil, err
	}
	return google_protobuf.EmptyInstance, nil
}

func (a *rethinkAPIServer) UpdatePipelineState(ctx context.Context, request *persist.UpdatePipelineStateRequest) (response *google_protobuf.Empty, err error) {
	defer func(start time.Time) { a.Log(request, response, err, time.Since(start)) }(time.Now())
	if err := a.updateMessage(pipelineInfosTable, request); err != nil {
		return nil, err
	}
	return google_protobuf.EmptyInstance, nil
}

func (a *rethinkAPIServer) UpdatePipelineStopped(ctx context.Context, request *persist.UpdatePipelineStoppedRequest) (response *google_protobuf.Empty, err error) {
	defer func(start time.Time) { a.Log(request, response, err, time.Since(start)) }(time.Now())
	if err := a.updateMessage(pipelineInfosTable, request); err != nil {
		return nil, err
	}
	return google_protobuf.EmptyInstance, nil
}

func (a *rethinkAPIServer) BlockPipelineState(ctx context.Context, request *persist.BlockPipelineStateRequest) (response *google_protobuf.Empty, err error) {
	defer func(start time.Time) { a.Log(request, response, err, time.Since(start)) }(time.Now())
	pipelineInfo := &persist.PipelineInfo{}
	if err := a.waitMessageByPrimaryKey(pipelineInfosTable, request.PipelineName, pipelineInfo,
		func(pipelineInfo gorethink.Term) gorethink.Term {
			return gorethink.Eq(pipelineInfo.Field("State"), request.State)
		}); err != nil {
		return nil, err
	}
	return google_protobuf.EmptyInstance, nil
}

func (a *rethinkAPIServer) DeleteAll(ctx context.Context, request *google_protobuf.Empty) (response *google_protobuf.Empty, retErr error) {
	defer func(start time.Time) { a.Log(request, response, retErr, time.Since(start)) }(time.Now())
	if _, err := a.getTerm(jobInfosTable).Delete().Run(a.session); err != nil {
		return nil, err
	}
	if _, err := a.getTerm(pipelineInfosTable).Delete().Run(a.session); err != nil {
		return nil, err
	}
	return google_protobuf.EmptyInstance, nil
}

// timestamp cannot be set
func (a *rethinkAPIServer) CreatePipelineInfo(ctx context.Context, request *persist.PipelineInfo) (response *google_protobuf.Empty, err error) {
	defer func(start time.Time) { a.Log(request, response, err, time.Since(start)) }(time.Now())
	if request.CreatedAt != nil {
		return nil, ErrTimestampSet
	}
	request.CreatedAt = a.now()
	if err := a.insertMessage(pipelineInfosTable, request); err != nil {
		return nil, err
	}
	return google_protobuf.EmptyInstance, nil
}

func (a *rethinkAPIServer) UpdatePipelineInfo(ctx context.Context, request *persist.PipelineInfo) (response *google_protobuf.Empty, err error) {
	defer func(start time.Time) { a.Log(request, response, err, time.Since(start)) }(time.Now())
	if request.CreatedAt != nil {
		return nil, ErrTimestampSet
	}
	doc := gorethink.Expr(request).Without("CreatedAt")
	if _, err := a.getTerm(pipelineInfosTable).Insert(doc, gorethink.InsertOpts{Conflict: "update"}).RunWrite(a.session); err != nil {
		return nil, err
	}
	return google_protobuf.EmptyInstance, nil
}

func (a *rethinkAPIServer) GetPipelineInfo(ctx context.Context, request *ppsclient.Pipeline) (response *persist.PipelineInfo, err error) {
	defer func(start time.Time) { a.Log(request, response, err, time.Since(start)) }(time.Now())
	pipelineInfo := &persist.PipelineInfo{}
	if err := a.getMessageByPrimaryKey(pipelineInfosTable, request.Name, pipelineInfo); err != nil {
		return nil, err
	}

	cursor, err := a.getTerm(jobInfosTable).
		GetAllByIndex(pipelineNameIndex, request.Name).
		Group("State").
		Count().
		Run(a.session)
	if err != nil {
		return nil, err
	}
	var results []map[string]int32
	if err := cursor.All(&results); err != nil {
		return nil, err
	}
	pipelineInfo.JobCounts = make(map[int32]int32)
	for _, result := range results {
		pipelineInfo.JobCounts[result["group"]] = result["reduction"]
	}

	return pipelineInfo, nil
}

func (a *rethinkAPIServer) ListPipelineInfos(ctx context.Context, request *persist.ListPipelineInfosRequest) (response *persist.PipelineInfos, retErr error) {
	defer func(start time.Time) { a.Log(request, response, retErr, time.Since(start)) }(time.Now())
	query := a.getTerm(pipelineInfosTable)
	if request.Shard != nil {
		query = query.GetAllByIndex(pipelineShardIndex, request.Shard.Number)
	}
	cursor, err := query.Run(a.session)
	if err != nil {
		return nil, err
	}
	defer func() {
		if err := cursor.Close(); err != nil && retErr == nil {
			retErr = err
		}
	}()
	result := &persist.PipelineInfos{}
	for {
		pipelineInfo := &persist.PipelineInfo{}
		if !cursor.Next(pipelineInfo) {
			break
		}
		result.PipelineInfo = append(result.PipelineInfo, pipelineInfo)
	}
	if err := cursor.Err(); err != nil {
		return nil, err
	}
	return result, nil
}

func (a *rethinkAPIServer) DeletePipelineInfo(ctx context.Context, request *ppsclient.Pipeline) (response *google_protobuf.Empty, err error) {
	defer func(start time.Time) { a.Log(request, response, err, time.Since(start)) }(time.Now())
	if err := a.deleteMessageByPrimaryKey(pipelineInfosTable, request.Name); err != nil {
		return nil, err
	}
	return google_protobuf.EmptyInstance, nil
}

// PipelineChangeFeed is used to subscribe to rethinkdb's changefeed
type PipelineChangeFeed struct {
	OldVal *persist.PipelineInfo `gorethink:"old_val,omitempty"`
	NewVal *persist.PipelineInfo `gorethink:"new_val,omitempty"`
}

func (a *rethinkAPIServer) SubscribePipelineInfos(request *persist.SubscribePipelineInfosRequest, server persist.API_SubscribePipelineInfosServer) (retErr error) {
	defer func(start time.Time) { a.Log(request, nil, retErr, time.Since(start)) }(time.Now())
	query := a.getTerm(pipelineInfosTable)
	if request.Shard != nil {
		query = query.GetAllByIndex(pipelineShardIndex, request.Shard.Number)
	}

	cursor, err := query.Without("State").Changes(gorethink.ChangesOpts{
		IncludeInitial: request.IncludeInitial,
	}).Run(a.session)
	if err != nil {
		return err
	}

	var change PipelineChangeFeed
	for cursor.Next(&change) {
		if change.NewVal != nil && change.OldVal != nil {
			server.Send(&persist.PipelineInfoChange{
				Pipeline: change.NewVal,
				Type:     persist.ChangeType_UPDATE,
			})
		} else if change.NewVal != nil {
			server.Send(&persist.PipelineInfoChange{
				Pipeline: change.NewVal,
				Type:     persist.ChangeType_CREATE,
			})
		} else if change.OldVal != nil {
			server.Send(&persist.PipelineInfoChange{
				Pipeline: change.OldVal,
				Type:     persist.ChangeType_DELETE,
			})
		} else {
			return fmt.Errorf("neither old_val nor new_val was present in the changefeed; this is likely a bug")
		}
	}
	return cursor.Err()
}

func (a *rethinkAPIServer) StartPod(ctx context.Context, request *ppsclient.Job) (response *persist.JobInfo, retErr error) {
	defer func(start time.Time) { a.Log(request, response, retErr, time.Since(start)) }(time.Now())
	return a.shardOp(ctx, request, "PodsStarted")
}

func (a *rethinkAPIServer) SucceedPod(ctx context.Context, request *ppsclient.Job) (response *persist.JobInfo, retErr error) {
	defer func(start time.Time) { a.Log(request, response, retErr, time.Since(start)) }(time.Now())
	return a.shardOp(ctx, request, "PodsSucceeded")
}

func (a *rethinkAPIServer) FailPod(ctx context.Context, request *ppsclient.Job) (response *persist.JobInfo, retErr error) {
	defer func(start time.Time) { a.Log(request, response, retErr, time.Since(start)) }(time.Now())
	return a.shardOp(ctx, request, "PodsFailed")
}

func (a *rethinkAPIServer) shardOp(ctx context.Context, request *ppsclient.Job, field string) (response *persist.JobInfo, retErr error) {
	cursor, err := a.getTerm(jobInfosTable).Get(request.ID).Update(map[string]interface{}{
		field: gorethink.Row.Field(field).Add(1).Default(0),
	}, gorethink.UpdateOpts{
		ReturnChanges: true,
	}).Field("changes").Field("new_val").Run(a.session)
	if err != nil {
		return nil, err
	}
<<<<<<< HEAD

	jobInfo := persist.JobInfo{
		ParallelismSpec: &ppsclient.ParallelismSpec{
			Strategy:    ppsclient.ParallelismSpec_COEFFICIENT,
			Coefficient: 1,
		},
	}
=======
	var jobInfo persist.JobInfo
>>>>>>> ae243e53
	success := cursor.Next(&jobInfo)
	if !success {
		return nil, cursor.Err()
	}

	return &jobInfo, nil
}

func (a *rethinkAPIServer) StartJob(ctx context.Context, job *ppsclient.Job) (response *google_protobuf.Empty, err error) {
	_, err = a.getTerm(jobInfosTable).Get(job.ID).Update(gorethink.Branch(
		gorethink.Row.Field("State").Eq(ppsclient.JobState_JOB_PULLING),
		map[string]interface{}{
			"State": ppsclient.JobState_JOB_RUNNING,
		},
		map[string]interface{}{},
	)).RunWrite(a.session)
	return google_protobuf.EmptyInstance, err
}

func (a *rethinkAPIServer) AddPodCommit(ctx context.Context, request *persist.AddPodCommitRequest) (response *google_protobuf.Empty, err error) {
	_, err = a.getTerm(jobInfosTable).Get(request.JobID).Update(
		map[string]interface{}{
			"PodCommits": map[string]*pfs.Commit{fmt.Sprintf("%d", request.PodIndex): request.Commit},
		},
	).RunWrite(a.session)

	return google_protobuf.EmptyInstance, err
}

func (a *rethinkAPIServer) insertMessage(table Table, message proto.Message) error {
	_, err := a.getTerm(table).Insert(message).RunWrite(a.session)
	return err
}

func (a *rethinkAPIServer) updateMessage(table Table, message proto.Message) error {
	_, err := a.getTerm(table).Insert(message, gorethink.InsertOpts{Conflict: "update"}).RunWrite(a.session)
	return err
}

func (a *rethinkAPIServer) getMessageByPrimaryKey(table Table, key interface{}, message proto.Message) error {
	cursor, err := a.getTerm(table).Get(key).Run(a.session)
	if err != nil {
		return err
	}
	if cursor.IsNil() {
		return fmt.Errorf("%v %v not found", table, key)
	}
	if !cursor.Next(message) {
		return cursor.Err()
	}
	return nil
}

func (a *rethinkAPIServer) deleteMessageByPrimaryKey(table Table, value interface{}) (retErr error) {
	_, err := a.getTerm(table).Get(value).Delete().RunWrite(a.session)
	return err
}

func (a *rethinkAPIServer) waitMessageByPrimaryKey(
	table Table,
	key interface{},
	message proto.Message,
	predicate func(term gorethink.Term) gorethink.Term,
) (retErr error) {
	term := a.getTerm(table).
		Get(key).
		Default(gorethink.Error("value not found")).
		Changes(gorethink.ChangesOpts{
			IncludeInitial: true,
		}).
		Field("new_val").
		Filter(predicate)
	cursor, err := term.Run(a.session)
	if err != nil {
		if strings.Contains(err.Error(), "value not found") {
			err = fmt.Errorf("%v %v not found", table, key)
		}
		return err
	}
	defer func() {
		if err := cursor.Close(); err != nil && retErr == nil {
			retErr = err
		}
	}()
	cursor.Next(message)
	return cursor.Err()
}

func (a *rethinkAPIServer) getTerm(table Table) gorethink.Term {
	return gorethink.DB(a.databaseName).Table(table)
}

func (a *rethinkAPIServer) now() *google_protobuf.Timestamp {
	return prototime.TimeToTimestamp(a.timer.Now())
}

func connect(address string) (*gorethink.Session, error) {
	return gorethink.Connect(gorethink.ConnectOpts{
		Address: address,
		Timeout: connectTimeoutSeconds * time.Second,
	})
}

func genCommitIndex(commits []*pfs.Commit) (string, error) {
	var commitIDs []string
	for _, commit := range commits {
		if len(commit.ID) == 0 {
			return "", fmt.Errorf("can't generate index for commit \"%s/%s\"", commit.Repo.Name, commit.ID)
		}
		commitIDs = append(commitIDs, commit.ID[0:10])
	}
	sort.Strings(commitIDs)
	var result []byte
	for _, commitID := range commitIDs {
		result = append(result, commitID...)
	}
	return string(result), nil
}<|MERGE_RESOLUTION|>--- conflicted
+++ resolved
@@ -509,17 +509,12 @@
 	if err != nil {
 		return nil, err
 	}
-<<<<<<< HEAD
-
 	jobInfo := persist.JobInfo{
 		ParallelismSpec: &ppsclient.ParallelismSpec{
 			Strategy:    ppsclient.ParallelismSpec_COEFFICIENT,
 			Coefficient: 1,
 		},
 	}
-=======
-	var jobInfo persist.JobInfo
->>>>>>> ae243e53
 	success := cursor.Next(&jobInfo)
 	if !success {
 		return nil, cursor.Err()
