package server

import (
	"archive/tar"
	"bytes"
	"compress/gzip"
	"crypto/sha256"
	"fmt"
	"io"
	"os"
	"path"
	"strings"
	"testing"
	"time"

	"github.com/pachyderm/pachyderm/src/client"
	"github.com/pachyderm/pachyderm/src/client/auth"
	"github.com/pachyderm/pachyderm/src/client/pfs"
	"github.com/pachyderm/pachyderm/src/client/pkg/errors"
	"github.com/pachyderm/pachyderm/src/client/pkg/require"
	"github.com/pachyderm/pachyderm/src/client/pps"
	authserver "github.com/pachyderm/pachyderm/src/server/auth/server"
	"github.com/pachyderm/pachyderm/src/server/pkg/backoff"
	tu "github.com/pachyderm/pachyderm/src/server/pkg/testutil"

	"github.com/gogo/protobuf/types"
	minio "github.com/minio/minio-go/v6"
	globlib "github.com/pachyderm/ohmyglob"
)

// aclEntry mirrors auth.ACLEntry, but without XXX_fields, which make
// auth.ACLEntry invalid to use as a map key
type aclEntry struct {
	Username string
	Scope    auth.Scope
}

func key(e *auth.ACLEntry) aclEntry {
	return aclEntry{
		Username: e.Username,
		Scope:    e.Scope,
	}
}

// entries constructs an auth.ACL struct from a list of the form
// [ principal_1, scope_1, principal_2, scope_2, ... ]. All unlabelled
// principals are assumed to be GitHub users
func entries(items ...string) []aclEntry {
	if len(items)%2 != 0 {
		panic("cannot create an ACL from an odd number of items")
	}
	if len(items) == 0 {
		return []aclEntry{}
	}
	result := make([]aclEntry, 0, len(items)/2)
	for i := 0; i < len(items); i += 2 {
		scope, err := auth.ParseScope(items[i+1])
		if err != nil {
			panic(fmt.Sprintf("could not parse scope: %v", err))
		}
		principal := items[i]
		if !strings.Contains(principal, ":") {
			principal = auth.GitHubPrefix + principal
		}
		result = append(result, aclEntry{Username: principal, Scope: scope})
	}
	return result
}

// GetACL uses the client 'c' to get the ACL protecting the repo 'repo'
// TODO(msteffen) create an auth client?
func getACL(t *testing.T, c *client.APIClient, repo string) []aclEntry {
	t.Helper()
	resp, err := c.AuthAPIClient.GetACL(c.Ctx(), &auth.GetACLRequest{
		Repo: repo,
	})
	require.NoError(t, err)
	result := make([]aclEntry, 0, len(resp.Entries))
	for _, p := range resp.Entries {
		result = append(result, key(p))
	}
	return result
}

// CommitCnt uses 'c' to get the number of commits made to the repo 'repo'
func CommitCnt(t *testing.T, c *client.APIClient, repo string) int {
	t.Helper()
	commitList, err := c.ListCommitByRepo(repo)
	require.NoError(t, err)
	return len(commitList)
}

// PipelineNames returns the names of all pipelines that 'c' gets from
// ListPipeline
func PipelineNames(t *testing.T, c *client.APIClient) []string {
	t.Helper()
	ps, err := c.ListPipeline()
	require.NoError(t, err)
	result := make([]string, len(ps))
	for i, p := range ps {
		result[i] = p.Pipeline.Name
	}
	return result
}

// TestGetSetBasic creates two users, alice and bob, and gives bob gradually
// escalating privileges, checking what bob can and can't do after each change
func TestGetSetBasic(t *testing.T) {
	if testing.Short() {
		t.Skip("Skipping integration tests in short mode")
	}
	tu.DeleteAll(t)
	defer tu.DeleteAll(t)
	alice, bob := tu.UniqueString("alice"), tu.UniqueString("bob")
	aliceClient, bobClient := tu.GetAuthenticatedPachClient(t, alice), tu.GetAuthenticatedPachClient(t, bob)

	// create repo, and check that alice is the owner of the new repo
	dataRepo := tu.UniqueString(t.Name())
	require.NoError(t, aliceClient.CreateRepo(dataRepo))
	require.ElementsEqual(t,
		entries(alice, "owner"), getACL(t, aliceClient, dataRepo))

	// Add data to repo (alice can write). Make sure alice can read also.
	err := aliceClient.PutFile(dataRepo, "master", "/file", strings.NewReader("1"))
	require.NoError(t, err)
	buf := &bytes.Buffer{}
	require.NoError(t, aliceClient.GetFile(dataRepo, "master", "/file", buf))
	require.Equal(t, "1", buf.String())

	//////////
	/// Initially, bob has no privileges
	// bob can't read
	err = bobClient.GetFile(dataRepo, "master", "/file", buf)
	require.YesError(t, err)
	require.Matches(t, "not authorized", err.Error())
	// bob can't write (check both the standalone form of PutFile and StartCommit)
	err = bobClient.PutFile(dataRepo, "master", "/file", strings.NewReader("lorem ipsum"))
	require.YesError(t, err)
	require.Matches(t, "not authorized", err.Error())
	require.Equal(t, 1, CommitCnt(t, aliceClient, dataRepo)) // check that no commits were created
	_, err = bobClient.StartCommit(dataRepo, "master")
	require.YesError(t, err)
	require.Matches(t, "not authorized", err.Error())
	require.Equal(t, 1, CommitCnt(t, aliceClient, dataRepo)) // check that no commits were created
	// bob can't update the ACL
	_, err = bobClient.SetScope(bobClient.Ctx(), &auth.SetScopeRequest{
		Repo:     dataRepo,
		Username: "carol",
		Scope:    auth.Scope_READER,
	})
	require.YesError(t, err)
	require.Matches(t, "not authorized", err.Error())
	// check that ACL wasn't updated)
	require.ElementsEqual(t,
		entries(alice, "owner"), getACL(t, aliceClient, dataRepo))

	//////////
	/// alice adds bob to the ACL as a reader (alice can modify ACL)
	_, err = aliceClient.SetScope(aliceClient.Ctx(), &auth.SetScopeRequest{
		Repo:     dataRepo,
		Username: bob,
		Scope:    auth.Scope_READER,
	})
	require.NoError(t, err)
	// bob can read
	buf.Reset()
	require.NoError(t, bobClient.GetFile(dataRepo, "master", "/file", buf))
	require.Equal(t, "1", buf.String())
	// bob can't write
	err = bobClient.PutFile(dataRepo, "master", "/file", strings.NewReader("2"))
	require.YesError(t, err)
	require.Matches(t, "not authorized", err.Error())
	require.Equal(t, 1, CommitCnt(t, aliceClient, dataRepo)) // check that no commits were created
	_, err = bobClient.StartCommit(dataRepo, "master")
	require.YesError(t, err)
	require.Matches(t, "not authorized", err.Error())
	require.Equal(t, 1, CommitCnt(t, aliceClient, dataRepo)) // check that no commits were created
	// bob can't update the ACL
	_, err = bobClient.SetScope(bobClient.Ctx(), &auth.SetScopeRequest{
		Repo:     dataRepo,
		Username: "carol",
		Scope:    auth.Scope_READER,
	})
	require.YesError(t, err)
	require.Matches(t, "not authorized", err.Error())
	// check that ACL wasn't updated)
	require.ElementsEqual(t,
		entries(alice, "owner", bob, "reader"), getACL(t, aliceClient, dataRepo))

	//////////
	/// alice adds bob to the ACL as a writer
	_, err = aliceClient.SetScope(aliceClient.Ctx(), &auth.SetScopeRequest{
		Repo:     dataRepo,
		Username: bob,
		Scope:    auth.Scope_WRITER,
	})
	require.NoError(t, err)
	// bob can read
	buf.Reset()
	require.NoError(t, bobClient.GetFile(dataRepo, "master", "/file", buf))
	require.Equal(t, "1", buf.String())
	// bob can write
	err = bobClient.PutFile(dataRepo, "master", "/file", strings.NewReader("2"))
	require.NoError(t, err)
	require.Equal(t, 2, CommitCnt(t, aliceClient, dataRepo)) // check that a new commit was created
	commit, err := bobClient.StartCommit(dataRepo, "master")
	require.NoError(t, err)
	require.NoError(t, bobClient.FinishCommit(dataRepo, commit.ID))
	require.Equal(t, 3, CommitCnt(t, aliceClient, dataRepo)) // check that a new commit was created
	// bob can't update the ACL
	_, err = bobClient.SetScope(bobClient.Ctx(), &auth.SetScopeRequest{
		Repo:     dataRepo,
		Username: "carol",
		Scope:    auth.Scope_READER,
	})
	require.YesError(t, err)
	require.Matches(t, "not authorized", err.Error())
	// check that ACL wasn't updated)
	require.ElementsEqual(t,
		entries(alice, "owner", bob, "writer"), getACL(t, aliceClient, dataRepo))

	//////////
	/// alice adds bob to the ACL as an owner
	_, err = aliceClient.SetScope(aliceClient.Ctx(), &auth.SetScopeRequest{
		Repo:     dataRepo,
		Username: bob,
		Scope:    auth.Scope_OWNER,
	})
	require.NoError(t, err)
	// bob can read
	buf.Reset()
	require.NoError(t, bobClient.GetFile(dataRepo, "master", "/file", buf))
	require.Equal(t, "12", buf.String())
	// bob can write
	err = bobClient.PutFile(dataRepo, "master", "/file", strings.NewReader("3"))
	require.NoError(t, err)
	require.Equal(t, 4, CommitCnt(t, aliceClient, dataRepo)) // check that a new commit was created
	commit, err = bobClient.StartCommit(dataRepo, "master")
	require.NoError(t, err)
	require.NoError(t, bobClient.FinishCommit(dataRepo, commit.ID))
	require.Equal(t, 5, CommitCnt(t, aliceClient, dataRepo)) // check that a new commit was created
	// bob can update the ACL
	_, err = bobClient.SetScope(bobClient.Ctx(), &auth.SetScopeRequest{
		Repo:     dataRepo,
		Username: "carol",
		Scope:    auth.Scope_READER,
	})
	require.NoError(t, err)
	// check that ACL was updated)
	require.ElementsEqual(t,
		entries(alice, "owner", bob, "owner", "carol", "reader"),
		getACL(t, aliceClient, dataRepo))
}

// TestGetSetReverse creates two users, alice and bob, and gives bob gradually
// shrinking privileges, checking what bob can and can't do after each change
func TestGetSetReverse(t *testing.T) {
	if testing.Short() {
		t.Skip("Skipping integration tests in short mode")
	}
	tu.DeleteAll(t)
	defer tu.DeleteAll(t)
	alice, bob := tu.UniqueString("alice"), tu.UniqueString("bob")
	aliceClient, bobClient := tu.GetAuthenticatedPachClient(t, alice), tu.GetAuthenticatedPachClient(t, bob)

	// create repo, and check that alice is the owner of the new repo
	dataRepo := tu.UniqueString(t.Name())
	require.NoError(t, aliceClient.CreateRepo(dataRepo))
	require.ElementsEqual(t,
		entries(alice, "owner"), getACL(t, aliceClient, dataRepo))

	// Add data to repo (alice can write). Make sure alice can read also.
	commit, err := aliceClient.StartCommit(dataRepo, "master")
	require.NoError(t, err)
	err = aliceClient.PutFile(dataRepo, commit.ID, "/file", strings.NewReader("1"))
	require.NoError(t, err)
	require.NoError(t, aliceClient.FinishCommit(dataRepo, commit.ID)) // # commits = 1
	buf := &bytes.Buffer{}
	require.NoError(t, aliceClient.GetFile(dataRepo, "master", "/file", buf))
	require.Equal(t, "1", buf.String())

	//////////
	/// alice adds bob to the ACL as an owner
	_, err = aliceClient.SetScope(aliceClient.Ctx(), &auth.SetScopeRequest{
		Repo:     dataRepo,
		Username: bob,
		Scope:    auth.Scope_OWNER,
	})
	require.NoError(t, err)
	// bob can read
	buf.Reset()
	require.NoError(t, bobClient.GetFile(dataRepo, "master", "/file", buf))
	require.Equal(t, "1", buf.String())
	// bob can write
	err = bobClient.PutFile(dataRepo, "master", "/file", strings.NewReader("2"))
	require.NoError(t, err)
	require.Equal(t, 2, CommitCnt(t, aliceClient, dataRepo)) // check that a new commit was created
	commit, err = bobClient.StartCommit(dataRepo, "master")
	require.NoError(t, err)
	require.NoError(t, bobClient.FinishCommit(dataRepo, commit.ID))
	require.Equal(t, 3, CommitCnt(t, aliceClient, dataRepo)) // check that a new commit was created
	// bob can update the ACL
	_, err = bobClient.SetScope(bobClient.Ctx(), &auth.SetScopeRequest{
		Repo:     dataRepo,
		Username: "carol",
		Scope:    auth.Scope_READER,
	})
	require.NoError(t, err)
	// check that ACL was updated)
	require.ElementsEqual(t,
		entries(alice, "owner", bob, "owner", "carol", "reader"),
		getACL(t, aliceClient, dataRepo))

	// clear carol
	aliceClient.SetScope(aliceClient.Ctx(), &auth.SetScopeRequest{
		Repo:     dataRepo,
		Username: "carol",
		Scope:    auth.Scope_NONE,
	})
	require.ElementsEqual(t,
		entries(alice, "owner", bob, "owner"), getACL(t, aliceClient, dataRepo))

	//////////
	/// alice adds bob to the ACL as a writer
	_, err = aliceClient.SetScope(aliceClient.Ctx(), &auth.SetScopeRequest{
		Repo:     dataRepo,
		Username: bob,
		Scope:    auth.Scope_WRITER,
	})
	require.NoError(t, err)
	// bob can read
	buf.Reset()
	require.NoError(t, bobClient.GetFile(dataRepo, "master", "/file", buf))
	require.Equal(t, "12", buf.String())
	// bob can write
	err = bobClient.PutFile(dataRepo, "master", "/file", strings.NewReader("3"))
	require.NoError(t, err)
	require.Equal(t, 4, CommitCnt(t, aliceClient, dataRepo)) // check that a new commit was created
	commit, err = bobClient.StartCommit(dataRepo, "master")
	require.NoError(t, err)
	require.NoError(t, bobClient.FinishCommit(dataRepo, commit.ID))
	require.Equal(t, 5, CommitCnt(t, aliceClient, dataRepo)) // check that a new commit was created
	// bob can't update the ACL
	_, err = bobClient.SetScope(bobClient.Ctx(), &auth.SetScopeRequest{
		Repo:     dataRepo,
		Username: "carol",
		Scope:    auth.Scope_READER,
	})
	require.YesError(t, err)
	require.Matches(t, "not authorized", err.Error())
	// check that ACL wasn't updated)
	require.ElementsEqual(t,
		entries(alice, "owner", bob, "writer"), getACL(t, aliceClient, dataRepo))

	//////////
	/// alice adds bob to the ACL as a reader (alice can modify ACL)
	_, err = aliceClient.SetScope(aliceClient.Ctx(), &auth.SetScopeRequest{
		Repo:     dataRepo,
		Username: bob,
		Scope:    auth.Scope_READER,
	})
	require.NoError(t, err)
	// bob can read
	buf.Reset()
	require.NoError(t, bobClient.GetFile(dataRepo, "master", "/file", buf))
	require.Equal(t, "123", buf.String())
	// bob can't write
	err = bobClient.PutFile(dataRepo, "master", "/file", strings.NewReader("4"))
	require.YesError(t, err)
	require.Equal(t, 5, CommitCnt(t, aliceClient, dataRepo)) // check that a new commit was created
	_, err = bobClient.StartCommit(dataRepo, "master")
	require.YesError(t, err)
	require.Matches(t, "not authorized", err.Error())
	require.Equal(t, 5, CommitCnt(t, aliceClient, dataRepo)) // check that no commits were created
	// bob can't update the ACL
	_, err = bobClient.SetScope(bobClient.Ctx(), &auth.SetScopeRequest{
		Repo:     dataRepo,
		Username: "carol",
		Scope:    auth.Scope_READER,
	})
	require.YesError(t, err)
	require.Matches(t, "not authorized", err.Error())
	// check that ACL wasn't updated)
	require.ElementsEqual(t,
		entries(alice, "owner", bob, "reader"), getACL(t, aliceClient, dataRepo))

	//////////
	/// alice revokes all of bob's privileges
	_, err = aliceClient.SetScope(aliceClient.Ctx(), &auth.SetScopeRequest{
		Repo:     dataRepo,
		Username: bob,
		Scope:    auth.Scope_NONE,
	})
	require.NoError(t, err)
	// bob can't read
	err = bobClient.GetFile(dataRepo, "master", "/file", buf)
	require.YesError(t, err)
	require.Matches(t, "not authorized", err.Error())
	// bob can't write
	err = bobClient.PutFile(dataRepo, "master", "/file", strings.NewReader("4"))
	require.YesError(t, err)
	require.Equal(t, 5, CommitCnt(t, aliceClient, dataRepo)) // check that a new commit was created
	_, err = bobClient.StartCommit(dataRepo, "master")
	require.YesError(t, err)
	require.Matches(t, "not authorized", err.Error())
	require.Equal(t, 5, CommitCnt(t, aliceClient, dataRepo)) // check that no commits were created
	// bob can't update the ACL
	_, err = bobClient.SetScope(bobClient.Ctx(), &auth.SetScopeRequest{
		Repo:     dataRepo,
		Username: "carol",
		Scope:    auth.Scope_READER,
	})
	require.YesError(t, err)
	require.Matches(t, "not authorized", err.Error())
	// check that ACL wasn't updated)
	require.ElementsEqual(t,
		entries(alice, "owner"), getACL(t, aliceClient, dataRepo))
}

// TestCreateAndUpdateRepo tests that if CreateRepo(foo, update=true) is
// called, and foo exists, then the ACL for foo won't be modified.
func TestCreateAndUpdateRepo(t *testing.T) {
	if testing.Short() {
		t.Skip("Skipping integration tests in short mode")
	}
	tu.DeleteAll(t)
	defer tu.DeleteAll(t)
	alice, bob := tu.UniqueString("alice"), tu.UniqueString("bob")
	aliceClient, bobClient := tu.GetAuthenticatedPachClient(t, alice), tu.GetAuthenticatedPachClient(t, bob)

	// create repo, and check that alice is the owner of the new repo
	dataRepo := tu.UniqueString(t.Name())
	require.NoError(t, aliceClient.CreateRepo(dataRepo))
	require.ElementsEqual(t,
		entries(alice, "owner"), getACL(t, aliceClient, dataRepo))

	// Add data to repo (alice can write). Make sure alice can read also.
	err := aliceClient.PutFile(dataRepo, "master", "/file", strings.NewReader("1"))
	require.NoError(t, err)
	buf := &bytes.Buffer{}
	require.NoError(t, aliceClient.GetFile(dataRepo, "master", "/file", buf))
	require.Equal(t, "1", buf.String())

	/// alice adds bob to the ACL as a reader (alice can modify ACL)
	_, err = aliceClient.SetScope(aliceClient.Ctx(), &auth.SetScopeRequest{
		Repo:     dataRepo,
		Username: bob,
		Scope:    auth.Scope_READER,
	})
	require.NoError(t, err)
	require.ElementsEqual(t,
		entries(alice, "owner", bob, "reader"), getACL(t, aliceClient, dataRepo))
	// bob can read
	buf.Reset()
	require.NoError(t, bobClient.GetFile(dataRepo, "master", "/file", buf))
	require.Equal(t, "1", buf.String())

	/// alice updates the repo
	description := "This request updates the description to force a write"
	_, err = aliceClient.PfsAPIClient.CreateRepo(aliceClient.Ctx(), &pfs.CreateRepoRequest{
		Repo:        client.NewRepo(dataRepo),
		Description: description,
		Update:      true,
	})
	require.NoError(t, err)
	repoInfo, err := aliceClient.InspectRepo(dataRepo)
	require.NoError(t, err)
	require.Equal(t, description, repoInfo.Description)
	// entries haven't changed
	require.ElementsEqual(t,
		entries(alice, "owner", bob, "reader"), getACL(t, aliceClient, dataRepo))
	// bob can still read
	buf.Reset()
	require.NoError(t, bobClient.GetFile(dataRepo, "master", "/file", buf))
	require.Equal(t, "1", buf.String())
}

// TestCreateRepoWithUpdateFlag tests that if CreateRepo(foo, update=true) is
// called, and foo doesn't exist, then the ACL for foo will still be created and
// initialized to the correct value
func TestCreateRepoWithUpdateFlag(t *testing.T) {
	if testing.Short() {
		t.Skip("Skipping integration tests in short mode")
	}
	tu.DeleteAll(t)
	defer tu.DeleteAll(t)
	alice := tu.UniqueString("alice")
	aliceClient := tu.GetAuthenticatedPachClient(t, alice)

	// create repo, and check that alice is the owner of the new repo
	dataRepo := tu.UniqueString(t.Name())
	/// alice creates the repo with Update set
	_, err := aliceClient.PfsAPIClient.CreateRepo(aliceClient.Ctx(), &pfs.CreateRepoRequest{
		Repo:   client.NewRepo(dataRepo),
		Update: true,
	})
	require.NoError(t, err)
	require.ElementsEqual(t,
		entries(alice, "owner"), getACL(t, aliceClient, dataRepo))

	// Add data to repo (alice can write). Make sure alice can read also.
	err = aliceClient.PutFile(dataRepo, "master", "/file", strings.NewReader("1"))
	require.NoError(t, err)
	buf := &bytes.Buffer{}
	require.NoError(t, aliceClient.GetFile(dataRepo, "master", "/file", buf))
	require.Equal(t, "1", buf.String())
}

func TestCreateAndUpdatePipeline(t *testing.T) {
	if testing.Short() {
		t.Skip("Skipping integration tests in short mode")
	}
	tu.DeleteAll(t)
	defer tu.DeleteAll(t)
	type createArgs struct {
		client     *client.APIClient
		name, repo string
		update     bool
	}
	createPipeline := func(args createArgs) error {
		return args.client.CreatePipeline(
			args.name,
			"", // default image: ubuntu:16.04
			[]string{"bash"},
			[]string{"cp /pfs/*/* /pfs/out/"},
			&pps.ParallelismSpec{Constant: 1},
			client.NewPFSInput(args.repo, "/*"),
			"", // default output branch: master
			args.update,
		)
	}
	alice, bob := tu.UniqueString("alice"), tu.UniqueString("bob")
	aliceClient, bobClient := tu.GetAuthenticatedPachClient(t, alice), tu.GetAuthenticatedPachClient(t, bob)

	// create repo, and check that alice is the owner of the new repo
	dataRepo := tu.UniqueString(t.Name())
	require.NoError(t, aliceClient.CreateRepo(dataRepo))
	require.ElementsEqual(t,
		entries(alice, "owner"), getACL(t, aliceClient, dataRepo))

	// alice can create a pipeline (she owns the input repo)
	pipeline := tu.UniqueString("alice-pipeline")
	require.NoError(t, createPipeline(createArgs{
		client: aliceClient,
		name:   pipeline,
		repo:   dataRepo,
	}))
	require.OneOfEquals(t, pipeline, PipelineNames(t, aliceClient))
	// check that alice owns the output repo too)
	require.ElementsEqual(t,
		entries(alice, "owner", pl(pipeline), "writer"), getACL(t, aliceClient, pipeline))

	// Make sure alice's pipeline runs successfully
	err := aliceClient.PutFile(dataRepo, "master", tu.UniqueString("/file"),
		strings.NewReader("test data"))
	require.NoError(t, err)
	iter, err := aliceClient.FlushCommit(
		[]*pfs.Commit{client.NewCommit(dataRepo, "master")},
		[]*pfs.Repo{client.NewRepo(pipeline)},
	)
	require.NoError(t, err)
	require.NoErrorWithinT(t, 60*time.Second, func() error {
		_, err := iter.Next()
		return err
	})

	// bob can't create a pipeline
	badPipeline := tu.UniqueString("bob-bad")
	err = createPipeline(createArgs{
		client: bobClient,
		name:   badPipeline,
		repo:   dataRepo,
	})
	require.YesError(t, err)
	require.Matches(t, "not authorized", err.Error())
	require.NoneEquals(t, badPipeline, PipelineNames(t, aliceClient))

	// alice adds bob as a reader of the input repo
	_, err = aliceClient.SetScope(aliceClient.Ctx(), &auth.SetScopeRequest{
		Repo:     dataRepo,
		Username: bob,
		Scope:    auth.Scope_READER,
	})
	require.NoError(t, err)

	// now bob can create a pipeline
	goodPipeline := tu.UniqueString("bob-good")
	require.NoError(t, createPipeline(createArgs{
		client: bobClient,
		name:   goodPipeline,
		repo:   dataRepo,
	}))
	require.OneOfEquals(t, goodPipeline, PipelineNames(t, aliceClient))
	// check that bob owns the output repo too)
	require.ElementsEqual(t,
		entries(bob, "owner", pl(goodPipeline), "writer"), getACL(t, bobClient, goodPipeline))

	// Make sure bob's pipeline runs successfully
	err = aliceClient.PutFile(dataRepo, "master", tu.UniqueString("/file"),
		strings.NewReader("test data"))
	require.NoError(t, err)
	iter, err = bobClient.FlushCommit(
		[]*pfs.Commit{client.NewCommit(dataRepo, "master")},
		[]*pfs.Repo{client.NewRepo(goodPipeline)},
	)
	require.NoError(t, err)
	require.NoErrorWithinT(t, 60*time.Second, func() error {
		_, err := iter.Next()
		return err
	})
	require.NoError(t, err)

	// bob can't update alice's pipeline
	infoBefore, err := aliceClient.InspectPipeline(pipeline)
	require.NoError(t, err)
	err = createPipeline(createArgs{
		client: bobClient,
		name:   pipeline,
		repo:   dataRepo,
		update: true,
	})
	require.YesError(t, err)
	require.Matches(t, "not authorized", err.Error())
	infoAfter, err := aliceClient.InspectPipeline(pipeline)
	require.NoError(t, err)
	require.Equal(t, infoBefore.Version, infoAfter.Version)

	// alice adds bob as a writer of the output repo, and removes him as a reader
	// of the input repo
	_, err = aliceClient.SetScope(aliceClient.Ctx(), &auth.SetScopeRequest{
		Repo:     pipeline,
		Username: bob,
		Scope:    auth.Scope_WRITER,
	})
	require.NoError(t, err)
	require.ElementsEqual(t,
		entries(alice, "owner", bob, "writer", pl(pipeline), "writer"),
		getACL(t, aliceClient, pipeline))

	_, err = aliceClient.SetScope(aliceClient.Ctx(), &auth.SetScopeRequest{
		Repo:     dataRepo,
		Username: bob,
		Scope:    auth.Scope_NONE,
	})
	require.NoError(t, err)
	require.ElementsEqual(t,
		entries(alice, "owner", pl(pipeline), "reader", pl(goodPipeline), "reader"),
		getACL(t, aliceClient, dataRepo))

	// bob still can't update alice's pipeline
	infoBefore, err = aliceClient.InspectPipeline(pipeline)
	require.NoError(t, err)
	err = createPipeline(createArgs{
		client: bobClient,
		name:   pipeline,
		repo:   dataRepo,
		update: true,
	})
	require.YesError(t, err)
	require.Matches(t, "not authorized", err.Error())
	infoAfter, err = aliceClient.InspectPipeline(pipeline)
	require.NoError(t, err)
	require.Equal(t, infoBefore.Version, infoAfter.Version)

	// alice re-adds bob as a reader of the input repo
	_, err = aliceClient.SetScope(aliceClient.Ctx(), &auth.SetScopeRequest{
		Repo:     dataRepo,
		Username: bob,
		Scope:    auth.Scope_READER,
	})
	require.NoError(t, err)
	require.ElementsEqual(t,
		entries(alice, "owner", bob, "reader", pl(pipeline), "reader", pl(goodPipeline), "reader"),
		getACL(t, aliceClient, dataRepo))

	// now bob can update alice's pipeline
	infoBefore, err = aliceClient.InspectPipeline(pipeline)
	require.NoError(t, err)
	err = createPipeline(createArgs{
		client: bobClient,
		name:   pipeline,
		repo:   dataRepo,
		update: true,
	})
	require.NoError(t, err)
	infoAfter, err = aliceClient.InspectPipeline(pipeline)
	require.NoError(t, err)
	require.NotEqual(t, infoBefore.Version, infoAfter.Version)

	// Make sure the updated pipeline runs successfully
	err = aliceClient.PutFile(dataRepo, "master", tu.UniqueString("/file"),
		strings.NewReader("test data"))
	require.NoError(t, err)
	iter, err = bobClient.FlushCommit(
		[]*pfs.Commit{client.NewCommit(dataRepo, "master")},
		[]*pfs.Repo{client.NewRepo(pipeline)},
	)
	require.NoError(t, err)
	require.NoErrorWithinT(t, 60*time.Second, func() error {
		_, err := iter.Next()
		return err
	})
}

func TestPipelineMultipleInputs(t *testing.T) {
	if os.Getenv("RUN_BAD_TESTS") == "" {
		t.Skip("Skipping because RUN_BAD_TESTS was empty")
	}
	if testing.Short() {
		t.Skip("Skipping integration tests in short mode")
	}
	tu.DeleteAll(t)
	defer tu.DeleteAll(t)
	type createArgs struct {
		client *client.APIClient
		name   string
		input  *pps.Input
		update bool
	}
	createPipeline := func(args createArgs) error {
		return args.client.CreatePipeline(
			args.name,
			"", // default image: ubuntu:16.04
			[]string{"bash"},
			[]string{"echo \"work\" >/pfs/out/x"},
			&pps.ParallelismSpec{Constant: 1},
			args.input,
			"", // default output branch: master
			args.update,
		)
	}
	alice, bob := tu.UniqueString("alice"), tu.UniqueString("bob")
	aliceClient, bobClient := tu.GetAuthenticatedPachClient(t, alice), tu.GetAuthenticatedPachClient(t, bob)

	// create two repos, and check that alice is the owner of the new repos
	dataRepo1 := tu.UniqueString(t.Name())
	dataRepo2 := tu.UniqueString(t.Name())
	require.NoError(t, aliceClient.CreateRepo(dataRepo1))
	require.NoError(t, aliceClient.CreateRepo(dataRepo2))
	require.ElementsEqual(t,
		entries(alice, "owner"), getACL(t, aliceClient, dataRepo1))
	require.ElementsEqual(t,
		entries(alice, "owner"), getACL(t, aliceClient, dataRepo2))

	// alice can create a cross-pipeline with both inputs
	aliceCrossPipeline := tu.UniqueString("alice-cross")
	require.NoError(t, createPipeline(createArgs{
		client: aliceClient,
		name:   aliceCrossPipeline,
		input: client.NewCrossInput(
			client.NewPFSInput(dataRepo1, "/*"),
			client.NewPFSInput(dataRepo2, "/*"),
		),
	}))
	require.OneOfEquals(t, aliceCrossPipeline, PipelineNames(t, aliceClient))
	// check that alice owns the output repo too)
	require.ElementsEqual(t,
		entries(alice, "owner", pl(aliceCrossPipeline), "writer"), getACL(t, aliceClient, aliceCrossPipeline))

	// alice can create a union-pipeline with both inputs
	aliceUnionPipeline := tu.UniqueString("alice-union")
	require.NoError(t, createPipeline(createArgs{
		client: aliceClient,
		name:   aliceUnionPipeline,
		input: client.NewUnionInput(
			client.NewPFSInput(dataRepo1, "/*"),
			client.NewPFSInput(dataRepo2, "/*"),
		),
	}))
	require.OneOfEquals(t, aliceUnionPipeline, PipelineNames(t, aliceClient))
	// check that alice owns the output repo too)
	require.ElementsEqual(t,
		entries(alice, "owner", pl(aliceUnionPipeline), "writer"), getACL(t, aliceClient, aliceUnionPipeline))

	// alice adds bob as a reader of one of the input repos, but not the other
	_, err := aliceClient.SetScope(aliceClient.Ctx(), &auth.SetScopeRequest{
		Repo:     dataRepo1,
		Username: bob,
		Scope:    auth.Scope_READER,
	})
	require.NoError(t, err)

	// bob cannot create a cross-pipeline with both inputs
	bobCrossPipeline := tu.UniqueString("bob-cross")
	err = createPipeline(createArgs{
		client: bobClient,
		name:   bobCrossPipeline,
		input: client.NewCrossInput(
			client.NewPFSInput(dataRepo1, "/*"),
			client.NewPFSInput(dataRepo2, "/*"),
		),
	})
	require.YesError(t, err)
	require.Matches(t, "not authorized", err.Error())
	require.NoneEquals(t, bobCrossPipeline, PipelineNames(t, aliceClient))

	// bob cannot create a union-pipeline with both inputs
	bobUnionPipeline := tu.UniqueString("bob-union")
	err = createPipeline(createArgs{
		client: bobClient,
		name:   bobUnionPipeline,
		input: client.NewUnionInput(
			client.NewPFSInput(dataRepo1, "/*"),
			client.NewPFSInput(dataRepo2, "/*"),
		),
	})
	require.YesError(t, err)
	require.Matches(t, "not authorized", err.Error())
	require.NoneEquals(t, bobUnionPipeline, PipelineNames(t, aliceClient))

	// alice adds bob as a writer of her pipeline's output
	_, err = aliceClient.SetScope(aliceClient.Ctx(), &auth.SetScopeRequest{
		Repo:     aliceCrossPipeline,
		Username: bob,
		Scope:    auth.Scope_WRITER,
	})
	require.NoError(t, err)

	// bob can update alice's pipeline if he removes one of the inputs
	infoBefore, err := aliceClient.InspectPipeline(aliceCrossPipeline)
	require.NoError(t, err)
	require.NoError(t, createPipeline(createArgs{
		client: bobClient,
		name:   aliceCrossPipeline,
		input: client.NewCrossInput(
			// This cross input deliberately only has one element, to make sure it's
			// not simply rejected for having a cross input
			client.NewPFSInput(dataRepo1, "/*"),
		),
		update: true,
	}))
	infoAfter, err := aliceClient.InspectPipeline(aliceCrossPipeline)
	require.NoError(t, err)
	require.NotEqual(t, infoBefore.Version, infoAfter.Version)

	// bob cannot update alice's to put the second input back
	infoBefore, err = aliceClient.InspectPipeline(aliceCrossPipeline)
	require.NoError(t, err)
	err = createPipeline(createArgs{
		client: bobClient,
		name:   aliceCrossPipeline,
		input: client.NewCrossInput(
			client.NewPFSInput(dataRepo1, "/*"),
			client.NewPFSInput(dataRepo2, "/*"),
		),
		update: true,
	})
	require.YesError(t, err)
	require.Matches(t, "not authorized", err.Error())
	infoAfter, err = aliceClient.InspectPipeline(aliceCrossPipeline)
	require.NoError(t, err)
	require.Equal(t, infoBefore.Version, infoAfter.Version)

	// alice adds bob as a reader of the second input
	_, err = aliceClient.SetScope(aliceClient.Ctx(), &auth.SetScopeRequest{
		Repo:     dataRepo2,
		Username: bob,
		Scope:    auth.Scope_READER,
	})
	require.NoError(t, err)

	// bob can now update alice's to put the second input back
	infoBefore, err = aliceClient.InspectPipeline(aliceCrossPipeline)
	require.NoError(t, err)
	require.NoError(t, createPipeline(createArgs{
		client: bobClient,
		name:   aliceCrossPipeline,
		input: client.NewCrossInput(
			client.NewPFSInput(dataRepo1, "/*"),
			client.NewPFSInput(dataRepo2, "/*"),
		),
		update: true,
	}))
	infoAfter, err = aliceClient.InspectPipeline(aliceCrossPipeline)
	require.NoError(t, err)
	require.NotEqual(t, infoBefore.Version, infoAfter.Version)

	// bob can create a cross-pipeline with both inputs
	require.NoError(t, createPipeline(createArgs{
		client: bobClient,
		name:   bobCrossPipeline,
		input: client.NewCrossInput(
			client.NewPFSInput(dataRepo1, "/*"),
			client.NewPFSInput(dataRepo2, "/*"),
		),
	}))
	require.OneOfEquals(t, bobCrossPipeline, PipelineNames(t, aliceClient))

	// bob can create a union-pipeline with both inputs
	require.NoError(t, createPipeline(createArgs{
		client: bobClient,
		name:   bobUnionPipeline,
		input: client.NewUnionInput(
			client.NewPFSInput(dataRepo1, "/*"),
			client.NewPFSInput(dataRepo2, "/*"),
		),
	}))
	require.OneOfEquals(t, bobUnionPipeline, PipelineNames(t, aliceClient))

}

// TestPipelineRevoke tests revoking the privileges of a pipeline's creator as
// well as revoking the pipeline itself.
//
// When pipelines inherited privileges from their creator, revoking the owner's
// access to the pipeline's inputs would cause pipelines to stop running, but
// now it does not. In general, this should actually be more secure--it used to
// be that any pipeline Bob created could access any repo that Bob could, even
// if the repo was unrelated to the pipeline (making pipelines a powerful
// vector for privilege escalation). Now pipelines are their own principals,
// and they can only read from their inputs and write to their outputs.
//
// Ideally both would be required: if either the pipeline's access to its inputs
// or bob's access to the pipeline's inputs are revoked, the pipeline should
// stop, but for now it's required to revoke the pipeline's access directly
func TestPipelineRevoke(t *testing.T) {
	t.Skip("TestPipelineRevoke is broken")
	if testing.Short() {
		t.Skip("Skipping integration tests in short mode")
	}
	tu.DeleteAll(t)
	defer tu.DeleteAll(t)
	alice, bob := tu.UniqueString("alice"), tu.UniqueString("bob")
	aliceClient, bobClient := tu.GetAuthenticatedPachClient(t, alice), tu.GetAuthenticatedPachClient(t, bob)

	// alice creates a repo, and adds bob as a reader
	repo := tu.UniqueString(t.Name())
	require.NoError(t, aliceClient.CreateRepo(repo))
	_, err := aliceClient.SetScope(aliceClient.Ctx(), &auth.SetScopeRequest{
		Repo:     repo,
		Username: bob,
		Scope:    auth.Scope_READER,
	})
	require.NoError(t, err)
	require.ElementsEqual(t,
		entries(alice, "owner", bob, "reader"), getACL(t, aliceClient, repo))

	// bob creates a pipeline
	pipeline := tu.UniqueString("bob-pipeline")
	require.NoError(t, bobClient.CreatePipeline(
		pipeline,
		"", // default image: ubuntu:16.04
		[]string{"bash"},
		[]string{"cp /pfs/*/* /pfs/out/"},
		&pps.ParallelismSpec{Constant: 1},
		client.NewPFSInput(repo, "/*"),
		"", // default output branch: master
		false,
	))
	require.ElementsEqual(t,
		entries(bob, "owner", pl(pipeline), "writer"), getACL(t, bobClient, pipeline))
	// bob adds alice as a reader of the pipeline's output repo, so alice can
	// flush input commits (which requires her to inspect commits in the output)
	// and update the pipeline
	_, err = bobClient.SetScope(bobClient.Ctx(), &auth.SetScopeRequest{
		Repo:     pipeline,
		Username: alice,
		Scope:    auth.Scope_WRITER,
	})
	require.NoError(t, err)
	require.ElementsEqual(t,
		entries(bob, "owner", alice, "writer", pl(pipeline), "writer"),
		getACL(t, bobClient, pipeline))

	// alice commits to the input repo, and the pipeline runs successfully
	require.NoError(t, err)
	err = aliceClient.PutFile(repo, "master", "/file", strings.NewReader("test"))
	require.NoError(t, err)
	iter, err := bobClient.FlushCommit(
		[]*pfs.Commit{client.NewCommit(repo, "master")},
		[]*pfs.Repo{client.NewRepo(pipeline)},
	)
	require.NoError(t, err)
	require.NoErrorWithinT(t, 45*time.Second, func() error {
		_, err := iter.Next()
		return err
	})

	// alice removes bob as a reader of her repo, and then commits to the input
	// repo, but bob's pipeline still runs (it has its own principal--it doesn't
	// inherit bob's privileges)
	_, err = aliceClient.SetScope(aliceClient.Ctx(), &auth.SetScopeRequest{
		Repo:     repo,
		Username: bob,
		Scope:    auth.Scope_NONE,
	})
	require.NoError(t, err)
	require.ElementsEqual(t,
		entries(alice, "owner", pl(pipeline), "reader"), getACL(t, aliceClient, repo))
	err = aliceClient.PutFile(repo, "master", "/file", strings.NewReader("test"))
	require.NoError(t, err)
	iter, err = aliceClient.FlushCommit(
		[]*pfs.Commit{client.NewCommit(repo, "master")},
		[]*pfs.Repo{client.NewRepo(pipeline)},
	)
	require.NoError(t, err)
	require.NoErrorWithinT(t, 45*time.Second, func() error {
		_, err := iter.Next()
		return err
	})

	// alice revokes the pipeline's access to 'repo' directly, and the pipeline
	// stops running
	_, err = aliceClient.SetScope(aliceClient.Ctx(), &auth.SetScopeRequest{
		Repo:     repo,
		Username: pl(pipeline),
		Scope:    auth.Scope_NONE,
	})
	err = aliceClient.PutFile(repo, "master", "/file", strings.NewReader("test"))
	require.NoError(t, err)
	doneCh := make(chan struct{})
	go func() {
		defer close(doneCh)
		iter, err = aliceClient.FlushCommit(
			[]*pfs.Commit{client.NewCommit(repo, "master")},
			[]*pfs.Repo{client.NewRepo(pipeline)},
		)
		require.NoError(t, err)
		_, err = iter.Next()
		require.NoError(t, err)
	}()
	select {
	case <-doneCh:
		t.Fatal("pipeline should not be able to finish with no access")
	case <-time.After(45 * time.Second):
	}

	// alice updates bob's pipline, but the pipeline still doesn't run
	require.NoError(t, aliceClient.CreatePipeline(
		pipeline,
		"", // default image: ubuntu:16.04
		[]string{"bash"},
		[]string{"cp /pfs/*/* /pfs/out/"},
		&pps.ParallelismSpec{Constant: 1},
		client.NewPFSInput(repo, "/*"),
		"", // default output branch: master
		true,
	))
	err = aliceClient.PutFile(repo, "master", "/file", strings.NewReader("test"))
	require.NoError(t, err)
	doneCh = make(chan struct{})
	go func() {
		defer close(doneCh)
		iter, err = aliceClient.FlushCommit(
			[]*pfs.Commit{client.NewCommit(repo, "master")},
			[]*pfs.Repo{client.NewRepo(pipeline)},
		)
		require.NoError(t, err)
		_, err = iter.Next()
		require.NoError(t, err)
	}()
	select {
	case <-doneCh:
		t.Fatal("pipeline should not be able to finish with no access")
	case <-time.After(45 * time.Second):
	}

	// alice restores the pipeline's access to its input repo, and now the
	// pipeline runs successfully
	_, err = aliceClient.SetScope(aliceClient.Ctx(), &auth.SetScopeRequest{
		Repo:     repo,
		Username: pl(pipeline),
		Scope:    auth.Scope_READER,
	})
	iter, err = aliceClient.FlushCommit(
		[]*pfs.Commit{client.NewCommit(repo, "master")},
		[]*pfs.Repo{client.NewRepo(pipeline)},
	)
	require.NoError(t, err)
	require.NoErrorWithinT(t, 45*time.Second, func() error {
		for { // flushCommit yields two output commits (one from the prev pipeline)
			_, err = iter.Next()
			if errors.Is(err, io.EOF) {
				return nil
			} else if err != nil {
				return err
			}
		}
		return nil
	})
}

func TestStopAndDeletePipeline(t *testing.T) {
	if testing.Short() {
		t.Skip("Skipping integration tests in short mode")
	}
	tu.DeleteAll(t)
	defer tu.DeleteAll(t)
	alice, bob := tu.UniqueString("alice"), tu.UniqueString("bob")
	aliceClient, bobClient := tu.GetAuthenticatedPachClient(t, alice), tu.GetAuthenticatedPachClient(t, bob)

	// alice creates a repo
	repo := tu.UniqueString(t.Name())
	require.NoError(t, aliceClient.CreateRepo(repo))
	require.ElementsEqual(t, entries(alice, "owner"), getACL(t, aliceClient, repo))

	// alice creates a pipeline
	pipeline := tu.UniqueString("alice-pipeline")
	require.NoError(t, aliceClient.CreatePipeline(
		pipeline,
		"", // default image: ubuntu:16.04
		[]string{"bash"},
		[]string{"cp /pfs/*/* /pfs/out/"},
		&pps.ParallelismSpec{Constant: 1},
		client.NewPFSInput(repo, "/*"),
		"", // default output branch: master
		false,
	))
	// Make sure the input and output repos have non-empty ACLs
	require.ElementsEqual(t,
		entries(alice, "owner", pl(pipeline), "reader"), getACL(t, aliceClient, repo))
	require.ElementsEqual(t,
		entries(alice, "owner", pl(pipeline), "writer"), getACL(t, aliceClient, pipeline))

	// alice stops the pipeline (owner of the input and output repos can stop)
	require.NoError(t, aliceClient.StopPipeline(pipeline))

	// Make sure the remaining input and output repos *still* have non-empty ACLs
	require.ElementsEqual(t,
		entries(alice, "owner", pl(pipeline), "reader"), getACL(t, aliceClient, repo))
	require.ElementsEqual(t,
		entries(alice, "owner", pl(pipeline), "writer"), getACL(t, aliceClient, pipeline))

	// alice deletes the pipeline (owner of the input and output repos can delete)
	require.NoError(t, aliceClient.DeletePipeline(pipeline, false))
	require.ElementsEqual(t, entries(), getACL(t, aliceClient, pipeline))

	// alice deletes the input repo (make sure the input repo's ACL is gone)
	require.NoError(t, aliceClient.DeleteRepo(repo, false))
	require.ElementsEqual(t, entries(), getACL(t, aliceClient, repo))

	// alice creates another repo
	repo = tu.UniqueString(t.Name())
	require.NoError(t, aliceClient.CreateRepo(repo))
	require.ElementsEqual(t, entries(alice, "owner"), getACL(t, aliceClient, repo))

	// alice creates another pipeline
	pipeline = tu.UniqueString("alice-pipeline")
	require.NoError(t, aliceClient.CreatePipeline(
		pipeline,
		"", // default image: ubuntu:16.04
		[]string{"bash"},
		[]string{"cp /pfs/*/* /pfs/out/"},
		&pps.ParallelismSpec{Constant: 1},
		client.NewPFSInput(repo, "/*"),
		"", // default output branch: master
		false,
	))

	// bob can't stop or delete alice's pipeline
	err := bobClient.StopPipeline(pipeline)
	require.YesError(t, err)
	require.Matches(t, "not authorized", err.Error())
	err = bobClient.DeletePipeline(pipeline, false)
	require.YesError(t, err)
	require.Matches(t, "not authorized", err.Error())

	// alice adds bob as a reader of the input repo
	_, err = aliceClient.SetScope(aliceClient.Ctx(), &auth.SetScopeRequest{
		Repo:     repo,
		Username: bob,
		Scope:    auth.Scope_READER,
	})
	require.NoError(t, err)
	require.ElementsEqual(t,
		entries(alice, "owner", bob, "reader", pl(pipeline), "reader"),
		getACL(t, aliceClient, repo))

	// bob still can't stop or delete alice's pipeline
	err = bobClient.StopPipeline(pipeline)
	require.YesError(t, err)
	require.Matches(t, "not authorized", err.Error())
	err = bobClient.DeletePipeline(pipeline, false)
	require.YesError(t, err)
	require.Matches(t, "not authorized", err.Error())

	// alice removes bob as a reader of the input repo and adds bob as a writer of
	// the output repo
	_, err = aliceClient.SetScope(aliceClient.Ctx(), &auth.SetScopeRequest{
		Repo:     repo,
		Username: bob,
		Scope:    auth.Scope_NONE,
	})
	require.NoError(t, err)

	require.ElementsEqual(t,
		entries(alice, "owner", pl(pipeline), "reader"), getACL(t, aliceClient, repo))
	_, err = aliceClient.SetScope(aliceClient.Ctx(), &auth.SetScopeRequest{
		Repo:     pipeline,
		Username: bob,
		Scope:    auth.Scope_WRITER,
	})
	require.NoError(t, err)
	require.ElementsEqual(t,
		entries(alice, "owner", bob, "writer", pl(pipeline), "writer"),
		getACL(t, aliceClient, pipeline))

	// bob still can't stop or delete alice's pipeline
	err = bobClient.StopPipeline(pipeline)
	require.YesError(t, err)
	require.Matches(t, "not authorized", err.Error())
	err = bobClient.DeletePipeline(pipeline, false)
	require.YesError(t, err)
	require.Matches(t, "not authorized", err.Error())

	// alice re-adds bob as a reader of the input repo
	_, err = aliceClient.SetScope(aliceClient.Ctx(), &auth.SetScopeRequest{
		Repo:     repo,
		Username: bob,
		Scope:    auth.Scope_READER,
	})
	require.NoError(t, err)
	require.ElementsEqual(t,
		entries(alice, "owner", bob, "reader", pl(pipeline), "reader"),
		getACL(t, aliceClient, repo))

	// bob can stop (and start) but not delete alice's pipeline
	err = bobClient.StopPipeline(pipeline)
	require.NoError(t, err)
	err = bobClient.StartPipeline(pipeline)
	require.NoError(t, err)
	err = bobClient.DeletePipeline(pipeline, false)
	require.YesError(t, err)
	require.Matches(t, "not authorized", err.Error())

	// alice adds bob as an owner of the output repo
	_, err = aliceClient.SetScope(aliceClient.Ctx(), &auth.SetScopeRequest{
		Repo:     pipeline,
		Username: bob,
		Scope:    auth.Scope_OWNER,
	})
	require.NoError(t, err)
	require.ElementsEqual(t,
		entries(alice, "owner", bob, "owner", pl(pipeline), "writer"),
		getACL(t, aliceClient, pipeline))

	// finally bob can stop and delete alice's pipeline
	err = bobClient.StopPipeline(pipeline)
	require.NoError(t, err)
	err = bobClient.DeletePipeline(pipeline, false)
	require.NoError(t, err)
}

// TestStopJob just confirms that the StopJob API works when auth is on
func TestStopJob(t *testing.T) {
	if testing.Short() {
		t.Skip("Skipping integration tests in short mode")
	}
	tu.DeleteAll(t)
	alice := tu.UniqueString("alice")
	aliceClient := tu.GetAuthenticatedPachClient(t, alice)

	// alice creates a repo
	repo := tu.UniqueString(t.Name())
	require.NoError(t, aliceClient.CreateRepo(repo))
	require.ElementsEqual(t, entries(alice, "owner"), getACL(t, aliceClient, repo))
	err := aliceClient.PutFile(repo, "master", "/file", strings.NewReader("test"))
	require.NoError(t, err)

	// alice creates a pipeline
	pipeline := tu.UniqueString("alice-pipeline")
	require.NoError(t, aliceClient.CreatePipeline(
		pipeline,
		"", // default image: ubuntu:16.04
		[]string{"bash"},
		[]string{"sleep 600"},
		&pps.ParallelismSpec{Constant: 1},
		client.NewPFSInput(repo, "/*"),
		"", // default output branch: master
		false,
	))
	// Make sure the input and output repos have non-empty ACLs
	require.ElementsEqual(t,
		entries(alice, "owner", pl(pipeline), "reader"), getACL(t, aliceClient, repo))
	require.ElementsEqual(t,
		entries(alice, "owner", pl(pipeline), "writer"), getACL(t, aliceClient, pipeline))

	// Stop the first job in 'pipeline'
	var jobID string
	require.NoErrorWithinTRetry(t, 30*time.Second, func() error {
		jobs, err := aliceClient.ListJob(pipeline, nil /*inputs*/, nil /*output*/, -1 /*history*/, true /* full */)
		if err != nil {
			return err
		}
		if len(jobs) != 1 {
			return errors.Errorf("expected one job but got %d", len(jobs))
		}
		jobID = jobs[0].Job.ID
		return nil
	})

	require.NoError(t, aliceClient.StopJob(jobID))
	require.NoErrorWithinTRetry(t, 30*time.Second, func() error {
		ji, err := aliceClient.InspectJob(jobID, false)
		if err != nil {
			return errors.Wrapf(err, "could not inspect job %q", jobID)
		}
		if ji.State != pps.JobState_JOB_KILLED {
			return errors.Errorf("expected job %q to be in JOB_KILLED but was in %s", jobID, ji.State.String())
		}
		return nil
	})
}

// Test ListRepo checks that the auth information returned by ListRepo and
// InspectRepo is correct.
// TODO(msteffen): This should maybe go in pachyderm_test, since ListRepo isn't
// an auth API call
func TestListAndInspectRepo(t *testing.T) {
	if testing.Short() {
		t.Skip("Skipping integration tests in short mode")
	}
	tu.DeleteAll(t)
	defer tu.DeleteAll(t)
	alice, bob := tu.UniqueString("alice"), tu.UniqueString("bob")
	aliceClient, bobClient := tu.GetAuthenticatedPachClient(t, alice), tu.GetAuthenticatedPachClient(t, bob)

	// alice creates a repo and makes Bob a writer
	repoWriter := tu.UniqueString(t.Name())
	require.NoError(t, aliceClient.CreateRepo(repoWriter))
	_, err := aliceClient.SetScope(aliceClient.Ctx(), &auth.SetScopeRequest{
		Repo:     repoWriter,
		Username: bob,
		Scope:    auth.Scope_WRITER,
	})
	require.NoError(t, err)
	require.ElementsEqual(t,
		entries(alice, "owner", bob, "writer"), getACL(t, aliceClient, repoWriter))

	// alice creates a repo and makes Bob a reader
	repoReader := tu.UniqueString(t.Name())
	require.NoError(t, aliceClient.CreateRepo(repoReader))
	_, err = aliceClient.SetScope(aliceClient.Ctx(), &auth.SetScopeRequest{
		Repo:     repoReader,
		Username: bob,
		Scope:    auth.Scope_READER,
	})
	require.NoError(t, err)
	require.ElementsEqual(t,
		entries(alice, "owner", bob, "reader"), getACL(t, aliceClient, repoReader))

	// alice creates a repo and gives Bob no access privileges
	repoNone := tu.UniqueString(t.Name())
	require.NoError(t, aliceClient.CreateRepo(repoNone))
	require.ElementsEqual(t,
		entries(alice, "owner"), getACL(t, aliceClient, repoNone))

	// bob creates a repo
	repoOwner := tu.UniqueString(t.Name())
	require.NoError(t, bobClient.CreateRepo(repoOwner))
	require.ElementsEqual(t, entries(bob, "owner"), getACL(t, bobClient, repoOwner))

	// Bob calls ListRepo, and the response must indicate the correct access scope
	// for each repo (because other tests have run, we may see repos besides the
	// above. Bob's access to those should be NONE
	listResp, err := bobClient.PfsAPIClient.ListRepo(bobClient.Ctx(),
		&pfs.ListRepoRequest{})
	require.NoError(t, err)
	expectedAccess := map[string]auth.Scope{
		repoOwner:  auth.Scope_OWNER,
		repoWriter: auth.Scope_WRITER,
		repoReader: auth.Scope_READER,
	}
	for _, info := range listResp.RepoInfo {
		require.Equal(t, expectedAccess[info.Repo.Name], info.AuthInfo.AccessLevel)
	}

	for _, name := range []string{repoOwner, repoWriter, repoReader, repoNone} {
		inspectResp, err := bobClient.PfsAPIClient.InspectRepo(bobClient.Ctx(),
			&pfs.InspectRepoRequest{
				Repo: &pfs.Repo{Name: name},
			})
		require.NoError(t, err)
		require.Equal(t, expectedAccess[name], inspectResp.AuthInfo.AccessLevel)
	}
}

func TestUnprivilegedUserCannotMakeSelfOwner(t *testing.T) {
	if testing.Short() {
		t.Skip("Skipping integration tests in short mode")
	}
	tu.DeleteAll(t)
	defer tu.DeleteAll(t)
	alice, bob := tu.UniqueString("alice"), tu.UniqueString("bob")
	aliceClient, bobClient := tu.GetAuthenticatedPachClient(t, alice), tu.GetAuthenticatedPachClient(t, bob)

	// alice creates a repo
	repo := tu.UniqueString(t.Name())
	require.NoError(t, aliceClient.CreateRepo(repo))
	require.ElementsEqual(t,
		entries(alice, "owner"), getACL(t, aliceClient, repo))

	// bob calls SetScope(bob, OWNER) on alice's repo. This should fail
	_, err := bobClient.SetScope(bobClient.Ctx(), &auth.SetScopeRequest{
		Repo:     repo,
		Scope:    auth.Scope_OWNER,
		Username: bob,
	})
	require.YesError(t, err)
	// make sure ACL wasn't updated
	require.ElementsEqual(t, entries(alice, "owner"), getACL(t, aliceClient, repo))
}

func TestGetScopeRequiresReader(t *testing.T) {
	if testing.Short() {
		t.Skip("Skipping integration tests in short mode")
	}
	tu.DeleteAll(t)
	defer tu.DeleteAll(t)
	alice, bob := tu.UniqueString("alice"), tu.UniqueString("bob")
	aliceClient, bobClient := tu.GetAuthenticatedPachClient(t, alice), tu.GetAuthenticatedPachClient(t, bob)

	// alice creates a repo
	repo := tu.UniqueString(t.Name())
	require.NoError(t, aliceClient.CreateRepo(repo))
	require.ElementsEqual(t, entries(alice, "owner"), getACL(t, aliceClient, repo))

	// bob calls GetScope(repo). This should succeed
	resp, err := bobClient.GetScope(bobClient.Ctx(), &auth.GetScopeRequest{
		Repos: []string{repo},
	})
	require.NoError(t, err)
	require.Equal(t, []auth.Scope{auth.Scope_NONE}, resp.Scopes)

	// bob calls GetScope(repo, alice). This should fail because bob isn't a
	// READER
	_, err = bobClient.GetScope(bobClient.Ctx(),
		&auth.GetScopeRequest{
			Repos:    []string{repo},
			Username: alice,
		})
	require.YesError(t, err)
	require.Matches(t, "not authorized", err.Error())
}

// TestListRepoNotLoggedInError makes sure that if a user isn't logged in, and
// they call ListRepo(), they get an error.
func TestListRepoNotLoggedInError(t *testing.T) {
	if testing.Short() {
		t.Skip("Skipping integration tests in short mode")
	}
	tu.DeleteAll(t)
	defer tu.DeleteAll(t)
	alice := tu.UniqueString("alice")
	aliceClient, anonClient := tu.GetAuthenticatedPachClient(t, alice), tu.GetUnauthenticatedPachClient(t)

	// alice creates a repo
	repo := tu.UniqueString(t.Name())
	require.NoError(t, aliceClient.CreateRepo(repo))
	require.ElementsEqual(t,
		entries(alice, "owner"), getACL(t, aliceClient, repo))

	// Anon (non-logged-in user) calls ListRepo, and must receive an error
	_, err := anonClient.PfsAPIClient.ListRepo(anonClient.Ctx(),
		&pfs.ListRepoRequest{})
	require.YesError(t, err)
	require.Matches(t, "no authentication token", err.Error())
}

// TestListRepoNoAuthInfoIfDeactivated tests that if auth isn't activated, then
// ListRepo returns RepoInfos where AuthInfo isn't set (i.e. is nil)
func TestListRepoNoAuthInfoIfDeactivated(t *testing.T) {
	if testing.Short() {
		t.Skip("Skipping integration tests in short mode")
	}
	tu.DeleteAll(t)
	defer tu.DeleteAll(t)
	// Dont't run this test in parallel, since it deactivates the auth system
	// globally, so any tests running concurrently will fail
	alice, bob := tu.UniqueString("alice"), tu.UniqueString("bob")
	aliceClient, bobClient := tu.GetAuthenticatedPachClient(t, alice), tu.GetAuthenticatedPachClient(t, bob)
	adminClient := tu.GetAuthenticatedPachClient(t, auth.RootUser)

	// alice creates a repo
	repo := tu.UniqueString(t.Name())
	require.NoError(t, aliceClient.CreateRepo(repo))

	// bob calls ListRepo, but has NONE access to all repos
	infos, err := bobClient.ListRepo()
	require.NoError(t, err)
	for _, info := range infos {
		require.Equal(t, auth.Scope_NONE, info.AuthInfo.AccessLevel)
	}

	// Deactivate auth
	_, err = adminClient.Deactivate(adminClient.Ctx(), &auth.DeactivateRequest{})
	require.NoError(t, err)

	// Wait for auth to be deactivated
	require.NoError(t, backoff.Retry(func() error {
		_, err := aliceClient.WhoAmI(aliceClient.Ctx(), &auth.WhoAmIRequest{})
		if err != nil && auth.IsErrNotActivated(err) {
			return nil // WhoAmI should fail when auth is deactivated
		}
		return errors.New("auth is not yet deactivated")
	}, backoff.NewTestingBackOff()))

	// bob calls ListRepo, now AuthInfo isn't set anywhere
	infos, err = bobClient.ListRepo()
	require.NoError(t, err)
	for _, info := range infos {
		require.Nil(t, info.AuthInfo)
	}
}

// TestCreateRepoAlreadyExistsError tests that creating a repo that already
// exists gives you an error to that effect, even when auth is already
// activated (rather than "access denied")
func TestCreateRepoAlreadyExistsError(t *testing.T) {
	if testing.Short() {
		t.Skip("Skipping integration tests in short mode")
	}
	tu.DeleteAll(t)
	defer tu.DeleteAll(t)
	alice, bob := tu.UniqueString("alice"), tu.UniqueString("bob")
	aliceClient, bobClient := tu.GetAuthenticatedPachClient(t, alice), tu.GetAuthenticatedPachClient(t, bob)

	// alice creates a repo
	repo := tu.UniqueString(t.Name())
	require.NoError(t, aliceClient.CreateRepo(repo))

	// bob creates the same repo, and should get an error to the effect that the
	// repo already exists (rather than "access denied")
	err := bobClient.CreateRepo(repo)
	require.YesError(t, err)
	require.Matches(t, "already exists", err.Error())
}

// TestCreateRepoNotLoggedInError makes sure that if a user isn't logged in, and
// they call CreateRepo(), they get an error.
func TestCreateRepoNotLoggedInError(t *testing.T) {
	if testing.Short() {
		t.Skip("Skipping integration tests in short mode")
	}
	tu.DeleteAll(t)
	defer tu.DeleteAll(t)
	tu.ActivateAuth(t)
	anonClient := tu.GetUnauthenticatedPachClient(t)

	// anonClient tries and fails to create a repo
	repo := tu.UniqueString(t.Name())
	err := anonClient.CreateRepo(repo)
	require.YesError(t, err)
	require.Matches(t, "no authentication token", err.Error())
}

// Creating a pipeline when the output repo already exists gives is allowed
// (assuming write permission)
// this used to return a specific error regardless of permissions, in contrast
// to the auth-disabled behavior
func TestCreatePipelineRepoAlreadyExistsPermissions(t *testing.T) {
	if testing.Short() {
		t.Skip("Skipping integration tests in short mode")
	}
	tu.DeleteAll(t)
	defer tu.DeleteAll(t)
	alice, bob := tu.UniqueString("alice"), tu.UniqueString("bob")
	aliceClient, bobClient := tu.GetAuthenticatedPachClient(t, alice), tu.GetAuthenticatedPachClient(t, bob)

	// alice creates a repo
	inputRepo := tu.UniqueString(t.Name())
	require.NoError(t, aliceClient.CreateRepo(inputRepo))
	aliceClient.SetScope(aliceClient.Ctx(), &auth.SetScopeRequest{
		Username: bob,
		Scope:    auth.Scope_READER,
		Repo:     inputRepo,
	})
	pipeline := tu.UniqueString("pipeline")
	require.NoError(t, aliceClient.CreateRepo(pipeline))

	// bob creates a pipeline, and should get an "access denied" error
	err := bobClient.CreatePipeline(
		pipeline,
		"", // default image: ubuntu:16.04
		[]string{"bash"},
		[]string{"cp /pfs/*/* /pfs/out/"},
		&pps.ParallelismSpec{Constant: 1},
		client.NewPFSInput(inputRepo, "/*"),
		"",    // default output branch: master
		false, // Don't update -- we want an error
	)
	require.YesError(t, err)
	require.Matches(t, "not authorized", err.Error())

	// alice gives bob writer scope on pipeline output repo
	aliceClient.SetScope(aliceClient.Ctx(), &auth.SetScopeRequest{
		Username: bob,
		Scope:    auth.Scope_WRITER,
		Repo:     pipeline,
	})
	require.NoError(t, bobClient.CreatePipeline(
		pipeline,
		"", // default image: ubuntu:16.04
		[]string{"bash"},
		[]string{"cp /pfs/*/* /pfs/out/"},
		&pps.ParallelismSpec{Constant: 1},
		client.NewPFSInput(inputRepo, "/*"),
		"",    // default output branch: master
		false, // Don't update -- we want an error
	))
}

// TestAuthorizedNoneRole tests that Authorized(user, repo, NONE) yields 'true',
// even for repos with no ACL
func TestAuthorizedNoneRole(t *testing.T) {
	if testing.Short() {
		t.Skip("Skipping integration tests in short mode")
	}
	tu.DeleteAll(t)
	defer tu.DeleteAll(t)
	adminClient := tu.GetAuthenticatedPachClient(t, auth.RootUser)

	// Deactivate auth
	_, err := adminClient.Deactivate(adminClient.Ctx(), &auth.DeactivateRequest{})
	require.NoError(t, err)

	// Wait for auth to be deactivated
	require.NoError(t, backoff.Retry(func() error {
		_, err = adminClient.WhoAmI(adminClient.Ctx(), &auth.WhoAmIRequest{})
		if err != nil && auth.IsErrNotActivated(err) {
			return nil // WhoAmI should fail when auth is deactivated
		}
		return errors.New("auth is not yet deactivated")
	}, backoff.NewTestingBackOff()))

	// alice creates a repo
	repo := tu.UniqueString(t.Name())
	require.NoError(t, adminClient.CreateRepo(repo))

	// Get new pach clients, re-activating auth
	alice := tu.UniqueString("alice")
	aliceClient, adminClient := tu.GetAuthenticatedPachClient(t, alice), tu.GetAuthenticatedPachClient(t, auth.RootUser)

	// Check that the repo has no ACL
	require.ElementsEqual(t, entries(), getACL(t, adminClient, repo))

	// alice authorizes against it with the 'NONE' scope
	resp, err := aliceClient.Authorize(aliceClient.Ctx(), &auth.AuthorizeRequest{
		Repo:  repo,
		Scope: auth.Scope_NONE,
	})
	require.NoError(t, err)
	require.True(t, resp.Authorized)
}

// TestAuthorizedEveryone tests that Authorized(user, repo, NONE) tests that the
// `allClusterUsers` binding  for an ACL sets the minimum authorized scope
func TestAuthorizedEveryone(t *testing.T) {
	if testing.Short() {
		t.Skip("Skipping integration tests in short mode")
	}
	tu.DeleteAll(t)
	defer tu.DeleteAll(t)

	alice, bob := tu.UniqueString("alice"), tu.UniqueString("bob")
	aliceClient, bobClient := tu.GetAuthenticatedPachClient(t, alice), tu.GetAuthenticatedPachClient(t, bob)

	// alice creates a repo
	repo := tu.UniqueString(t.Name())
	require.NoError(t, aliceClient.CreateRepo(repo))

	// alice is authorized as `OWNER`
	resp, err := aliceClient.Authorize(aliceClient.Ctx(), &auth.AuthorizeRequest{
		Repo:  repo,
		Scope: auth.Scope_OWNER,
	})
	require.NoError(t, err)
	require.True(t, resp.Authorized)

	// bob is not authorized
	resp, err = bobClient.Authorize(bobClient.Ctx(), &auth.AuthorizeRequest{
		Repo:  repo,
		Scope: auth.Scope_READER,
	})
	require.NoError(t, err)
	require.False(t, resp.Authorized)

	// alice grants everybody WRITER access
	_, err = aliceClient.SetScope(aliceClient.Ctx(), &auth.SetScopeRequest{
		Repo:     repo,
		Scope:    auth.Scope_WRITER,
		Username: "allClusterUsers",
	})
	require.NoError(t, err)

	// alice is still authorized as `OWNER`
	resp, err = aliceClient.Authorize(aliceClient.Ctx(), &auth.AuthorizeRequest{
		Repo:  repo,
		Scope: auth.Scope_OWNER,
	})
	require.NoError(t, err)
	require.True(t, resp.Authorized)

	// bob is now authorized as WRITER
	resp, err = bobClient.Authorize(bobClient.Ctx(), &auth.AuthorizeRequest{
		Repo:  repo,
		Scope: auth.Scope_WRITER,
	})
	require.NoError(t, err)
	require.True(t, resp.Authorized)
}

// TestDeleteAll tests that you must be a cluster admin to call DeleteAll
func TestDeleteAll(t *testing.T) {
	if testing.Short() {
		t.Skip("Skipping integration tests in short mode")
	}
	tu.DeleteAll(t)
	defer tu.DeleteAll(t)

	alice := tu.UniqueString("alice")
	aliceClient, adminClient := tu.GetAuthenticatedPachClient(t, alice), tu.GetAuthenticatedPachClient(t, auth.RootUser)

	// alice creates a repo
	repo := tu.UniqueString(t.Name())
	require.NoError(t, adminClient.CreateRepo(repo))

	// alice calls DeleteAll, but it fails
	err := aliceClient.DeleteAll()
	require.YesError(t, err)
	require.Matches(t, "not authorized", err.Error())

	// admin makes alice an fs admin
	_, err = adminClient.ModifyClusterRoleBinding(adminClient.Ctx(),
		&auth.ModifyClusterRoleBindingRequest{Principal: gh(alice), Roles: fsClusterRole()})
	require.NoError(t, err)

	// wait until alice shows up in admin list
	require.NoError(t, backoff.Retry(func() error {
		resp, err := aliceClient.GetClusterRoleBindings(aliceClient.Ctx(), &auth.GetClusterRoleBindingsRequest{})
		require.NoError(t, err)
		return require.EqualOrErr(
			admins(auth.RootUser)(gh(alice)), resp.Bindings,
		)
	}, backoff.NewTestingBackOff()))

	// alice calls DeleteAll but it fails because she's only an fs admin
	err = aliceClient.DeleteAll()
	require.YesError(t, err)
	require.Matches(t, "not authorized", err.Error())

	// admin calls DeleteAll and succeeds
	require.NoError(t, adminClient.DeleteAll())
}

// TestListDatum tests that you must have READER access to all of job's
// input repos to call ListDatum on that job
func TestListDatum(t *testing.T) {
	if testing.Short() {
		t.Skip("Skipping integration tests in short mode")
	}
	tu.DeleteAll(t)
	defer tu.DeleteAll(t)
	alice, bob := tu.UniqueString("alice"), tu.UniqueString("bob")
	aliceClient, bobClient := tu.GetAuthenticatedPachClient(t, alice), tu.GetAuthenticatedPachClient(t, bob)

	// alice creates a repo
	repoA := tu.UniqueString(t.Name())
	require.NoError(t, aliceClient.CreateRepo(repoA))
	repoB := tu.UniqueString(t.Name())
	require.NoError(t, aliceClient.CreateRepo(repoB))

	// alice creates a pipeline
	pipeline := tu.UniqueString("alice-pipeline")
	require.NoError(t, aliceClient.CreatePipeline(
		pipeline,
		"", // default image: ubuntu:16.04
		[]string{"bash"},
		[]string{"ls /pfs/*/*; cp /pfs/*/* /pfs/out/"},
		&pps.ParallelismSpec{Constant: 1},
		client.NewCrossInput(
			client.NewPFSInput(repoA, "/*"),
			client.NewPFSInput(repoB, "/*"),
		),
		"", // default output branch: master
		false,
	))

	// alice commits to the input repos, and the pipeline runs successfully
	for i, repo := range []string{repoA, repoB} {
		var err error
		file := fmt.Sprintf("/file%d", i+1)
		err = aliceClient.PutFile(repo, "master", file, strings.NewReader("test"))
		require.NoError(t, err)
	}
	iter, err := aliceClient.FlushCommit(
		[]*pfs.Commit{client.NewCommit(repoB, "master")},
		[]*pfs.Repo{client.NewRepo(pipeline)},
	)
	require.NoError(t, err)
	require.NoErrorWithinT(t, 45*time.Second, func() error {
		_, err := iter.Next()
		return err
	})
	jobs, err := aliceClient.ListJob(pipeline, nil /*inputs*/, nil /*output*/, -1 /*history*/, true /* full */)
	require.NoError(t, err)
	require.Equal(t, 2, len(jobs))
	jobID := jobs[0].Job.ID

	// bob cannot call ListDatum
	_, err = bobClient.ListDatumAll(jobID)
	require.YesError(t, err)
	require.True(t, auth.IsErrNotAuthorized(err), err.Error())

	// alice adds bob to repoA, but bob still can't call GetLogs
	_, err = aliceClient.SetScope(aliceClient.Ctx(), &auth.SetScopeRequest{
		Username: bob,
		Scope:    auth.Scope_READER,
		Repo:     repoA,
	})
	require.NoError(t, err)
	_, err = bobClient.ListDatumAll(jobID)
	require.YesError(t, err)
	require.True(t, auth.IsErrNotAuthorized(err), err.Error())

	// alice removes bob from repoA and adds bob to repoB, but bob still can't
	// call ListDatum
	_, err = aliceClient.SetScope(aliceClient.Ctx(), &auth.SetScopeRequest{
		Username: bob,
		Scope:    auth.Scope_NONE,
		Repo:     repoA,
	})
	require.NoError(t, err)
	_, err = aliceClient.SetScope(aliceClient.Ctx(), &auth.SetScopeRequest{
		Username: bob,
		Scope:    auth.Scope_READER,
		Repo:     repoB,
	})
	require.NoError(t, err)
	_, err = bobClient.ListDatumAll(jobID)
	require.YesError(t, err)
	require.True(t, auth.IsErrNotAuthorized(err), err.Error())

	// alice adds bob to repoA, and now bob can call ListDatum
	_, err = aliceClient.SetScope(aliceClient.Ctx(), &auth.SetScopeRequest{
		Username: bob,
		Scope:    auth.Scope_READER,
		Repo:     repoA,
	})
	require.NoError(t, err)
	_, err = bobClient.ListDatumAll(jobID)
	require.YesError(t, err)
	require.True(t, auth.IsErrNotAuthorized(err), err.Error())

	// Finally, alice adds bob to the output repo, and now bob can call ListDatum
	_, err = aliceClient.SetScope(aliceClient.Ctx(), &auth.SetScopeRequest{
		Username: bob,
		Scope:    auth.Scope_READER,
		Repo:     pipeline,
	})
	require.NoError(t, err)
	dis, err := bobClient.ListDatumAll(jobID)
	require.NoError(t, err)
	files := make(map[string]struct{})
	for _, di := range dis {
		for _, f := range di.Data {
			files[path.Base(f.File.Path)] = struct{}{}
		}
	}
	require.Equal(t, map[string]struct{}{
		"file1": struct{}{},
		"file2": struct{}{},
	}, files)
}

// TestListJob tests that you must have READER access to a pipeline's output
// repo to call ListJob on that pipeline, but a blank ListJob always succeeds
// (but doesn't return a given job if you don't have access to the job's output
// repo)
func TestListJob(t *testing.T) {
	if testing.Short() {
		t.Skip("Skipping integration tests in short mode")
	}
	tu.DeleteAll(t)
	defer tu.DeleteAll(t)
	alice, bob := tu.UniqueString("alice"), tu.UniqueString("bob")
	aliceClient, bobClient := tu.GetAuthenticatedPachClient(t, alice), tu.GetAuthenticatedPachClient(t, bob)

	// alice creates a repo
	repo := tu.UniqueString(t.Name())
	require.NoError(t, aliceClient.CreateRepo(repo))

	// alice creates a pipeline
	pipeline := tu.UniqueString("alice-pipeline")
	require.NoError(t, aliceClient.CreatePipeline(
		pipeline,
		"", // default image: ubuntu:16.04
		[]string{"bash"},
		[]string{"ls /pfs/*/*; cp /pfs/*/* /pfs/out/"},
		&pps.ParallelismSpec{Constant: 1},
		client.NewPFSInput(repo, "/*"),
		"", // default output branch: master
		false,
	))

	// alice commits to the input repos, and the pipeline runs successfully
	var err error
	err = aliceClient.PutFile(repo, "master", "/file", strings.NewReader("test"))
	require.NoError(t, err)
	iter, err := aliceClient.FlushCommit(
		[]*pfs.Commit{client.NewCommit(repo, "master")},
		[]*pfs.Repo{client.NewRepo(pipeline)},
	)
	require.NoError(t, err)
	require.NoErrorWithinT(t, 60*time.Second, func() error {
		_, err := iter.Next()
		return err
	})
	jobs, err := aliceClient.ListJob(pipeline, nil /*inputs*/, nil /*output*/, -1 /*history*/, true)
	require.NoError(t, err)
	require.Equal(t, 1, len(jobs))
	jobID := jobs[0].Job.ID

	// bob cannot call ListJob on 'pipeline'
	_, err = bobClient.ListJob(pipeline, nil, nil, -1 /*history*/, true)
	require.YesError(t, err)
	require.True(t, auth.IsErrNotAuthorized(err), err.Error())
	// bob can call blank ListJob, but gets no results
	jobs, err = bobClient.ListJob("", nil, nil, -1 /*history*/, true)
	require.NoError(t, err)
	require.Equal(t, 0, len(jobs))

	// alice adds bob to repo, but bob still can't call ListJob on 'pipeline' or
	// get any output
	_, err = aliceClient.SetScope(aliceClient.Ctx(), &auth.SetScopeRequest{
		Username: bob,
		Scope:    auth.Scope_READER,
		Repo:     repo,
	})
	require.NoError(t, err)
	_, err = bobClient.ListJob(pipeline, nil, nil, -1 /*history*/, true)
	require.YesError(t, err)
	require.True(t, auth.IsErrNotAuthorized(err), err.Error())
	jobs, err = bobClient.ListJob("", nil, nil, -1 /*history*/, true)
	require.NoError(t, err)
	require.Equal(t, 0, len(jobs))

	// alice removes bob from repo and adds bob to 'pipeline', and now bob can
	// call listJob on 'pipeline', and gets results back from blank listJob
	_, err = aliceClient.SetScope(aliceClient.Ctx(), &auth.SetScopeRequest{
		Username: bob,
		Scope:    auth.Scope_NONE,
		Repo:     repo,
	})
	require.NoError(t, err)
	_, err = aliceClient.SetScope(aliceClient.Ctx(), &auth.SetScopeRequest{
		Username: bob,
		Scope:    auth.Scope_READER,
		Repo:     pipeline,
	})
	require.NoError(t, err)
	jobs, err = bobClient.ListJob(pipeline, nil, nil, -1 /*history*/, true)
	require.NoError(t, err)
	require.Equal(t, 1, len(jobs))
	require.Equal(t, jobID, jobs[0].Job.ID)
	jobs, err = bobClient.ListJob("", nil, nil, -1 /*history*/, true)
	require.NoError(t, err)
	require.Equal(t, 1, len(jobs))
	require.Equal(t, jobID, jobs[0].Job.ID)
}

// TestInspectDatum tests InspectDatum runs even when auth is activated
func TestInspectDatum(t *testing.T) {
	if testing.Short() {
		t.Skip("Skipping integration tests in short mode")
	}
	tu.DeleteAll(t)
	defer tu.DeleteAll(t)
	alice := tu.UniqueString("alice")
	aliceClient := tu.GetAuthenticatedPachClient(t, alice)

	// alice creates a repo
	repo := tu.UniqueString(t.Name())
	require.NoError(t, aliceClient.CreateRepo(repo))

	// alice creates a pipeline (we must enable stats for InspectDatum, which
	// means calling the grpc client function directly)
	pipeline := tu.UniqueString("alice-pipeline")
	_, err := aliceClient.PpsAPIClient.CreatePipeline(aliceClient.Ctx(),
		&pps.CreatePipelineRequest{
			Pipeline: &pps.Pipeline{Name: pipeline},
			Transform: &pps.Transform{
				Cmd:   []string{"bash"},
				Stdin: []string{"cp /pfs/*/* /pfs/out/"},
			},
			ParallelismSpec: &pps.ParallelismSpec{Constant: 1},
			Input:           client.NewPFSInput(repo, "/*"),
			EnableStats:     true,
		})
	require.NoError(t, err)

	// alice commits to the input repo, and the pipeline runs successfully
	err = aliceClient.PutFile(repo, "master", "/file", strings.NewReader("test"))
	require.NoError(t, err)
	iter, err := aliceClient.FlushCommit(
		[]*pfs.Commit{client.NewCommit(repo, "master")},
		[]*pfs.Repo{client.NewRepo(pipeline)},
	)
	require.NoError(t, err)
	require.NoErrorWithinT(t, 60*time.Second, func() error {
		_, err := iter.Next()
		return err
	})
	jobs, err := aliceClient.ListJob(pipeline, nil /*inputs*/, nil /*output*/, -1 /*history*/, true)
	require.NoError(t, err)
	require.Equal(t, 1, len(jobs))
	jobID := jobs[0].Job.ID

	// ListDatum seems like it may return inconsistent results, so sleep until
	// the /stats branch is written
	// TODO(msteffen): verify if this is true, and if so, why
	time.Sleep(5 * time.Second)
	dis, err := aliceClient.ListDatumAll(jobID)
	require.NoError(t, err)
	require.NoErrorWithinT(t, 60*time.Second, func() error {
		for _, di := range dis {
			if _, err := aliceClient.InspectDatum(jobID, di.Datum.ID); err != nil {
				continue
			}
		}
		return nil
	})
}

// TODO: Make logs work with V2.
// TestGetLogs tests that you must have READER access to all of a job's input
// repos and READER access to its output repo to call GetLogs()
//func TestGetLogs(t *testing.T) {
//	if testing.Short() {
//		t.Skip("Skipping integration tests in short mode")
//	}
//	tu.DeleteAll(t)
//	defer tu.DeleteAll(t)
//	alice, bob := tu.UniqueString("alice"), tu.UniqueString("bob")
//	aliceClient, bobClient := tu.GetAuthenticatedPachClient(t, alice), tu.GetAuthenticatedPachClient(t, bob)
//
//	// alice creates a repo
//	repo := tu.UniqueString(t.Name())
//	require.NoError(t, aliceClient.CreateRepo(repo))
//
//	// alice creates a pipeline
//	pipeline := tu.UniqueString("pipeline")
//	require.NoError(t, aliceClient.CreatePipeline(
//		pipeline,
//		"", // default image: ubuntu:16.04
//		[]string{"bash"},
//		[]string{"cp /pfs/*/* /pfs/out/"},
//		&pps.ParallelismSpec{Constant: 1},
//		client.NewPFSInput(repo, "/*"),
//		"", // default output branch: master
//		false,
//	))
//
//	// alice commits to the input repos, and the pipeline runs successfully
//	err := aliceClient.PutFile(repo, "master", "/file1", strings.NewReader("test"))
//	require.NoError(t, err)
//	commitIter, err := aliceClient.FlushCommit(
//		[]*pfs.Commit{client.NewCommit(repo, "master")},
//		[]*pfs.Repo{client.NewRepo(pipeline)},
//	)
//	require.NoError(t, err)
//	require.NoErrorWithinT(t, 60*time.Second, func() error {
//		_, err := commitIter.Next()
//		return err
//	})
//
//	// bob cannot call GetLogs
//	iter := bobClient.GetLogs(pipeline, "", nil, "", false, false, 0)
//	require.False(t, iter.Next())
//	require.YesError(t, iter.Err())
//	require.True(t, auth.IsErrNotAuthorized(iter.Err()), iter.Err().Error())
//
//	// bob also can't call GetLogs for the master process
//	iter = bobClient.GetLogs(pipeline, "", nil, "", true, false, 0)
//	require.False(t, iter.Next())
//	require.YesError(t, iter.Err())
//	require.True(t, auth.IsErrNotAuthorized(iter.Err()), iter.Err().Error())
//
//	// alice adds bob to the input repo, but bob still can't call GetLogs
//	aliceClient.SetScope(aliceClient.Ctx(), &auth.SetScopeRequest{
//		Username: bob,
//		Scope:    auth.Scope_READER,
//		Repo:     repo,
//	})
//	iter = bobClient.GetLogs(pipeline, "", nil, "", false, false, 0)
//	require.False(t, iter.Next())
//	require.YesError(t, iter.Err())
//	require.True(t, auth.IsErrNotAuthorized(iter.Err()), iter.Err().Error())
//
//	// alice removes bob from the input repo and adds bob to the output repo, but
//	// bob still can't call GetLogs
//	aliceClient.SetScope(aliceClient.Ctx(), &auth.SetScopeRequest{
//		Username: bob,
//		Scope:    auth.Scope_NONE,
//		Repo:     repo,
//	})
//	aliceClient.SetScope(aliceClient.Ctx(), &auth.SetScopeRequest{
//		Username: bob,
//		Scope:    auth.Scope_READER,
//		Repo:     pipeline,
//	})
//	iter = bobClient.GetLogs(pipeline, "", nil, "", false, false, 0)
//	require.False(t, iter.Next())
//	require.YesError(t, iter.Err())
//	require.True(t, auth.IsErrNotAuthorized(iter.Err()), iter.Err().Error())
//
//	// alice adds bob to the output repo, and now bob can call GetLogs
//	aliceClient.SetScope(aliceClient.Ctx(), &auth.SetScopeRequest{
//		Username: bob,
//		Scope:    auth.Scope_READER,
//		Repo:     repo,
//	})
//	iter = bobClient.GetLogs(pipeline, "", nil, "", false, false, 0)
//	iter.Next()
//	require.NoError(t, iter.Err())
//
//	// bob can also call GetLogs for the master process
//	iter = bobClient.GetLogs(pipeline, "", nil, "", true, false, 0)
//	iter.Next()
//	require.NoError(t, iter.Err())
//}
//
//// TestGetLogsFromStats tests that GetLogs still works even when stats are
//// enabled
//func TestGetLogsFromStats(t *testing.T) {
//	if testing.Short() {
//		t.Skip("Skipping integration tests in short mode")
//	}
//	tu.DeleteAll(t)
//	defer tu.DeleteAll(t)
//	alice := tu.UniqueString("alice")
//	aliceClient := tu.GetAuthenticatedPachClient(t, alice)
//
//	// alice creates a repo
//	repo := tu.UniqueString(t.Name())
//	require.NoError(t, aliceClient.CreateRepo(repo))
//
//	// alice creates a pipeline (we must enable stats for InspectDatum, which
//	// means calling the grpc client function directly)
//	pipeline := tu.UniqueString("alice")
//	_, err := aliceClient.PpsAPIClient.CreatePipeline(aliceClient.Ctx(),
//		&pps.CreatePipelineRequest{
//			Pipeline: &pps.Pipeline{Name: pipeline},
//			Transform: &pps.Transform{
//				Cmd:   []string{"bash"},
//				Stdin: []string{"cp /pfs/*/* /pfs/out/"},
//			},
//			ParallelismSpec: &pps.ParallelismSpec{Constant: 1},
//			Input:           client.NewPFSInput(repo, "/*"),
//			EnableStats:     true,
//		})
//	require.NoError(t, err)
//
//	// alice commits to the input repo, and the pipeline runs successfully
//	err = aliceClient.PutFile(repo, "master", "/file1", strings.NewReader("test"))
//	require.NoError(t, err)
//	commitItr, err := aliceClient.FlushCommit(
//		[]*pfs.Commit{client.NewCommit(repo, "master")},
//		[]*pfs.Repo{client.NewRepo(pipeline)},
//	)
//	require.NoError(t, err)
//	require.NoErrorWithinT(t, 3*time.Minute, func() error {
//		_, err := commitItr.Next()
//		return err
//	})
//	jobs, err := aliceClient.ListJob(pipeline, nil /*inputs*/, nil /*output*/, -1 /*history*/, true)
//	require.NoError(t, err)
//	require.Equal(t, 1, len(jobs))
//	jobID := jobs[0].Job.ID
//
//	iter := aliceClient.GetLogs("", jobID, nil, "", false, false, 0)
//	require.True(t, iter.Next())
//	require.NoError(t, iter.Err())
//
//	iter = aliceClient.GetLogs("", jobID, nil, "", true, false, 0)
//	iter.Next()
//	require.NoError(t, iter.Err())
//}

func TestPipelineNewInput(t *testing.T) {
	if os.Getenv("RUN_BAD_TESTS") == "" {
		t.Skip("Skipping because RUN_BAD_TESTS was empty")
	}
	if testing.Short() {
		t.Skip("Skipping integration tests in short mode")
	}
	tu.DeleteAll(t)
	defer tu.DeleteAll(t)
	alice := tu.UniqueString("alice")
	aliceClient := tu.GetAuthenticatedPachClient(t, alice)

	// alice creates three repos and commits to them
	var repo []string
	for i := 0; i < 3; i++ {
		repo = append(repo, tu.UniqueString(fmt.Sprint("TestPipelineNewInput-", i, "-")))
		require.NoError(t, aliceClient.CreateRepo(repo[i]))
		require.ElementsEqual(t, entries(alice, "owner"), getACL(t, aliceClient, repo[i]))

		// Commit to repo
		err := aliceClient.PutFile(
			repo[i], "master", "/"+repo[i], strings.NewReader(repo[i]))
		require.NoError(t, err)
	}

	// alice creates a pipeline
	pipeline := tu.UniqueString("alice-pipeline")
	require.NoError(t, aliceClient.CreatePipeline(
		pipeline,
		"", // default image: ubuntu:16.04
		[]string{"bash"},
		[]string{"cp /pfs/*/* /pfs/out/"},
		&pps.ParallelismSpec{Constant: 1},
		client.NewUnionInput(
			client.NewPFSInput(repo[0], "/*"),
			client.NewPFSInput(repo[1], "/*"),
		),
		"", // default output branch: master
		false,
	))
	// Make sure the input and output repos have appropriate ACLs
	require.ElementsEqual(t,
		entries(alice, "owner", pl(pipeline), "reader"), getACL(t, aliceClient, repo[0]))
	require.ElementsEqual(t,
		entries(alice, "owner", pl(pipeline), "reader"), getACL(t, aliceClient, repo[1]))
	require.ElementsEqual(t,
		entries(alice, "owner", pl(pipeline), "writer"), getACL(t, aliceClient, pipeline))
	// repo[2] is not on pipeline -- doesn't include 'pipeline'
	require.ElementsEqual(t,
		entries(alice, "owner"), getACL(t, aliceClient, repo[2]))

	// make sure the pipeline runs
	iter, err := aliceClient.FlushCommit(
		[]*pfs.Commit{client.NewCommit(repo[0], "master")}, nil)
	require.NoError(t, err)
	require.NoErrorWithinT(t, time.Minute, func() error {
		_, err := iter.Next()
		return err
	})

	// alice updates the pipeline to replace repo[0] with repo[2]
	require.NoError(t, aliceClient.CreatePipeline(
		pipeline,
		"", // default image: ubuntu:16.04
		[]string{"bash"},
		[]string{"cp /pfs/*/* /pfs/out/"},
		&pps.ParallelismSpec{Constant: 1},
		client.NewUnionInput(
			client.NewPFSInput(repo[1], "/*"),
			client.NewPFSInput(repo[2], "/*"),
		),
		"", // default output branch: master
		true,
	))
	// Make sure the input and output repos have appropriate ACLs
	require.ElementsEqual(t,
		entries(alice, "owner", pl(pipeline), "reader"), getACL(t, aliceClient, repo[1]))
	require.ElementsEqual(t,
		entries(alice, "owner", pl(pipeline), "reader"), getACL(t, aliceClient, repo[2]))
	require.ElementsEqual(t,
		entries(alice, "owner", pl(pipeline), "writer"), getACL(t, aliceClient, pipeline))
	// repo[0] is not on pipeline -- doesn't include 'pipeline'
	require.ElementsEqual(t,
		entries(alice, "owner"), getACL(t, aliceClient, repo[0]))

	// make sure the pipeline still runs
	iter, err = aliceClient.FlushCommit(
		[]*pfs.Commit{client.NewCommit(repo[2], "master")}, nil)
	require.NoError(t, err)
	require.NoErrorWithinT(t, time.Minute, func() error {
		_, err := iter.Next()
		return err
	})
}

func TestModifyMembers(t *testing.T) {
	if testing.Short() {
		t.Skip("Skipping integration tests in short mode")
	}
	tu.DeleteAll(t)
	defer tu.DeleteAll(t)

	alice := tu.UniqueString("alice")
	bob := tu.UniqueString("bob")
	organization := tu.UniqueString("organization")
	engineering := tu.UniqueString("engineering")
	security := tu.UniqueString("security")

	adminClient := tu.GetAuthenticatedPachClient(t, auth.RootUser)

	// This is a sequence dependent list of tests
	tests := []struct {
		Requests []*auth.ModifyMembersRequest
		Expected map[string][]string
	}{
		{
			[]*auth.ModifyMembersRequest{
				&auth.ModifyMembersRequest{
					Add:   []string{alice},
					Group: organization,
				},
				&auth.ModifyMembersRequest{
					Add:   []string{alice},
					Group: organization,
				},
			},
			map[string][]string{
				alice: []string{organization},
			},
		},
		{
			[]*auth.ModifyMembersRequest{
				&auth.ModifyMembersRequest{
					Add:   []string{bob},
					Group: organization,
				},
				&auth.ModifyMembersRequest{
					Add:   []string{alice, bob},
					Group: engineering,
				},
				&auth.ModifyMembersRequest{
					Add:   []string{bob},
					Group: security,
				},
			},
			map[string][]string{
				alice: []string{organization, engineering},
				bob:   []string{organization, engineering, security},
			},
		},
		{
			[]*auth.ModifyMembersRequest{
				&auth.ModifyMembersRequest{
					Add:    []string{alice},
					Remove: []string{bob},
					Group:  security,
				},
				&auth.ModifyMembersRequest{
					Remove: []string{bob},
					Group:  engineering,
				},
			},
			map[string][]string{
				alice: []string{organization, engineering, security},
				bob:   []string{organization},
			},
		},
		{
			[]*auth.ModifyMembersRequest{
				&auth.ModifyMembersRequest{
					Remove: []string{alice, bob},
					Group:  organization,
				},
				&auth.ModifyMembersRequest{
					Remove: []string{alice, bob},
					Group:  security,
				},
				&auth.ModifyMembersRequest{
					Add:    []string{alice},
					Remove: []string{alice},
					Group:  organization,
				},
				&auth.ModifyMembersRequest{
					Add:    []string{},
					Remove: []string{},
					Group:  organization,
				},
			},
			map[string][]string{
				alice: []string{engineering},
				bob:   []string{},
			},
		},
	}

	for i, test := range tests {
		t.Run(fmt.Sprintf("%d", i), func(t *testing.T) {
			for _, req := range test.Requests {
				_, err := adminClient.ModifyMembers(adminClient.Ctx(), req)
				require.NoError(t, err)
			}

			for username, groups := range test.Expected {
				groupsActual, err := adminClient.GetGroups(adminClient.Ctx(), &auth.GetGroupsRequest{
					Username: username,
				})
				require.NoError(t, err)
				require.ElementsEqual(t, groups, groupsActual.Groups)

				for _, group := range groups {
					users, err := adminClient.GetUsers(adminClient.Ctx(), &auth.GetUsersRequest{
						Group: group,
					})
					require.NoError(t, err)
					require.OneOfEquals(t, gh(username), users.Usernames)
				}
			}
		})
	}
}

func TestSetGroupsForUser(t *testing.T) {
	if testing.Short() {
		t.Skip("Skipping integration tests in short mode")
	}
	tu.DeleteAll(t)
	defer tu.DeleteAll(t)

	alice := tu.UniqueString("alice")
	organization := tu.UniqueString("organization")
	engineering := tu.UniqueString("engineering")
	security := tu.UniqueString("security")

	adminClient := tu.GetAuthenticatedPachClient(t, auth.RootUser)

	groups := []string{organization, engineering}
	_, err := adminClient.SetGroupsForUser(adminClient.Ctx(), &auth.SetGroupsForUserRequest{
		Username: alice,
		Groups:   groups,
	})
	require.NoError(t, err)
	groupsActual, err := adminClient.GetGroups(adminClient.Ctx(), &auth.GetGroupsRequest{
		Username: alice,
	})
	require.NoError(t, err)
	require.ElementsEqual(t, groups, groupsActual.Groups)
	for _, group := range groups {
		users, err := adminClient.GetUsers(adminClient.Ctx(), &auth.GetUsersRequest{
			Group: group,
		})
		require.NoError(t, err)
		require.OneOfEquals(t, gh(alice), users.Usernames)
	}

	groups = append(groups, security)
	_, err = adminClient.SetGroupsForUser(adminClient.Ctx(), &auth.SetGroupsForUserRequest{
		Username: alice,
		Groups:   groups,
	})
	require.NoError(t, err)
	groupsActual, err = adminClient.GetGroups(adminClient.Ctx(), &auth.GetGroupsRequest{
		Username: alice,
	})
	require.NoError(t, err)
	require.ElementsEqual(t, groups, groupsActual.Groups)
	for _, group := range groups {
		users, err := adminClient.GetUsers(adminClient.Ctx(), &auth.GetUsersRequest{
			Group: group,
		})
		require.NoError(t, err)
		require.OneOfEquals(t, gh(alice), users.Usernames)
	}

	groups = groups[:1]
	_, err = adminClient.SetGroupsForUser(adminClient.Ctx(), &auth.SetGroupsForUserRequest{
		Username: alice,
		Groups:   groups,
	})
	require.NoError(t, err)
	groupsActual, err = adminClient.GetGroups(adminClient.Ctx(), &auth.GetGroupsRequest{
		Username: alice,
	})
	require.NoError(t, err)
	require.ElementsEqual(t, groups, groupsActual.Groups)
	for _, group := range groups {
		users, err := adminClient.GetUsers(adminClient.Ctx(), &auth.GetUsersRequest{
			Group: group,
		})
		require.NoError(t, err)
		require.OneOfEquals(t, gh(alice), users.Usernames)
	}

	groups = []string{}
	_, err = adminClient.SetGroupsForUser(adminClient.Ctx(), &auth.SetGroupsForUserRequest{
		Username: alice,
		Groups:   groups,
	})
	require.NoError(t, err)
	groupsActual, err = adminClient.GetGroups(adminClient.Ctx(), &auth.GetGroupsRequest{
		Username: alice,
	})
	require.NoError(t, err)
	require.ElementsEqual(t, groups, groupsActual.Groups)
	for _, group := range groups {
		users, err := adminClient.GetUsers(adminClient.Ctx(), &auth.GetUsersRequest{
			Group: group,
		})
		require.NoError(t, err)
		require.OneOfEquals(t, gh(alice), users.Usernames)
	}
}

func TestGetGroupsEmpty(t *testing.T) {
	if testing.Short() {
		t.Skip("Skipping integration tests in short mode")
	}
	tu.DeleteAll(t)
	defer tu.DeleteAll(t)

	alice := tu.UniqueString("alice")
	organization := tu.UniqueString("organization")
	engineering := tu.UniqueString("engineering")
	security := tu.UniqueString("security")

	adminClient := tu.GetAuthenticatedPachClient(t, auth.RootUser)

	_, err := adminClient.SetGroupsForUser(adminClient.Ctx(), &auth.SetGroupsForUserRequest{
		Username: alice,
		Groups:   []string{organization, engineering, security},
	})
	require.NoError(t, err)

	aliceClient := tu.GetAuthenticatedPachClient(t, alice)
	groups, err := aliceClient.GetGroups(aliceClient.Ctx(), &auth.GetGroupsRequest{})
	require.NoError(t, err)
	require.ElementsEqual(t, []string{organization, engineering, security}, groups.Groups)

	groups, err = adminClient.GetGroups(adminClient.Ctx(), &auth.GetGroupsRequest{})
	require.NoError(t, err)
	require.Equal(t, 0, len(groups.Groups))
}

// TestGetJobsBugFix tests the fix for https://github.com/pachyderm/pachyderm/issues/2879
// where calling pps.ListJob when not logged in would delete all old jobs
func TestGetJobsBugFix(t *testing.T) {
	if testing.Short() {
		t.Skip("Skipping integration tests in short mode")
	}
	tu.DeleteAll(t)
	defer tu.DeleteAll(t)
	alice := tu.UniqueString("alice")
	aliceClient, anonClient := tu.GetAuthenticatedPachClient(t, alice), tu.GetUnauthenticatedPachClient(t)

	// alice creates a repo
	repo := tu.UniqueString(t.Name())
	require.NoError(t, aliceClient.CreateRepo(repo))
	require.ElementsEqual(t, entries(alice, "owner"), getACL(t, aliceClient, repo))
	err := aliceClient.PutFile(repo, "master", "/file", strings.NewReader("lorem ipsum"))
	require.NoError(t, err)

	// alice creates a pipeline
	pipeline := tu.UniqueString("alice-pipeline")
	require.NoError(t, aliceClient.CreatePipeline(
		pipeline,
		"", // default image: ubuntu:16.04
		[]string{"bash"},
		[]string{"cp /pfs/*/* /pfs/out/"},
		&pps.ParallelismSpec{Constant: 1},
		client.NewPFSInput(repo, "/*"),
		"", // default output branch: master
		false,
	))

	// Wait for pipeline to finish
	iter, err := aliceClient.FlushCommit(
		[]*pfs.Commit{client.NewCommit(repo, "master")},
		[]*pfs.Repo{client.NewRepo(pipeline)},
	)
	require.NoError(t, err)
	_, err = iter.Next()
	require.NoError(t, err)

	// alice calls 'list job'
	jobs, err := aliceClient.ListJob("", nil, nil, -1 /*history*/, true)
	require.NoError(t, err)
	require.Equal(t, 1, len(jobs))

	// anonClient calls 'list job'
	_, err = anonClient.ListJob("", nil, nil, -1 /*history*/, true)
	require.YesError(t, err)
	require.Matches(t, "no authentication token", err.Error())

	// alice calls 'list job' again, and the existing job must still be present
	jobs2, err := aliceClient.ListJob("", nil, nil, -1 /*history*/, true)
	require.NoError(t, err)
	require.Equal(t, 1, len(jobs2))
	require.Equal(t, jobs[0].Job.ID, jobs2[0].Job.ID)
}

// TestGetAuthTokenNoSubject tests that calling GetAuthToken without the subject
// explicitly set to the calling user works, even if the caller isn't an admin.
func TestGetAuthTokenNoSubject(t *testing.T) {
	if testing.Short() {
		t.Skip("Skipping integration tests in short mode")
	}
	tu.DeleteAll(t)
	defer tu.DeleteAll(t)

	alice := tu.UniqueString("alice")
	aliceClient, anonClient := tu.GetAuthenticatedPachClient(t, alice), tu.GetUnauthenticatedPachClient(t)

	// Get GetOTP with no subject
	resp, err := aliceClient.GetAuthToken(aliceClient.Ctx(), &auth.GetAuthTokenRequest{})
	require.NoError(t, err)
	anonClient.SetAuthToken(resp.Token)
	who, err := anonClient.WhoAmI(anonClient.Ctx(), &auth.WhoAmIRequest{})
	require.NoError(t, err)
	require.Equal(t, gh(alice), who.Username)
}

// TestGetOneTimePasswordNoSubject tests that calling GetOneTimePassword without
// the subject explicitly set to the calling user works, even if the caller
// isn't an admin.
func TestOneTimePasswordNoSubject(t *testing.T) {
	if testing.Short() {
		t.Skip("Skipping integration tests in short mode")
	}
	tu.DeleteAll(t)
	defer tu.DeleteAll(t)

	alice := tu.UniqueString("alice")
	aliceClient, anonClient := tu.GetAuthenticatedPachClient(t, alice), tu.GetUnauthenticatedPachClient(t)

	// Get GetOTP with no subject
	otpResp, err := aliceClient.GetOneTimePassword(aliceClient.Ctx(),
		&auth.GetOneTimePasswordRequest{})
	require.NoError(t, err)

	authResp, err := anonClient.Authenticate(anonClient.Ctx(), &auth.AuthenticateRequest{
		OneTimePassword: otpResp.Code,
	})
	require.NoError(t, err)
	anonClient.SetAuthToken(authResp.PachToken)
	who, err := anonClient.WhoAmI(anonClient.Ctx(), &auth.WhoAmIRequest{})
	require.NoError(t, err)
	require.Equal(t, gh(alice), who.Username)
}

// TestOneTimePassword tests the GetOneTimePassword -> Authenticate auth flow
func TestGetOneTimePassword(t *testing.T) {
	if testing.Short() {
		t.Skip("Skipping integration tests in short mode")
	}
	tu.DeleteAll(t)
	defer tu.DeleteAll(t)

	alice := tu.UniqueString("alice")
	aliceClient, anonClient := tu.GetAuthenticatedPachClient(t, alice), tu.GetUnauthenticatedPachClient(t)

	// Get GetOTP with subject equal to the caller
	otpResp, err := aliceClient.GetOneTimePassword(aliceClient.Ctx(),
		&auth.GetOneTimePasswordRequest{Subject: alice})
	require.NoError(t, err)

	anonClient.SetAuthToken("")
	authResp, err := anonClient.Authenticate(anonClient.Ctx(), &auth.AuthenticateRequest{
		OneTimePassword: otpResp.Code,
	})
	require.NoError(t, err)
	anonClient.SetAuthToken(authResp.PachToken)
	who, err := anonClient.WhoAmI(anonClient.Ctx(), &auth.WhoAmIRequest{})
	require.NoError(t, err)
	require.Equal(t, gh(alice), who.Username)
}

// TestOneTimePasswordOtherUserError tests that if a non-admin tries to
// generate an OTP on behalf of another user, they'll get an error
func TestOneTimePasswordOtherUserError(t *testing.T) {
	if testing.Short() {
		t.Skip("Skipping integration tests in short mode")
	}
	tu.DeleteAll(t)
	defer tu.DeleteAll(t)

	alice, bob := tu.UniqueString("alice"), tu.UniqueString("bob")
	aliceClient := tu.GetAuthenticatedPachClient(t, alice)
	_, err := aliceClient.GetOneTimePassword(aliceClient.Ctx(),
		&auth.GetOneTimePasswordRequest{
			Subject: bob,
		})
	require.YesError(t, err)
	require.Matches(t, "GetOneTimePassword", err.Error())
}

func TestOneTimePasswordExpires(t *testing.T) {
	if testing.Short() {
		t.Skip("Skipping integration tests in short mode")
	}
	tu.DeleteAll(t)
	defer tu.DeleteAll(t)

	var authCodeTTL int64 = 10 // seconds
	alice := tu.UniqueString("alice")
	aliceClient, anonClient := tu.GetAuthenticatedPachClient(t, alice), tu.GetUnauthenticatedPachClient(t)
	otpResp, err := aliceClient.GetOneTimePassword(aliceClient.Ctx(),
		&auth.GetOneTimePasswordRequest{
			TTL: authCodeTTL,
		})
	require.NoError(t, err)

	time.Sleep(time.Duration(authCodeTTL+1) * time.Second)
	authResp, err := anonClient.Authenticate(anonClient.Ctx(), &auth.AuthenticateRequest{
		OneTimePassword: otpResp.Code,
	})
	require.YesError(t, err)
	require.Nil(t, authResp)
}

// TestOTPTimeoutShorterThanSessionTimeout tests that GetOneTimePassword
// returns an OTP that cannot live longer than the session of the user
// that created it (in other words, you cannot extend your session by
// requesting and OTP and using it--only by re-authenticating or having an
// admin generate a token for you
func TestOTPTimeoutShorterThanSessionTimeout(t *testing.T) {
	// TODO(msteffen) test not written yet
	if testing.Short() {
		t.Skip("Skipping integration tests in short mode")
	}
	tu.DeleteAll(t)
	defer tu.DeleteAll(t)
	alice := tu.UniqueString("alice")
	aliceClient := tu.GetAuthenticatedPachClient(t, alice)

	// Change aliceClient to use a short-lived token
	var tokenLifetime int64 = 15 // seconds (must be >10 per check in api_server)
	resp, err := aliceClient.GetAuthToken(aliceClient.Ctx(), &auth.GetAuthTokenRequest{
		TTL: tokenLifetime,
	})
	require.NoError(t, err)
	token1 := resp.Token
	aliceClient.SetAuthToken(token1)

	// Get a one-time password using the short-lived token
	otpResp, err := aliceClient.GetOneTimePassword(aliceClient.Ctx(),
		&auth.GetOneTimePasswordRequest{})
	require.NoError(t, err)
	authResp, err := aliceClient.Authenticate(aliceClient.Ctx(), &auth.AuthenticateRequest{
		OneTimePassword: otpResp.Code,
	})
	require.NoError(t, err)
	token2 := authResp.PachToken
	require.NotEqual(t, token1, token2) // OTP-based token is new
	aliceClient.SetAuthToken(token2)

	// The new token (from the OTP) works initially...
	who, err := aliceClient.WhoAmI(aliceClient.Ctx(), &auth.WhoAmIRequest{})
	require.NoError(t, err)
	require.Equal(t, gh(alice), who.Username)

	// ...but stops working after the original token expires
	time.Sleep(time.Duration(tokenLifetime+1) * time.Second)
	_, err = aliceClient.WhoAmI(aliceClient.Ctx(), &auth.WhoAmIRequest{})
	require.YesError(t, err)
	require.True(t, auth.IsErrBadToken(err), err.Error())
}

// TODO: Make work with V2.
func TestS3GatewayAuthRequests(t *testing.T) {
	t.Skip("S3 gateway not implemented in V2")
	if testing.Short() {
		t.Skip("Skipping integration tests in short mode")
	}

	// generate auth credentials
	aliceClient := tu.GetAuthenticatedPachClient(t, tu.UniqueString("alice"))
	authResp, err := aliceClient.GetAuthToken(aliceClient.Ctx(), &auth.GetAuthTokenRequest{})
	require.NoError(t, err)
	authToken := authResp.Token

	// anon login via V2 - should fail
	minioClientV2, err := minio.NewV2("127.0.0.1:30600", "", "", false)
	require.NoError(t, err)
	_, err = minioClientV2.ListBuckets()
	require.YesError(t, err)

	// anon login via V4 - should fail
	minioClientV4, err := minio.NewV4("127.0.0.1:30600", "", "", false)
	require.NoError(t, err)
	_, err = minioClientV4.ListBuckets()
	require.YesError(t, err)

	// proper login via V2 - should succeed
	minioClientV2, err = minio.NewV2("127.0.0.1:30600", authToken, authToken, false)
	require.NoError(t, err)
	_, err = minioClientV2.ListBuckets()
	require.NoError(t, err)

	// proper login via V4 - should succeed
	minioClientV2, err = minio.NewV4("127.0.0.1:30600", authToken, authToken, false)
	require.NoError(t, err)
	_, err = minioClientV2.ListBuckets()
	require.NoError(t, err)
}

// TestDeleteFailedPipeline creates a pipeline with an invalid image and then
// tries to delete it (which shouldn't be blocked by the auth system)
func TestDeleteFailedPipeline(t *testing.T) {
	if testing.Short() {
		t.Skip("Skipping integration tests in short mode")
	}
	tu.DeleteAll(t)
	defer tu.DeleteAll(t)
	alice := tu.UniqueString("alice")
	aliceClient := tu.GetAuthenticatedPachClient(t, alice)

	// Create input repo w/ initial commit
	repo := tu.UniqueString(t.Name())
	require.NoError(t, aliceClient.CreateRepo(repo))
	err := aliceClient.PutFile(repo, "master", "/file", strings.NewReader("1"))
	require.NoError(t, err)

	// Create pipeline
	pipeline := tu.UniqueString("pipeline")
	require.NoError(t, aliceClient.CreatePipeline(
		pipeline,
		"does-not-exist", // nonexistant image
		[]string{"true"}, nil,
		&pps.ParallelismSpec{Constant: 1},
		client.NewPFSInput(repo, "/*"),
		"", // default output branch: master
		false,
	))
	require.NoError(t, aliceClient.DeletePipeline(pipeline, true))

	// make sure FlushCommit eventually returns (i.e. pipeline failure doesn't
	// block flushCommit indefinitely)
	iter, err := aliceClient.FlushCommit(
		[]*pfs.Commit{client.NewCommit(repo, "master")},
		[]*pfs.Repo{client.NewRepo(pipeline)})
	require.NoError(t, err)
	require.NoErrorWithinT(t, 30*time.Second, func() error {
		_, err := iter.Next()
		if !errors.Is(err, io.EOF) {
			return err
		}
		return nil
	})
}

// TestDeletePipelineMissingRepos creates a pipeline, force-deletes its input
// and output repos, and then confirms that DeletePipeline still works (i.e.
// the missing repos/ACLs don't cause an auth error).
func TestDeletePipelineMissingRepos(t *testing.T) {
	if testing.Short() {
		t.Skip("Skipping integration tests in short mode")
	}
	tu.DeleteAll(t)
	defer tu.DeleteAll(t)
	alice := tu.UniqueString("alice")
	aliceClient := tu.GetAuthenticatedPachClient(t, alice)

	// Create input repo w/ initial commit
	repo := tu.UniqueString(t.Name())
	require.NoError(t, aliceClient.CreateRepo(repo))
	err := aliceClient.PutFile(repo, "master", "/file", strings.NewReader("1"))
	require.NoError(t, err)

	// Create pipeline
	pipeline := tu.UniqueString("pipeline")
	require.NoError(t, aliceClient.CreatePipeline(
		pipeline,
		"does-not-exist", // nonexistant image
		[]string{"true"}, nil,
		&pps.ParallelismSpec{Constant: 1},
		client.NewPFSInput(repo, "/*"),
		"", // default output branch: master
		false,
	))

	// force-delete input and output repos
	require.NoError(t, aliceClient.DeleteRepo(repo, true))
	require.NoError(t, aliceClient.DeleteRepo(pipeline, true))

	// Attempt to delete the pipeline--must succeed
	require.NoError(t, aliceClient.DeletePipeline(pipeline, true))
	require.NoErrorWithinTRetry(t, 30*time.Second, func() error {
		pis, err := aliceClient.ListPipeline()
		if err != nil {
			return err
		}
		for _, pi := range pis {
			if pi.Pipeline.Name == pipeline {
				return errors.Errorf("Expected %q to be deleted, but still present", pipeline)
			}
		}
		return nil
	})
}

func TestDisableGitHubAuth(t *testing.T) {
	if testing.Short() {
		t.Skip("Skipping integration tests in short mode")
	}
	tu.DeleteAll(t)
	defer tu.DeleteAll(t)

	// activate auth with initial admin robot:hub
	adminClient := tu.GetAuthenticatedPachClient(t, auth.RootUser)

	// confirm config is set to default config
	cfg, err := adminClient.GetConfiguration(adminClient.Ctx(), &auth.GetConfigurationRequest{})
	require.NoError(t, err)
	requireConfigsEqual(t, &authserver.DefaultAuthConfig, cfg.GetConfiguration())

	// confirm GH auth works by default
	_, err = adminClient.Authenticate(adminClient.Ctx(), &auth.AuthenticateRequest{
		GitHubToken: "alice",
	})
	require.NoError(t, err)

	// set config to no GH, confirm it gets set
	configNoGitHub := &auth.AuthConfig{
		LiveConfigVersion: 1,
	}
	_, err = adminClient.SetConfiguration(adminClient.Ctx(), &auth.SetConfigurationRequest{
		Configuration: configNoGitHub,
	})
	require.NoError(t, err)

	cfg, err = adminClient.GetConfiguration(adminClient.Ctx(), &auth.GetConfigurationRequest{})
	require.NoError(t, err)
	configNoGitHub.LiveConfigVersion = 2
	requireConfigsEqual(t, configNoGitHub, cfg.GetConfiguration())

	// confirm GH auth doesn't work
	_, err = adminClient.Authenticate(adminClient.Ctx(), &auth.AuthenticateRequest{
		GitHubToken: "bob",
	})
	require.YesError(t, err)
	require.Equal(t, "rpc error: code = Unknown desc = GitHub auth is not enabled on this cluster", err.Error())

	// set conifg to allow GH auth again
	newerDefaultAuth := authserver.DefaultAuthConfig
	newerDefaultAuth.LiveConfigVersion = 2
	_, err = adminClient.SetConfiguration(adminClient.Ctx(), &auth.SetConfigurationRequest{
		Configuration: &newerDefaultAuth,
	})
	require.NoError(t, err)
	cfg, err = adminClient.GetConfiguration(adminClient.Ctx(), &auth.GetConfigurationRequest{})
	require.NoError(t, err)
	newerDefaultAuth.LiveConfigVersion = 3
	requireConfigsEqual(t, &newerDefaultAuth, cfg.GetConfiguration())

	// confirm GH works again
	_, err = adminClient.Authenticate(adminClient.Ctx(), &auth.AuthenticateRequest{
		GitHubToken: "carol",
	})
	require.NoError(t, err)

	// clean up
}

// TestDisableGitHubAuthFSAdmin tests that users with the FS admin role can't disable auth
func TestDisableGitHubAuthFSAdmin(t *testing.T) {
	if testing.Short() {
		t.Skip("Skipping integration tests in short mode")
	}
	tu.DeleteAll(t)
	defer tu.DeleteAll(t)

	alice := tu.UniqueString("alice")
	aliceClient, adminClient := tu.GetAuthenticatedPachClient(t, alice), tu.GetAuthenticatedPachClient(t, auth.RootUser)

	// confirm config is set to default config
	cfg, err := adminClient.GetConfiguration(adminClient.Ctx(), &auth.GetConfigurationRequest{})
	require.NoError(t, err)
	requireConfigsEqual(t, &authserver.DefaultAuthConfig, cfg.GetConfiguration())

	// confirm GH auth works by default
	_, err = adminClient.Authenticate(adminClient.Ctx(), &auth.AuthenticateRequest{
		GitHubToken: "alice",
	})
	require.NoError(t, err)

	// admin makes alice an fs admin
	_, err = adminClient.ModifyClusterRoleBinding(adminClient.Ctx(),
		&auth.ModifyClusterRoleBindingRequest{Principal: gh(alice), Roles: fsClusterRole()})
	require.NoError(t, err)

	// wait until alice shows up in admin list
	require.NoError(t, backoff.Retry(func() error {
		resp, err := aliceClient.GetClusterRoleBindings(aliceClient.Ctx(), &auth.GetClusterRoleBindingsRequest{})
		require.NoError(t, err)
		return require.EqualOrErr(
			admins(auth.RootUser)(gh(alice)), resp.Bindings,
		)
	}, backoff.NewTestingBackOff()))

	// alice tries to set config to no GH, but doesn't have permission
	configNoGitHub := &auth.AuthConfig{
		LiveConfigVersion: 1,
	}
	_, err = aliceClient.SetConfiguration(aliceClient.Ctx(), &auth.SetConfigurationRequest{
		Configuration: configNoGitHub,
	})
	require.YesError(t, err)
	require.Matches(t, "not authorized", err.Error())
}

// TestDeactivateFSAdmin tests that users with the FS admin role can't call Deactivate
func TestDeactivateFSAdmin(t *testing.T) {
	if testing.Short() {
		t.Skip("Skipping integration tests in short mode")
	}
	alice := tu.UniqueString("alice")
	aliceClient, adminClient := tu.GetAuthenticatedPachClient(t, alice), tu.GetAuthenticatedPachClient(t, auth.RootUser)

	// admin makes alice an fs admin
	_, err := adminClient.ModifyClusterRoleBinding(adminClient.Ctx(),
		&auth.ModifyClusterRoleBindingRequest{Principal: gh(alice), Roles: fsClusterRole()})
	require.NoError(t, err)

	// wait until alice shows up in admin list
	require.NoError(t, backoff.Retry(func() error {
		resp, err := aliceClient.GetClusterRoleBindings(aliceClient.Ctx(), &auth.GetClusterRoleBindingsRequest{})
		require.NoError(t, err)
		return require.EqualOrErr(
			admins(auth.RootUser)(gh(alice)), resp.Bindings,
		)
	}, backoff.NewTestingBackOff()))

	// alice tries to deactivate, but doesn't have permission as an FS admin
	_, err = aliceClient.Deactivate(aliceClient.Ctx(), &auth.DeactivateRequest{})
	require.YesError(t, err)
	require.Matches(t, "not authorized", err.Error())
}

// TestExtractAuthToken tests that admins can extract hashed robot auth tokens
func TestExtractAuthToken(t *testing.T) {
	if testing.Short() {
		t.Skip("Skipping integration tests in short mode")
	}
	tu.DeleteAll(t)
	defer tu.DeleteAll(t)

	alice := tu.UniqueString("alice")
	aliceClient, adminClient := tu.GetAuthenticatedPachClient(t, alice), tu.GetAuthenticatedPachClient(t, auth.RootUser)

	// alice can't extract auth tokens because she's not an admin
	_, err := aliceClient.ExtractAuthTokens(aliceClient.Ctx(), &auth.ExtractAuthTokensRequest{})
	require.YesError(t, err)
	require.Matches(t, "not authorized", err.Error())

	// Create a token with the default TTL and confirm it is extracted with an expiration
	tokenResp, err := adminClient.GetAuthToken(adminClient.Ctx(), &auth.GetAuthTokenRequest{Subject: "robot:other"})
	require.NoError(t, err)

	// admins can extract auth tokens
	resp, err := adminClient.ExtractAuthTokens(adminClient.Ctx(), &auth.ExtractAuthTokensRequest{})
	require.NoError(t, err)

	// only robot tokens are extracted, so only the admin token (not the alice one) should be included
	containsToken := func(plaintext, subject string, expires bool) error {
		hash := auth.HashToken(plaintext)
		for _, token := range resp.Tokens {
			if token.HashedToken == hash {
				require.Equal(t, subject, token.TokenInfo.Subject)
				if expires {
					exp, err := types.TimestampFromProto(token.Expiration)
					require.NoError(t, err)
					require.True(t, exp.After(time.Now()))
				} else {
					require.Nil(t, token.Expiration)
				}
				return nil
			}
		}
		return fmt.Errorf("didn't find a token with hash %q", hash)
	}

	require.NoError(t, containsToken(tokenResp.Token, "robot:other", true))
}

// TestRestoreAuthToken tests that admins can restore hashed auth tokens that have been extracted
func TestRestoreAuthToken(t *testing.T) {
	if testing.Short() {
		t.Skip("Skipping integration tests in short mode")
	}
	tu.DeleteAll(t)
	defer tu.DeleteAll(t)

	// Create a request to restore a token with known plaintext
	req := &auth.RestoreAuthTokenRequest{
		Token: &auth.HashedAuthToken{
			HashedToken: fmt.Sprintf("%x", sha256.Sum256([]byte("an-auth-token"))),
			TokenInfo: &auth.TokenInfo{
				Subject: "robot:restored",
				Source:  auth.TokenInfo_AUTHENTICATE,
			},
		},
	}

	alice := tu.UniqueString("alice")
	aliceClient, adminClient := tu.GetAuthenticatedPachClient(t, alice), tu.GetAuthenticatedPachClient(t, auth.RootUser)

	// alice can't restore auth tokens because she's not an admin
	_, err := aliceClient.RestoreAuthToken(aliceClient.Ctx(), req)
	require.YesError(t, err)
	require.Matches(t, "not authorized", err.Error())

	// admins can restore auth tokens
	_, err = adminClient.RestoreAuthToken(adminClient.Ctx(), req)
	require.NoError(t, err)

	req.Token.TokenInfo.Subject = "robot:overwritten"
	_, err = adminClient.RestoreAuthToken(adminClient.Ctx(), req)
	require.YesError(t, err)
	require.Equal(t, "rpc error: code = Unknown desc = error restoring auth token: cannot overwrite existing token with same hash", err.Error())

	// now we can authenticate with the restored token
	aliceClient.SetAuthToken("an-auth-token")
	whoAmIResp, err := aliceClient.WhoAmI(aliceClient.Ctx(), &auth.WhoAmIRequest{})
	require.NoError(t, err)
	require.Equal(t, "robot:restored", whoAmIResp.Username)
	require.Equal(t, int64(-1), whoAmIResp.TTL)

	// restore a token with an expiration date in the past
	req.Token.HashedToken = fmt.Sprintf("%x", sha256.Sum256([]byte("expired-token")))
	req.Token.Expiration, err = types.TimestampProto(time.Now().Add(-1 * time.Minute))
	require.NoError(t, err)

	_, err = adminClient.RestoreAuthToken(adminClient.Ctx(), req)
	require.YesError(t, err)
	require.True(t, auth.IsErrExpiredToken(err))

	// restore a token with an expiration date in the future
	req.Token.HashedToken = fmt.Sprintf("%x", sha256.Sum256([]byte("expiring-token")))
	req.Token.Expiration, err = types.TimestampProto(time.Now().Add(10 * time.Minute))
	require.NoError(t, err)

	_, err = adminClient.RestoreAuthToken(adminClient.Ctx(), req)
	require.NoError(t, err)

	aliceClient.SetAuthToken("expiring-token")
	whoAmIResp, err = aliceClient.WhoAmI(aliceClient.Ctx(), &auth.WhoAmIRequest{})
	require.NoError(t, err)

	// Relying on time.Now is gross but the token should have a TTL in the
	// next 10 minutes
	require.True(t, whoAmIResp.TTL > 0 && whoAmIResp.TTL < 600)
}

// TODO: This test mirrors TestDebug in src/server/pachyderm_test.go.
// Need to restructure testing such that we have the implementation of this
// test in one place while still being able to test auth enabled and disabled clusters.
func TestDebug(t *testing.T) {
	if testing.Short() {
		t.Skip("Skipping integration tests in short mode")
	}
	tu.DeleteAll(t)
	defer tu.DeleteAll(t)

	alice := tu.UniqueString("alice")
	aliceClient := tu.GetAuthenticatedPachClient(t, alice)

	dataRepo := tu.UniqueString("TestDebug_data")
	require.NoError(t, aliceClient.CreateRepo(dataRepo))

	expectedFiles := make(map[string]*globlib.Glob)
	// Record glob patterns for expected pachd files.
	for _, file := range []string{"version", "logs", "goroutine", "heap"} {
		pattern := path.Join("pachd", "*", "pachd", file)
		g, err := globlib.Compile(pattern, '/')
		require.NoError(t, err)
		expectedFiles[pattern] = g
	}
	pattern := path.Join("input-repos", dataRepo, "commits")
	g, err := globlib.Compile(pattern, '/')
	require.NoError(t, err)
	expectedFiles[pattern] = g
	for i := 0; i < 3; i++ {
		pipeline := tu.UniqueString("TestDebug")
		require.NoError(t, aliceClient.CreatePipeline(
			pipeline,
			"",
			[]string{"bash"},
			[]string{
				fmt.Sprintf("cp /pfs/%s/* /pfs/out/", dataRepo),
			},
			&pps.ParallelismSpec{
				Constant: 1,
			},
			client.NewPFSInput(dataRepo, "/*"),
			"",
			false,
		))
		// Record glob patterns for expected pipeline files.
		for _, container := range []string{"user", "storage"} {
			for _, file := range []string{"logs", "goroutine", "heap"} {
				pattern := path.Join("pipelines", pipeline, "pods", "*", container, file)
				g, err := globlib.Compile(pattern, '/')
				require.NoError(t, err)
				expectedFiles[pattern] = g
			}
		}
		for _, file := range []string{"spec", "commits", "jobs"} {
			pattern := path.Join("pipelines", pipeline, file)
			g, err := globlib.Compile(pattern, '/')
			require.NoError(t, err)
			expectedFiles[pattern] = g
		}
	}

	commit1, err := aliceClient.StartCommit(dataRepo, "master")
	require.NoError(t, err)
	err = aliceClient.PutFile(dataRepo, commit1.ID, "file", strings.NewReader("foo"))
	require.NoError(t, err)
	require.NoError(t, aliceClient.FinishCommit(dataRepo, commit1.ID))

	commitIter, err := aliceClient.FlushCommit([]*pfs.Commit{commit1}, nil)
	require.NoError(t, err)
	commitInfos := collectCommitInfos(t, commitIter)
	require.Equal(t, 6, len(commitInfos))

	// Only admins can collect a debug dump.
	buf := &bytes.Buffer{}
<<<<<<< HEAD
	require.YesError(t, aliceClient.Dump(nil, 0, buf))
	adminClient := tu.GetAuthenticatedPachClient(t, tu.AdminUser)
	require.NoError(t, adminClient.Dump(nil, 0, buf))
=======
	require.YesError(t, aliceClient.Dump(nil, buf))
	adminClient := tu.GetAuthenticatedPachClient(t, auth.RootUser)
	require.NoError(t, adminClient.Dump(nil, buf))
>>>>>>> 89c7863c
	gr, err := gzip.NewReader(buf)
	require.NoError(t, err)
	defer func() {
		require.NoError(t, gr.Close())
	}()
	// Check that all of the expected files were returned.
	tr := tar.NewReader(gr)
	for {
		hdr, err := tr.Next()
		if err != nil {
			if err == io.EOF {
				break
			}
			require.NoError(t, err)
		}
		for pattern, g := range expectedFiles {
			if g.Match(hdr.Name) {
				delete(expectedFiles, pattern)
				break
			}
		}
	}
	require.Equal(t, 0, len(expectedFiles))
}

func collectCommitInfos(t testing.TB, commitInfoIter client.CommitInfoIterator) []*pfs.CommitInfo {
	var commitInfos []*pfs.CommitInfo
	for {
		commitInfo, err := commitInfoIter.Next()
		if errors.Is(err, io.EOF) {
			return commitInfos
		}
		require.NoError(t, err)
		commitInfos = append(commitInfos, commitInfo)
	}
}<|MERGE_RESOLUTION|>--- conflicted
+++ resolved
@@ -3203,15 +3203,9 @@
 
 	// Only admins can collect a debug dump.
 	buf := &bytes.Buffer{}
-<<<<<<< HEAD
 	require.YesError(t, aliceClient.Dump(nil, 0, buf))
-	adminClient := tu.GetAuthenticatedPachClient(t, tu.AdminUser)
+	adminClient := tu.GetAuthenticatedPachClient(t, auth.RootUser)
 	require.NoError(t, adminClient.Dump(nil, 0, buf))
-=======
-	require.YesError(t, aliceClient.Dump(nil, buf))
-	adminClient := tu.GetAuthenticatedPachClient(t, auth.RootUser)
-	require.NoError(t, adminClient.Dump(nil, buf))
->>>>>>> 89c7863c
 	gr, err := gzip.NewReader(buf)
 	require.NoError(t, err)
 	defer func() {
