--- conflicted
+++ resolved
@@ -1215,22 +1215,11 @@
 	err = aliceClient.PutFile(masterCommit, "/file.2", strings.NewReader("2"))
 	require.NoError(t, err)
 	require.NoErrorWithinT(t, time.Minute, func() error {
-<<<<<<< HEAD
 		inputHead, err := aliceClient.InspectCommit(repo, "master", "")
 		if err != nil {
 			return err
-=======
-		// TODO(msteffen): While not currently possible, PFS could return
-		// CommitDeleted here. This should detect that error, but first:
-		// - src/server/pfs/pfs.go should be moved to src/client/pfs (w/ other err
-		//   handling code)
-		// - packages depending on that code should be migrated
-		// Then this could add "|| pfs.IsCommitDeletedErr(err)" and satisfy the todo
-		if _, err := aliceClient.WaitCommit(pipeline, "master", masterCommit.ID); err != nil {
-			return errors.Wrapf(err, "unexpected error value")
->>>>>>> bc45f186
 		}
-		_, err = aliceClient.BlockCommitsetAll(inputHead.Commit.ID)
+		_, err = aliceClient.WaitCommitsetAll(inputHead.Commit.ID)
 		return err
 	})
 
