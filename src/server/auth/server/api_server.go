--- conflicted
+++ resolved
@@ -9,7 +9,6 @@
 	"time"
 
 	"github.com/jackc/pgerrcode"
-	"github.com/jmoiron/sqlx"
 	"github.com/lib/pq"
 	"github.com/pachyderm/pachyderm/v2/src/auth"
 	enterpriseclient "github.com/pachyderm/pachyderm/v2/src/enterprise"
@@ -390,9 +389,9 @@
 
 	// TODO(acohen4): Merge with postgres-integration library changes
 	var rootToken string
-	if err := a.processInTransaction(ctx, func(sqlTx *sqlx.Tx) error {
+	if err := a.txnEnv.WithWriteContext(ctx, func(txCtx *txnenv.TransactionContext) error {
 		// First revoke root's existing auth token
-		if err := a.deleteAuthTokensForSubjectInTransaction(ctx, sqlTx, auth.RootUser); err != nil {
+		if err := a.deleteAuthTokensForSubjectInTransaction(txCtx.SqlTx, auth.RootUser); err != nil {
 			return err
 		}
 		// If the new token is in the request, use it.
@@ -401,7 +400,7 @@
 		if rootToken == "" {
 			rootToken = uuid.NewWithoutDashes()
 		}
-		if err := a.insertAuthTokenNoTTLInTransaction(ctx, sqlTx, auth.HashToken(rootToken), auth.RootUser); err != nil {
+		if err := a.insertAuthTokenNoTTLInTransaction(txCtx, auth.HashToken(rootToken), auth.RootUser); err != nil {
 			return err
 		}
 		return nil
@@ -1270,13 +1269,10 @@
 		return nil, lookupErr
 	}
 
-<<<<<<< HEAD
-=======
 	if err := a.expiredEnterpriseCheck(ctx, tokenInfo.Subject); err != nil {
 		return nil, err
 	}
 
->>>>>>> 7f3ff45c
 	// verify token hasn't expired
 	if tokenInfo.Expiration != nil && time.Now().After(*tokenInfo.Expiration) {
 		return nil, auth.ErrExpiredToken
@@ -1530,7 +1526,6 @@
 
 // TODO(acohen4): replace this function with what's implemented in postgres-integration once it lands
 func (a *apiServer) insertAuthTokenNoTTL(ctx context.Context, tokenHash string, subject string) error {
-<<<<<<< HEAD
 	return a.txnEnv.WithWriteContext(ctx, func(txnCtx *txnenv.TransactionContext) error {
 		err := a.insertAuthTokenNoTTLInTransaction(txnCtx, tokenHash, subject)
 		return err
@@ -1539,16 +1534,6 @@
 
 func (a *apiServer) insertAuthTokenNoTTLInTransaction(txnCtx *txnenv.TransactionContext, tokenHash string, subject string) error {
 	if _, err := txnCtx.SqlTx.ExecContext(txnCtx.ClientContext,
-=======
-	return a.processInTransaction(ctx, func(sqlTx *sqlx.Tx) error {
-		return a.insertAuthTokenNoTTLInTransaction(ctx, sqlTx, tokenHash, subject)
-	})
-}
-
-func (a *apiServer) insertAuthTokenNoTTLInTransaction(ctx context.Context, sqlTx *sqlx.Tx, tokenHash string, subject string) error {
-	// Register the pachd in the database
-	if _, err := sqlTx.ExecContext(ctx,
->>>>>>> 7f3ff45c
 		`INSERT INTO auth.auth_tokens (token_hash, subject) 
 		VALUES ($1, $2)`, tokenHash, subject); err != nil {
 		if pgErr, ok := err.(*pq.Error); ok {
@@ -1577,12 +1562,12 @@
 
 func (a *apiServer) deleteAuthTokensForSubject(ctx context.Context, subject string) error {
 	return a.processInTransaction(ctx, func(sqlTx *sqlx.Tx) error {
-		return a.deleteAuthTokensForSubjectInTransaction(ctx, sqlTx, subject)
+		return a.deleteAuthTokensForSubjectInTransaction(sqlTx, subject)
 	})
 }
 
-func (a *apiServer) deleteAuthTokensForSubjectInTransaction(ctx context.Context, tx *sqlx.Tx, subject string) error {
-	if _, err := tx.ExecContext(ctx, `DELETE FROM auth.auth_tokens WHERE subject = $1`, subject); err != nil {
+func (a *apiServer) deleteAuthTokensForSubjectInTransaction(tx *sqlx.Tx, subject string) error {
+	if _, err := tx.Exec(`DELETE FROM auth.auth_tokens WHERE subject = $1`, subject); err != nil {
 		return errors.Wrapf(err, "error deleting all auth tokens")
 	}
 	return nil
