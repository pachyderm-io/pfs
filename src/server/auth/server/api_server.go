--- conflicted
+++ resolved
@@ -1057,14 +1057,11 @@
 	return code, nil
 }
 
-<<<<<<< HEAD
 func (a *apiServer) AuthorizeInTransaction(
 	ctx context.Context,
 	stm col.STM,
 	req *authclient.AuthorizeRequest,
 ) (resp *authclient.AuthorizeResponse, retErr error) {
-=======
-func (a *APIServer) AuthorizeInTransaction(ctx context.Context, stm col.STM, req *authclient.AuthorizeRequest) (resp *authclient.AuthorizeResponse, retErr error) {
 	if a.activationState() == none {
 		return nil, authclient.ErrNotActivated
 	}
@@ -1119,66 +1116,6 @@
 	}, nil
 }
 
-// Authorize implements the protobuf auth.Authorize RPC
-func (a *APIServer) Authorize(ctx context.Context, req *authclient.AuthorizeRequest) (resp *authclient.AuthorizeResponse, retErr error) {
-	a.LogReq(req)
-	defer func(start time.Time) { a.LogResp(req, resp, retErr, time.Since(start)) }(time.Now())
->>>>>>> d3f90bcf
-	if a.activationState() == none {
-		return nil, authclient.ErrNotActivated
-	}
-
-	callerInfo, err := a.getAuthenticatedUser(ctx)
-	if err != nil {
-		return nil, err
-	}
-	isAdmin, err := a.isAdmin(ctx, callerInfo.Subject)
-	if err != nil {
-		return nil, err
-	}
-
-	// admins are always authorized
-	if isAdmin {
-		return &authclient.AuthorizeResponse{Authorized: true}, nil
-	}
-
-	if req.Repo == ppsconsts.SpecRepo {
-		// All users are authorized to read from the spec repo, but only admins are
-		// authorized to write to it (writing to it may break your cluster)
-		return &authclient.AuthorizeResponse{
-			Authorized: req.Scope == authclient.Scope_READER,
-		}, nil
-	}
-
-	// If the cluster's enterprise token is expired, only admins and pipelines may
-	// authorize (and admins are already handled)
-	state, err := a.getEnterpriseTokenState()
-	if err != nil {
-		return nil, fmt.Errorf("error confirming Pachyderm Enterprise token: %v", err)
-	}
-	if state != enterpriseclient.State_ACTIVE &&
-		!strings.HasPrefix(callerInfo.Subject, authclient.PipelinePrefix) {
-		return nil, errors.New("Pachyderm Enterprise is not active in this " +
-			"cluster (until Pachyderm Enterprise is re-activated or Pachyderm " +
-			"auth is deactivated, only cluster admins can perform any operations)")
-	}
-
-	// Get ACL to check
-	var acl authclient.ACL
-	if err := a.acls.ReadWrite(stm).Get(req.Repo, &acl); err != nil && !col.IsErrNotFound(err) {
-		return nil, fmt.Errorf("error getting ACL for repo \"%s\": %v", req.Repo, err)
-	}
-
-	scope, err := a.getScope(ctx, callerInfo.Subject, &acl)
-	if err != nil {
-		return nil, err
-	}
-	return &authclient.AuthorizeResponse{
-		Authorized: scope >= req.Scope,
-	}, nil
-}
-
-<<<<<<< HEAD
 func (a *apiServer) Authorize(
 	ctx context.Context,
 	req *authclient.AuthorizeRequest,
@@ -1198,11 +1135,8 @@
 	return response, nil
 }
 
+// WhoAmI implements the protobuf auth.WhoAmI RPC
 func (a *apiServer) WhoAmI(ctx context.Context, req *authclient.WhoAmIRequest) (resp *authclient.WhoAmIResponse, retErr error) {
-=======
-// WhoAmI implements the protobuf auth.WhoAmI RPC
-func (a *APIServer) WhoAmI(ctx context.Context, req *authclient.WhoAmIRequest) (resp *authclient.WhoAmIResponse, retErr error) {
->>>>>>> d3f90bcf
 	a.LogReq(req)
 	defer func(start time.Time) { a.LogResp(req, resp, retErr, time.Since(start)) }(time.Now())
 	if a.activationState() == none {
@@ -1272,20 +1206,12 @@
 	return false, nil
 }
 
-<<<<<<< HEAD
+// SetScope implements the protobuf auth.SetScope RPC
 func (a *apiServer) SetScopeInTransaction(
 	ctx context.Context,
 	stm col.STM,
 	req *authclient.SetScopeRequest,
 ) (*authclient.SetScopeResponse, error) {
-=======
-// SetScope implements the protobuf auth.SetScope RPC
-func (a *APIServer) SetScopeInTransaction(
-	ctx context.Context,
-	stm col.STM,
-	req *authclient.SetScopeRequest
-) (resp *authclient.SetScopeResponse, retErr error) {
->>>>>>> d3f90bcf
 	if a.activationState() == none {
 		return nil, authclient.ErrNotActivated
 	}
@@ -1309,20 +1235,12 @@
 		if !col.IsErrNotFound(err) {
 			return nil, err
 		}
-<<<<<<< HEAD
-		// ACL not found. Check that repo exists (return error if not). Note that
-		// this is not consistent with the rest of the transaction, but users
-		// should not be able to send a SetScope request that races with
-		// CreateRepo
-		_, err := pachClient.InspectRepo(req.Repo)
-=======
 		// ACL not found. Check that repo exists (return error if not).
 		_, err = a.txnEnv.PfsServer().InspectRepoInTransaction(
 			a.env.GetPachClient(ctx),
 			stm,
 			&pfs.InspectRepoRequest{Repo: req.Repo},
 		)
->>>>>>> d3f90bcf
 		if err != nil {
 			return nil, err
 		}
@@ -1352,51 +1270,12 @@
 		scope, err := a.getScope(ctx, callerInfo.Subject, &acl)
 		if err != nil {
 			return false, err
-<<<<<<< HEAD
 		}
 		if scope == authclient.Scope_OWNER {
 			return true, nil
 		}
 		return false, nil
 	}()
-	if err != nil {
-		return nil, err
-	}
-	if !authorized {
-		return nil, &authclient.ErrNotAuthorized{
-			Subject:  callerInfo.Subject,
-			Repo:     req.Repo,
-			Required: authclient.Scope_OWNER,
-		}
-	}
-
-	// Scope change is authorized. Make the change
-	principal, err := a.canonicalizeSubject(ctx, req.Username)
-	if err != nil {
-		return nil, err
-	}
-	if req.Scope != authclient.Scope_NONE {
-		acl.Entries[principal] = req.Scope
-	} else {
-		delete(acl.Entries, principal)
-	}
-
-	if len(acl.Entries) == 0 {
-		err := acls.Delete(req.Repo)
-		if err != nil {
-			return nil, err
-		}
-	}
-
-	err = acls.Put(req.Repo, &acl)
-=======
-		}
-		if scope == authclient.Scope_OWNER {
-			return true, nil
-		}
-		return false, nil
-	}()
->>>>>>> d3f90bcf
 	if err != nil {
 		return nil, err
 	}
@@ -1429,24 +1308,14 @@
 	return &authclient.SetScopeResponse{}, nil
 }
 
-<<<<<<< HEAD
 func (a *apiServer) SetScope(ctx context.Context, req *authclient.SetScopeRequest) (resp *authclient.SetScopeResponse, retErr error) {
-=======
-func (a *APIServer) SetScope(ctx context.Context, req *authclient.SetScopeRequest) (resp *authclient.SetScopeResponse, retErr error) {
->>>>>>> d3f90bcf
 	a.LogReq(req)
 	defer func(start time.Time) { a.LogResp(req, resp, retErr, time.Since(start)) }(time.Now())
 
 	var response *authclient.SetScopeResponse
-<<<<<<< HEAD
 	_, err := col.NewSTM(ctx, a.env.GetEtcdClient(), func(stm col.STM) error {
 		var err error
 		response, err = a.SetScopeInTransaction(ctx, stm, req)
-=======
-	_, err := col.NewSTM(ctx, a.driver.etcdClient, func(stm col.STM) error {
-		var err error
-		response, err = a.SetScopeInTransaction(ctx, stm, request)
->>>>>>> d3f90bcf
 		return err
 	})
 	if err != nil {
@@ -1477,18 +1346,11 @@
 	return scope, nil
 }
 
-<<<<<<< HEAD
 func (a *apiServer) GetScopeInTransaction(
 	ctx context.Context,
 	stm col.STM,
 	req *authclient.GetScopeRequest,
 ) (*authclient.GetScopeResponse, error) {
-=======
-// GetScope implements the protobuf auth.GetScope RPC
-func (a *APIServer) GetScope(ctx context.Context, req *authclient.GetScopeRequest) (resp *authclient.GetScopeResponse, retErr error) {
-	a.LogReq(req)
-	defer func(start time.Time) { a.LogResp(req, resp, retErr, time.Since(start)) }(time.Now())
->>>>>>> d3f90bcf
 	if a.activationState() == none {
 		return nil, authclient.ErrNotActivated
 	}
@@ -1570,12 +1432,8 @@
 	return response, nil
 }
 
-<<<<<<< HEAD
+// GetScope implements the protobuf auth.GetScope RPC
 func (a *apiServer) GetScope(ctx context.Context, req *authclient.GetScopeRequest) (resp *authclient.GetScopeResponse, retErr error) {
-=======
-// GetACL implements the protobuf auth.GetACL RPC
-func (a *APIServer) GetACL(ctx context.Context, req *authclient.GetACLRequest) (resp *authclient.GetACLResponse, retErr error) {
->>>>>>> d3f90bcf
 	a.LogReq(req)
 	defer func(start time.Time) { a.LogResp(req, resp, retErr, time.Since(start)) }(time.Now())
 
@@ -1633,7 +1491,6 @@
 	return response, nil
 }
 
-<<<<<<< HEAD
 func (a *apiServer) GetACL(ctx context.Context, req *authclient.GetACLRequest) (resp *authclient.GetACLResponse, retErr error) {
 	a.LogReq(req)
 	defer func(start time.Time) { a.LogResp(req, resp, retErr, time.Since(start)) }(time.Now())
@@ -1655,9 +1512,6 @@
 	stm col.STM,
 	req *authclient.SetACLRequest,
 ) (*authclient.SetACLResponse, error) {
-=======
-func (a *APIServer) SetACLInTransaction(ctx context.Context, stm col.STM, req *authclient.SetACLRequest) (*authclient.SetACLResponse, error) {
->>>>>>> d3f90bcf
 	if a.activationState() == none {
 		return nil, authclient.ErrNotActivated
 	}
@@ -1742,7 +1596,6 @@
 				return true, nil
 			}
 			return false, nil
-<<<<<<< HEAD
 		}
 
 		// No ACL -- check if the repo being modified exists
@@ -1760,8 +1613,6 @@
 			// making themself the owner, e.g. for CreateRepo or CreatePipeline, then
 			// the request is authorized
 			return true, nil
-=======
->>>>>>> d3f90bcf
 		}
 		return false, err
 	}()
@@ -1776,7 +1627,6 @@
 		}
 	}
 
-<<<<<<< HEAD
 	// Set new ACL
 	if len(newACL.Entries) == 0 {
 		err := acls.Delete(req.Repo)
@@ -1792,6 +1642,7 @@
 	return &authclient.SetACLResponse{}, nil
 }
 
+// SetACL implements the protobuf auth.SetACL RPC
 func (a *apiServer) SetACL(ctx context.Context, req *authclient.SetACLRequest) (resp *authclient.SetACLResponse, retErr error) {
 	a.LogReq(req)
 	defer func(start time.Time) { a.LogResp(req, resp, retErr, time.Since(start)) }(time.Now())
@@ -1804,60 +1655,8 @@
 	})
 	if err != nil {
 		return nil, err
-=======
-		// No ACL -- check if the repo being modified exists
-		_, err = a.txnEnv.PfsServer().InspectRepoInTransaction(
-			a.env.GetPachClient(ctx),
-			stm,
-			&pfs.InspectRepoRequest{Repo: req.Repo},
-		)
-		err = grpcutil.ScrubGRPC(err)
-		if err == nil {
-			// Repo exists -- user isn't authorized
-			return false, nil
-		} else if !strings.HasSuffix(err.Error(), "not found") {
-			// Unclear if repo exists -- return error
-			return false, fmt.Errorf("could not inspect \"%s\": %v", req.Repo, err)
-		} else if len(newACL.Entries) == 1 &&
-			newACL.Entries[callerInfo.Subject] == authclient.Scope_OWNER {
-			// Special case: Repo doesn't exist, but user is creating a new Repo, and
-			// making themself the owner, e.g. for CreateRepo or CreatePipeline, then
-			// the request is authorized
-			return true, nil
-		}
-		return false, err
-	}()
-	if err != nil {
-		return nil, err
-	}
-	if !authorized {
-		return &authclient.ErrNotAuthorized{
-			Subject:  callerInfo.Subject,
-			Repo:     req.Repo,
-			Required: authclient.Scope_OWNER,
-		}
-	}
-
-	// Set new ACL
-	if len(newACL.Entries) == 0 {
-		err := acls.Delete(req.Repo)
-		if !col.IsErrNotFound(err) {
-			return nil, err
-		}
-	} else {
-		err := acls.Put(req.Repo, newACL)
-		if err != nil {
-			return nil, err
-		}
->>>>>>> d3f90bcf
 	}
 	return response, nil
-}
-
-// SetACL implements the protobuf auth.SetACL RPC
-func (a *APIServer) SetACL(ctx context.Context, req *authclient.SetACLRequest) (resp *authclient.SetACLResponse, retErr error) {
-	a.LogReq(req)
-	defer func(start time.Time) { a.LogResp(req, resp, retErr, time.Since(start)) }(time.Now())
 }
 
 // GetAuthToken implements the protobuf auth.GetAuthToken RPC
