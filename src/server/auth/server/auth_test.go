package server

import (
	"bytes"
	"context"
	"errors"
	"fmt"
	"io"
	"io/ioutil"
	"os"
	"path"
	"strings"
	"sync"
	"testing"
	"time"

	minio "github.com/minio/minio-go"
	"github.com/pachyderm/pachyderm/src/client"
	"github.com/pachyderm/pachyderm/src/client/auth"
	"github.com/pachyderm/pachyderm/src/client/enterprise"
	"github.com/pachyderm/pachyderm/src/client/pfs"
	"github.com/pachyderm/pachyderm/src/client/pkg/require"
	"github.com/pachyderm/pachyderm/src/client/pps"
	"github.com/pachyderm/pachyderm/src/server/pkg/backoff"
	tu "github.com/pachyderm/pachyderm/src/server/pkg/testutil"
)

const (
	// admin is the sole cluster admin after getPachClient is called in each test
	admin          = auth.RobotPrefix + "admin"
	carol          = auth.GitHubPrefix + "carol"
	adminTokenFile = "/tmp/pach-auth-test_admin-token"
)

var (
	tokenMapMut sync.Mutex // guards both tokenMap and seedClient
	tokenMap    = make(map[string]string)
	seedClient  *client.APIClient
)

<<<<<<< HEAD
// isAuthActive is a helper that checks if auth is currently active in the
// target cluster
//
// Caller must hold tokenMapMut. Currently only called by getPachClient(),
// activateAuth (which is only called by getPachClient()) and deleteAll()
func isAuthActive(tb testing.TB, checkConfig bool) bool {
	_, err := seedClient.GetAdmins(context.Background(),
		&auth.GetAdminsRequest{})
	switch {
	case auth.IsErrNotSignedIn(err):
		adminClient := getPachClientInternal(tb, admin)
		if checkConfig {
			if err := backoff.Retry(func() error {
				resp, err := adminClient.GetConfiguration(adminClient.Ctx(), &auth.GetConfigurationRequest{})
				if err != nil {
					return fmt.Errorf("could not get config: %v", err)
				}
				cfg := resp.GetConfiguration()
				if cfg.SAMLServiceOptions != nil {
					return fmt.Errorf("SAML config in fresh cluster: %+v", cfg)
				}
				if len(cfg.IDProviders) != 1 || cfg.IDProviders[0].SAML != nil || cfg.IDProviders[0].GitHub == nil || cfg.IDProviders[0].Name != "GitHub" {
					return fmt.Errorf("problem with ID providers in config in fresh cluster: %+v", cfg)
				}
				return nil
			}, backoff.NewTestingBackOff()); err != nil {
				panic(err)
			}
		}
		return true
	case auth.IsErrNotActivated(err), auth.IsErrPartiallyActivated(err):
		return false
	default:
		panic(fmt.Sprintf("could not determine if auth is activated: %v", err))
=======
func isAuthActive(tb testing.TB) bool {
	active, err := seedClient.IsAuthActive()
	if err != nil {
		tb.Fatal(fmt.Sprintf("could not determine if auth is activated: %v", err))
>>>>>>> 9682a459
	}
	return active
}

// getPachClientInternal is a helper function called by getPachClient. It
// returns (or creates) a pach client authenticated as 'subject', but doesn't
// do any any checks to confirm that auth is activated and the cluster is
// configured correctly (those are done by getPachClient). If subject has no
// prefix, they are assumed to be a GitHub user.
//
// Caller must hold tokenMapMut. Currently only called by getPachClient()
func getPachClientInternal(tb testing.TB, subject string) *client.APIClient {
	// copy seed, so caller can safely modify result
	resultClient := seedClient.WithCtx(context.Background())
	if subject == "" {
		return resultClient // anonymous client
	}
	if token, ok := tokenMap[subject]; ok {
		resultClient.SetAuthToken(token)
		return resultClient
	}
	if subject == admin {
		bytes, err := ioutil.ReadFile(adminTokenFile)
		if err == nil {
			tb.Logf("couldn't find admin token in cache, reading from %q", adminTokenFile)
			resultClient.SetAuthToken(string(bytes))
			return resultClient
		}
		tb.Fatalf("couldn't get admin client from cache or %q, no way to reset "+
			"cluster. Please deactivate auth or redeploy Pachyderm", adminTokenFile)
	}
	if strings.Index(subject, ":") < 0 {
		subject = auth.GitHubPrefix + subject
	}
	colonIdx := strings.Index(subject, ":")
	prefix := subject[:colonIdx+1]
	switch prefix {
	case auth.RobotPrefix:
		adminClient := getPachClientInternal(tb, admin)
		resp, err := adminClient.GetAuthToken(adminClient.Ctx(), &auth.GetAuthTokenRequest{
			Subject: subject,
		})
		require.NoError(tb, err)
		tokenMap[subject] = resp.Token
	case auth.GitHubPrefix:
		resp, err := seedClient.Authenticate(context.Background(),
			&auth.AuthenticateRequest{
				// When Pachyderm is deployed locally, GitHubToken automatically
				// authenicates the caller as a GitHub user whose name is equal to the
				// provided token
				GitHubToken: strings.TrimPrefix(subject, auth.GitHubPrefix),
			})
		require.NoError(tb, err)
		tokenMap[subject] = resp.PachToken
	default:
		tb.Fatalf("can't give you a client of type %s", prefix)
	}
	resultClient.SetAuthToken(tokenMap[subject])
	return resultClient
}

// activateAuth activates the auth service in the test cluster
//
// Caller must hold tokenMapMut. Currently only called by getPachClient()
func activateAuth(tb testing.TB) {
	resp, err := seedClient.AuthAPIClient.Activate(context.Background(),
		&auth.ActivateRequest{Subject: admin},
	)
	if err != nil && !strings.HasSuffix(err.Error(), "already activated") {
		tb.Fatalf("could not activate auth service: %v", err.Error())
	}
	tokenMap[admin] = resp.PachToken
	ioutil.WriteFile(adminTokenFile, []byte(resp.PachToken), 0644)

	// Wait for the Pachyderm Auth system to activate
	require.NoError(tb, backoff.Retry(func() error {
		if isAuthActive(tb, true) {
			return nil
		}
		return fmt.Errorf("auth not active yet")
	}, backoff.NewTestingBackOff()))
}

// initSeedClient is a helper function called by getPachClient that initializes
// the 'seedClient' global variable.
//
// Caller must hold tokenMapMut. Currently only called by getPachClient() and
// deleteAll()
func initSeedClient(tb testing.TB) {
	tb.Helper()
	var err error
	if _, ok := os.LookupEnv("PACHD_PORT_650_TCP_ADDR"); ok {
		seedClient, err = client.NewInCluster()
	} else {
		seedClient, err = client.NewForTest()
	}
	require.NoError(tb, err)
	// discard any credentials from the user's machine (seedClient is
	// anonymous)
	seedClient = seedClient.WithCtx(context.Background())
	seedClient.SetAuthToken("")
}

// getPachClientConfigAgnostic does not check that the auth config is in the default state.
// i.e. it can be used to retrieve the pach client even after the auth config has been manipulated
func getPachClientConfigAgnostic(tb testing.TB, subject string) *client.APIClient {
	return getPachClientP(tb, subject, false)
}

// getPachClient explicitly checks that the auth config is set to the default,
// and will fail otherwise.
func getPachClient(tb testing.TB, subject string) *client.APIClient {
	return getPachClientP(tb, subject, true)
}

// getPachClient creates a seed client with a grpc connection to a pachyderm
// cluster, and then enable the auth service in that cluster
func getPachClientP(tb testing.TB, subject string, checkConfig bool) *client.APIClient {
	tb.Helper()
	tokenMapMut.Lock()
	defer tokenMapMut.Unlock()

	// Check if seed client exists -- if not, create it
	if seedClient == nil {
		initSeedClient(tb)
	}

	// Activate Pachyderm Enterprise (if it's not already active)
	require.NoError(tb, backoff.Retry(func() error {
		resp, err := seedClient.Enterprise.GetState(context.Background(),
			&enterprise.GetStateRequest{})
		if err != nil {
			return err
		}
		if resp.State == enterprise.State_ACTIVE {
			return nil
		}
		_, err = seedClient.Enterprise.Activate(context.Background(),
			&enterprise.ActivateRequest{
				ActivationCode: tu.GetTestEnterpriseCode(),
			})
		return err
	}, backoff.NewTestingBackOff()))

	// Cluster may be in one of four states:
	// 1) Auth is off (=> Activate auth)
	// 2) Auth is on, but client tokens have been invalidated (=> Deactivate +
	//    Reactivate auth)
	// 3) Auth is on and client tokens are valid, but the admin isn't "admin"
	//    (=> reset cluster admins to "admin")
	// 4) Auth is on, client tokens are valid, and the only admin is "admin" (do
	//    nothing)
	if !isAuthActive(tb, checkConfig) {
		// Case 1: auth is off. Activate auth & return a new client
		tokenMap = make(map[string]string)
		activateAuth(tb)
		return getPachClientInternal(tb, subject)
	}

	adminClient := getPachClientInternal(tb, admin)
	getAdminsResp, err := adminClient.GetAdmins(adminClient.Ctx(),
		&auth.GetAdminsRequest{})

	// Detect case 2: auth was deactivated during previous test. De/Reactivate
	// TODO it may may sense to do this between every test, though it would mean
	// that we can't run tests in parallel. Currently, only the first test that
	// needs to reset auth will run this block
	if err != nil && auth.IsErrBadToken(err) {
		// Don't know which tokens are valid, so clear tokenMap
		tokenMap = make(map[string]string)
		adminClient := getPachClientInternal(tb, admin)

		// "admin" may no longer be an admin, so get a list of admins, authorize as
		// the first admin, and deactivate auth
		getAdminsResp, err := adminClient.GetAdmins(adminClient.Ctx(),
			&auth.GetAdminsRequest{})
		require.NoError(tb, err)
		if len(getAdminsResp.Admins) == 0 {
			panic("it should not be possible to leave a cluster with no admins")
		}
		adminClient = getPachClientInternal(tb, getAdminsResp.Admins[0])
		_, err = adminClient.Deactivate(adminClient.Ctx(), &auth.DeactivateRequest{})
		require.NoError(tb, err)

		// Just deactivated. *All* tokens are now invalid, so clear the map again
		tokenMap = make(map[string]string)
		activateAuth(tb)
		return getPachClientInternal(tb, subject)
	}

	// Detect case 3: previous change shuffled admins. Reset list to just "admin"
	if len(getAdminsResp.Admins) == 0 {
		panic("it should not be possible to leave a cluster with no admins")
	}
	hasExpectedAdmin := len(getAdminsResp.Admins) == 1 && getAdminsResp.Admins[0] == admin
	if !hasExpectedAdmin {
		var curAdminClient *client.APIClient
		modifyRequest := &auth.ModifyAdminsRequest{
			Add: []string{admin},
		}
		for _, a := range getAdminsResp.Admins {
			if strings.HasPrefix(a, auth.GitHubPrefix) {
				curAdminClient = getPachClientInternal(tb, a) // use first GH admin
			}
			if a == admin {
				// nothing to add, just don't remove "admin"
				modifyRequest.Add = nil
				continue
			}
			modifyRequest.Remove = append(modifyRequest.Remove, a)
		}
		if curAdminClient == nil {
			tb.Fatal("cluster has no GitHub admins; no way for auth test to grant itself admin access")
		}
		_, err := curAdminClient.ModifyAdmins(curAdminClient.Ctx(), modifyRequest)
		require.NoError(tb, err)

		// Wait for admin change to take effect
		require.NoError(tb, backoff.Retry(func() error {
			getAdminsResp, err = adminClient.GetAdmins(adminClient.Ctx(),
				&auth.GetAdminsRequest{})
			hasExpectedAdmin := len(getAdminsResp.Admins) == 1 && getAdminsResp.Admins[0] == admin
			if !hasExpectedAdmin {
				return fmt.Errorf("cluster admins haven't yet updated")
			}
			return nil
		}, backoff.NewTestingBackOff()))
	}

	return getPachClientInternal(tb, subject)
}

// deleteAll deletes all data in the cluster. This includes deleting all auth
// tokens, so all pachyderm clients must be recreated after calling deleteAll()
// (it should generally be called at the beginning or end of tests, before any
// clients have been created or after they're done being used).
func deleteAll(tb testing.TB) {
	tb.Helper()
	var anonClient *client.APIClient
	var useAdminClient bool
	func() {
		tokenMapMut.Lock() // May initialize the seed client
		defer tokenMapMut.Unlock()

		if seedClient == nil {
			initSeedClient(tb)
		}
		anonClient = seedClient.WithCtx(context.Background())

		// config might be nil if this is
		// called after a test that changed
		// the config
		useAdminClient = isAuthActive(tb, false)
	}() // release tokenMapMut before getPachClient
	if useAdminClient {
		adminClient := getPachClientConfigAgnostic(tb, admin)
		require.NoError(tb, adminClient.DeleteAll(), "initial DeleteAll()")
	} else {
		require.NoError(tb, anonClient.DeleteAll())
	}
}

// aclEntry mirrors auth.ACLEntry, but without XXX_fields, which make
// auth.ACLEntry invalid to use as a map key
type aclEntry struct {
	Username string
	Scope    auth.Scope
}

func key(e *auth.ACLEntry) aclEntry {
	return aclEntry{
		Username: e.Username,
		Scope:    e.Scope,
	}
}

// entries constructs an auth.ACL struct from a list of the form
// [ principal_1, scope_1, principal_2, scope_2, ... ]. All unlabelled
// principals are assumed to be GitHub users
func entries(items ...string) []aclEntry {
	if len(items)%2 != 0 {
		panic("cannot create an ACL from an odd number of items")
	}
	if len(items) == 0 {
		return []aclEntry{}
	}
	result := make([]aclEntry, 0, len(items)/2)
	for i := 0; i < len(items); i += 2 {
		scope, err := auth.ParseScope(items[i+1])
		if err != nil {
			panic(fmt.Sprintf("could not parse scope: %v", err))
		}
		principal := items[i]
		if strings.Index(principal, ":") < 0 {
			principal = auth.GitHubPrefix + principal
		}
		result = append(result, aclEntry{Username: principal, Scope: scope})
	}
	return result
}

// GetACL uses the client 'c' to get the ACL protecting the repo 'repo'
// TODO(msteffen) create an auth client?
func getACL(t *testing.T, c *client.APIClient, repo string) []aclEntry {
	t.Helper()
	resp, err := c.AuthAPIClient.GetACL(c.Ctx(), &auth.GetACLRequest{
		Repo: repo,
	})
	require.NoError(t, err)
	result := make([]aclEntry, 0, len(resp.Entries))
	for _, p := range resp.Entries {
		result = append(result, key(p))
	}
	return result
}

// CommitCnt uses 'c' to get the number of commits made to the repo 'repo'
func CommitCnt(t *testing.T, c *client.APIClient, repo string) int {
	t.Helper()
	commitList, err := c.ListCommitByRepo(repo)
	require.NoError(t, err)
	return len(commitList)
}

// PipelineNames returns the names of all pipelines that 'c' gets from
// ListPipeline
func PipelineNames(t *testing.T, c *client.APIClient) []string {
	t.Helper()
	ps, err := c.ListPipeline()
	require.NoError(t, err)
	result := make([]string, len(ps))
	for i, p := range ps {
		result[i] = p.Pipeline.Name
	}
	return result
}

// TestGetSetBasic creates two users, alice and bob, and gives bob gradually
// escalating privileges, checking what bob can and can't do after each change
func TestGetSetBasic(t *testing.T) {
	if testing.Short() {
		t.Skip("Skipping integration tests in short mode")
	}
	deleteAll(t)
	alice, bob := tu.UniqueString("alice"), tu.UniqueString("bob")
	aliceClient, bobClient := getPachClient(t, alice), getPachClient(t, bob)

	// create repo, and check that alice is the owner of the new repo
	dataRepo := tu.UniqueString(t.Name())
	require.NoError(t, aliceClient.CreateRepo(dataRepo))
	require.ElementsEqual(t,
		entries(alice, "owner"), getACL(t, aliceClient, dataRepo))

	// Add data to repo (alice can write). Make sure alice can read also.
	_, err := aliceClient.PutFile(dataRepo, "master", "/file", strings.NewReader("1"))
	require.NoError(t, err)
	buf := &bytes.Buffer{}
	require.NoError(t, aliceClient.GetFile(dataRepo, "master", "/file", 0, 0, buf))
	require.Equal(t, "1", buf.String())

	//////////
	/// Initially, bob has no privileges
	// bob can't read
	err = bobClient.GetFile(dataRepo, "master", "/file", 0, 0, buf)
	require.YesError(t, err)
	require.Matches(t, "not authorized", err.Error())
	// bob can't write (check both the standalone form of PutFile and StartCommit)
	_, err = bobClient.PutFile(dataRepo, "master", "/file", strings.NewReader("lorem ipsum"))
	require.YesError(t, err)
	require.Matches(t, "not authorized", err.Error())
	require.Equal(t, 1, CommitCnt(t, aliceClient, dataRepo)) // check that no commits were created
	_, err = bobClient.StartCommit(dataRepo, "master")
	require.YesError(t, err)
	require.Matches(t, "not authorized", err.Error())
	require.Equal(t, 1, CommitCnt(t, aliceClient, dataRepo)) // check that no commits were created
	// bob can't update the ACL
	_, err = bobClient.SetScope(bobClient.Ctx(), &auth.SetScopeRequest{
		Repo:     dataRepo,
		Username: "carol",
		Scope:    auth.Scope_READER,
	})
	require.YesError(t, err)
	require.Matches(t, "not authorized", err.Error())
	// check that ACL wasn't updated)
	require.ElementsEqual(t,
		entries(alice, "owner"), getACL(t, aliceClient, dataRepo))

	//////////
	/// alice adds bob to the ACL as a reader (alice can modify ACL)
	_, err = aliceClient.SetScope(aliceClient.Ctx(), &auth.SetScopeRequest{
		Repo:     dataRepo,
		Username: bob,
		Scope:    auth.Scope_READER,
	})
	require.NoError(t, err)
	// bob can read
	buf.Reset()
	require.NoError(t, bobClient.GetFile(dataRepo, "master", "/file", 0, 0, buf))
	require.Equal(t, "1", buf.String())
	// bob can't write
	_, err = bobClient.PutFile(dataRepo, "master", "/file", strings.NewReader("2"))
	require.YesError(t, err)
	require.Matches(t, "not authorized", err.Error())
	require.Equal(t, 1, CommitCnt(t, aliceClient, dataRepo)) // check that no commits were created
	_, err = bobClient.StartCommit(dataRepo, "master")
	require.YesError(t, err)
	require.Matches(t, "not authorized", err.Error())
	require.Equal(t, 1, CommitCnt(t, aliceClient, dataRepo)) // check that no commits were created
	// bob can't update the ACL
	_, err = bobClient.SetScope(bobClient.Ctx(), &auth.SetScopeRequest{
		Repo:     dataRepo,
		Username: "carol",
		Scope:    auth.Scope_READER,
	})
	require.YesError(t, err)
	require.Matches(t, "not authorized", err.Error())
	// check that ACL wasn't updated)
	require.ElementsEqual(t,
		entries(alice, "owner", bob, "reader"), getACL(t, aliceClient, dataRepo))

	//////////
	/// alice adds bob to the ACL as a writer
	_, err = aliceClient.SetScope(aliceClient.Ctx(), &auth.SetScopeRequest{
		Repo:     dataRepo,
		Username: bob,
		Scope:    auth.Scope_WRITER,
	})
	require.NoError(t, err)
	// bob can read
	buf.Reset()
	require.NoError(t, bobClient.GetFile(dataRepo, "master", "/file", 0, 0, buf))
	require.Equal(t, "1", buf.String())
	// bob can write
	_, err = bobClient.PutFile(dataRepo, "master", "/file", strings.NewReader("2"))
	require.NoError(t, err)
	require.Equal(t, 2, CommitCnt(t, aliceClient, dataRepo)) // check that a new commit was created
	commit, err := bobClient.StartCommit(dataRepo, "master")
	require.NoError(t, err)
	require.NoError(t, bobClient.FinishCommit(dataRepo, commit.ID))
	require.Equal(t, 3, CommitCnt(t, aliceClient, dataRepo)) // check that a new commit was created
	// bob can't update the ACL
	_, err = bobClient.SetScope(bobClient.Ctx(), &auth.SetScopeRequest{
		Repo:     dataRepo,
		Username: "carol",
		Scope:    auth.Scope_READER,
	})
	require.YesError(t, err)
	require.Matches(t, "not authorized", err.Error())
	// check that ACL wasn't updated)
	require.ElementsEqual(t,
		entries(alice, "owner", bob, "writer"), getACL(t, aliceClient, dataRepo))

	//////////
	/// alice adds bob to the ACL as an owner
	_, err = aliceClient.SetScope(aliceClient.Ctx(), &auth.SetScopeRequest{
		Repo:     dataRepo,
		Username: bob,
		Scope:    auth.Scope_OWNER,
	})
	require.NoError(t, err)
	// bob can read
	buf.Reset()
	require.NoError(t, bobClient.GetFile(dataRepo, "master", "/file", 0, 0, buf))
	require.Equal(t, "12", buf.String())
	// bob can write
	_, err = bobClient.PutFile(dataRepo, "master", "/file", strings.NewReader("3"))
	require.NoError(t, err)
	require.Equal(t, 4, CommitCnt(t, aliceClient, dataRepo)) // check that a new commit was created
	commit, err = bobClient.StartCommit(dataRepo, "master")
	require.NoError(t, err)
	require.NoError(t, bobClient.FinishCommit(dataRepo, commit.ID))
	require.Equal(t, 5, CommitCnt(t, aliceClient, dataRepo)) // check that a new commit was created
	// bob can update the ACL
	_, err = bobClient.SetScope(bobClient.Ctx(), &auth.SetScopeRequest{
		Repo:     dataRepo,
		Username: "carol",
		Scope:    auth.Scope_READER,
	})
	require.NoError(t, err)
	// check that ACL was updated)
	require.ElementsEqual(t,
		entries(alice, "owner", bob, "owner", "carol", "reader"),
		getACL(t, aliceClient, dataRepo))
	deleteAll(t)
}

// TestGetSetReverse creates two users, alice and bob, and gives bob gradually
// shrinking privileges, checking what bob can and can't do after each change
func TestGetSetReverse(t *testing.T) {
	if testing.Short() {
		t.Skip("Skipping integration tests in short mode")
	}
	deleteAll(t)
	alice, bob := tu.UniqueString("alice"), tu.UniqueString("bob")
	aliceClient, bobClient := getPachClient(t, alice), getPachClient(t, bob)

	// create repo, and check that alice is the owner of the new repo
	dataRepo := tu.UniqueString(t.Name())
	require.NoError(t, aliceClient.CreateRepo(dataRepo))
	require.ElementsEqual(t,
		entries(alice, "owner"), getACL(t, aliceClient, dataRepo))

	// Add data to repo (alice can write). Make sure alice can read also.
	commit, err := aliceClient.StartCommit(dataRepo, "master")
	require.NoError(t, err)
	_, err = aliceClient.PutFile(dataRepo, commit.ID, "/file", strings.NewReader("1"))
	require.NoError(t, err)
	require.NoError(t, aliceClient.FinishCommit(dataRepo, commit.ID)) // # commits = 1
	buf := &bytes.Buffer{}
	require.NoError(t, aliceClient.GetFile(dataRepo, "master", "/file", 0, 0, buf))
	require.Equal(t, "1", buf.String())

	//////////
	/// alice adds bob to the ACL as an owner
	_, err = aliceClient.SetScope(aliceClient.Ctx(), &auth.SetScopeRequest{
		Repo:     dataRepo,
		Username: bob,
		Scope:    auth.Scope_OWNER,
	})
	require.NoError(t, err)
	// bob can read
	buf.Reset()
	require.NoError(t, bobClient.GetFile(dataRepo, "master", "/file", 0, 0, buf))
	require.Equal(t, "1", buf.String())
	// bob can write
	_, err = bobClient.PutFile(dataRepo, "master", "/file", strings.NewReader("2"))
	require.NoError(t, err)
	require.Equal(t, 2, CommitCnt(t, aliceClient, dataRepo)) // check that a new commit was created
	commit, err = bobClient.StartCommit(dataRepo, "master")
	require.NoError(t, err)
	require.NoError(t, bobClient.FinishCommit(dataRepo, commit.ID))
	require.Equal(t, 3, CommitCnt(t, aliceClient, dataRepo)) // check that a new commit was created
	// bob can update the ACL
	_, err = bobClient.SetScope(bobClient.Ctx(), &auth.SetScopeRequest{
		Repo:     dataRepo,
		Username: "carol",
		Scope:    auth.Scope_READER,
	})
	require.NoError(t, err)
	// check that ACL was updated)
	require.ElementsEqual(t,
		entries(alice, "owner", bob, "owner", "carol", "reader"),
		getACL(t, aliceClient, dataRepo))

	// clear carol
	aliceClient.SetScope(aliceClient.Ctx(), &auth.SetScopeRequest{
		Repo:     dataRepo,
		Username: "carol",
		Scope:    auth.Scope_NONE,
	})
	require.ElementsEqual(t,
		entries(alice, "owner", bob, "owner"), getACL(t, aliceClient, dataRepo))

	//////////
	/// alice adds bob to the ACL as a writer
	_, err = aliceClient.SetScope(aliceClient.Ctx(), &auth.SetScopeRequest{
		Repo:     dataRepo,
		Username: bob,
		Scope:    auth.Scope_WRITER,
	})
	require.NoError(t, err)
	// bob can read
	buf.Reset()
	require.NoError(t, bobClient.GetFile(dataRepo, "master", "/file", 0, 0, buf))
	require.Equal(t, "12", buf.String())
	// bob can write
	_, err = bobClient.PutFile(dataRepo, "master", "/file", strings.NewReader("3"))
	require.NoError(t, err)
	require.Equal(t, 4, CommitCnt(t, aliceClient, dataRepo)) // check that a new commit was created
	commit, err = bobClient.StartCommit(dataRepo, "master")
	require.NoError(t, err)
	require.NoError(t, bobClient.FinishCommit(dataRepo, commit.ID))
	require.Equal(t, 5, CommitCnt(t, aliceClient, dataRepo)) // check that a new commit was created
	// bob can't update the ACL
	_, err = bobClient.SetScope(bobClient.Ctx(), &auth.SetScopeRequest{
		Repo:     dataRepo,
		Username: "carol",
		Scope:    auth.Scope_READER,
	})
	require.YesError(t, err)
	require.Matches(t, "not authorized", err.Error())
	// check that ACL wasn't updated)
	require.ElementsEqual(t,
		entries(alice, "owner", bob, "writer"), getACL(t, aliceClient, dataRepo))

	//////////
	/// alice adds bob to the ACL as a reader (alice can modify ACL)
	_, err = aliceClient.SetScope(aliceClient.Ctx(), &auth.SetScopeRequest{
		Repo:     dataRepo,
		Username: bob,
		Scope:    auth.Scope_READER,
	})
	require.NoError(t, err)
	// bob can read
	buf.Reset()
	require.NoError(t, bobClient.GetFile(dataRepo, "master", "/file", 0, 0, buf))
	require.Equal(t, "123", buf.String())
	// bob can't write
	_, err = bobClient.PutFile(dataRepo, "master", "/file", strings.NewReader("4"))
	require.YesError(t, err)
	require.Equal(t, 5, CommitCnt(t, aliceClient, dataRepo)) // check that a new commit was created
	_, err = bobClient.StartCommit(dataRepo, "master")
	require.YesError(t, err)
	require.Matches(t, "not authorized", err.Error())
	require.Equal(t, 5, CommitCnt(t, aliceClient, dataRepo)) // check that no commits were created
	// bob can't update the ACL
	_, err = bobClient.SetScope(bobClient.Ctx(), &auth.SetScopeRequest{
		Repo:     dataRepo,
		Username: "carol",
		Scope:    auth.Scope_READER,
	})
	require.YesError(t, err)
	require.Matches(t, "not authorized", err.Error())
	// check that ACL wasn't updated)
	require.ElementsEqual(t,
		entries(alice, "owner", bob, "reader"), getACL(t, aliceClient, dataRepo))

	//////////
	/// alice revokes all of bob's privileges
	_, err = aliceClient.SetScope(aliceClient.Ctx(), &auth.SetScopeRequest{
		Repo:     dataRepo,
		Username: bob,
		Scope:    auth.Scope_NONE,
	})
	require.NoError(t, err)
	// bob can't read
	err = bobClient.GetFile(dataRepo, "master", "/file", 0, 0, buf)
	require.YesError(t, err)
	require.Matches(t, "not authorized", err.Error())
	// bob can't write
	_, err = bobClient.PutFile(dataRepo, "master", "/file", strings.NewReader("4"))
	require.YesError(t, err)
	require.Equal(t, 5, CommitCnt(t, aliceClient, dataRepo)) // check that a new commit was created
	_, err = bobClient.StartCommit(dataRepo, "master")
	require.YesError(t, err)
	require.Matches(t, "not authorized", err.Error())
	require.Equal(t, 5, CommitCnt(t, aliceClient, dataRepo)) // check that no commits were created
	// bob can't update the ACL
	_, err = bobClient.SetScope(bobClient.Ctx(), &auth.SetScopeRequest{
		Repo:     dataRepo,
		Username: "carol",
		Scope:    auth.Scope_READER,
	})
	require.YesError(t, err)
	require.Matches(t, "not authorized", err.Error())
	// check that ACL wasn't updated)
	require.ElementsEqual(t,
		entries(alice, "owner"), getACL(t, aliceClient, dataRepo))
	deleteAll(t)
}

func TestCreateAndUpdatePipeline(t *testing.T) {
	if testing.Short() {
		t.Skip("Skipping integration tests in short mode")
	}
	deleteAll(t)
	type createArgs struct {
		client     *client.APIClient
		name, repo string
		update     bool
	}
	createPipeline := func(args createArgs) error {
		return args.client.CreatePipeline(
			args.name,
			"", // default image: ubuntu:16.04
			[]string{"bash"},
			[]string{"cp /pfs/*/* /pfs/out/"},
			&pps.ParallelismSpec{Constant: 1},
			client.NewPFSInput(args.repo, "/*"),
			"", // default output branch: master
			args.update,
		)
	}
	alice, bob := tu.UniqueString("alice"), tu.UniqueString("bob")
	aliceClient, bobClient := getPachClient(t, alice), getPachClient(t, bob)

	// create repo, and check that alice is the owner of the new repo
	dataRepo := tu.UniqueString(t.Name())
	require.NoError(t, aliceClient.CreateRepo(dataRepo))
	require.ElementsEqual(t,
		entries(alice, "owner"), getACL(t, aliceClient, dataRepo))

	// alice can create a pipeline (she owns the input repo)
	pipeline := tu.UniqueString("alice-pipeline")
	require.NoError(t, createPipeline(createArgs{
		client: aliceClient,
		name:   pipeline,
		repo:   dataRepo,
	}))
	require.OneOfEquals(t, pipeline, PipelineNames(t, aliceClient))
	// check that alice owns the output repo too)
	require.ElementsEqual(t,
		entries(alice, "owner", pl(pipeline), "writer"), getACL(t, aliceClient, pipeline))

	// Make sure alice's pipeline runs successfully
	_, err := aliceClient.PutFile(dataRepo, "master", tu.UniqueString("/file"),
		strings.NewReader("test data"))
	require.NoError(t, err)
	iter, err := aliceClient.FlushCommit(
		[]*pfs.Commit{client.NewCommit(dataRepo, "master")},
		[]*pfs.Repo{client.NewRepo(pipeline)},
	)
	require.NoError(t, err)
	require.NoErrorWithinT(t, 60*time.Second, func() error {
		_, err := iter.Next()
		return err
	})

	// bob can't create a pipeline
	badPipeline := tu.UniqueString("bob-bad")
	err = createPipeline(createArgs{
		client: bobClient,
		name:   badPipeline,
		repo:   dataRepo,
	})
	require.YesError(t, err)
	require.Matches(t, "not authorized", err.Error())
	require.NoneEquals(t, badPipeline, PipelineNames(t, aliceClient))

	// alice adds bob as a reader of the input repo
	_, err = aliceClient.SetScope(aliceClient.Ctx(), &auth.SetScopeRequest{
		Repo:     dataRepo,
		Username: bob,
		Scope:    auth.Scope_READER,
	})
	require.NoError(t, err)

	// now bob can create a pipeline
	goodPipeline := tu.UniqueString("bob-good")
	require.NoError(t, createPipeline(createArgs{
		client: bobClient,
		name:   goodPipeline,
		repo:   dataRepo,
	}))
	require.OneOfEquals(t, goodPipeline, PipelineNames(t, aliceClient))
	// check that bob owns the output repo too)
	require.ElementsEqual(t,
		entries(bob, "owner", pl(goodPipeline), "writer"), getACL(t, bobClient, goodPipeline))

	// Make sure bob's pipeline runs successfully
	_, err = aliceClient.PutFile(dataRepo, "master", tu.UniqueString("/file"),
		strings.NewReader("test data"))
	require.NoError(t, err)
	iter, err = bobClient.FlushCommit(
		[]*pfs.Commit{client.NewCommit(dataRepo, "master")},
		[]*pfs.Repo{client.NewRepo(goodPipeline)},
	)
	require.NoError(t, err)
	require.NoErrorWithinT(t, 60*time.Second, func() error {
		_, err := iter.Next()
		return err
	})
	require.NoError(t, err)

	// bob can't update alice's pipeline
	infoBefore, err := aliceClient.InspectPipeline(pipeline)
	require.NoError(t, err)
	err = createPipeline(createArgs{
		client: bobClient,
		name:   pipeline,
		repo:   dataRepo,
		update: true,
	})
	require.YesError(t, err)
	require.Matches(t, "not authorized", err.Error())
	infoAfter, err := aliceClient.InspectPipeline(pipeline)
	require.NoError(t, err)
	require.Equal(t, infoBefore.Version, infoAfter.Version)

	// alice adds bob as a writer of the output repo, and removes him as a reader
	// of the input repo
	_, err = aliceClient.SetScope(aliceClient.Ctx(), &auth.SetScopeRequest{
		Repo:     pipeline,
		Username: bob,
		Scope:    auth.Scope_WRITER,
	})
	require.NoError(t, err)
	require.ElementsEqual(t,
		entries(alice, "owner", bob, "writer", pl(pipeline), "writer"),
		getACL(t, aliceClient, pipeline))

	_, err = aliceClient.SetScope(aliceClient.Ctx(), &auth.SetScopeRequest{
		Repo:     dataRepo,
		Username: bob,
		Scope:    auth.Scope_NONE,
	})
	require.NoError(t, err)
	require.ElementsEqual(t,
		entries(alice, "owner", pl(pipeline), "reader", pl(goodPipeline), "reader"),
		getACL(t, aliceClient, dataRepo))

	// bob still can't update alice's pipeline
	infoBefore, err = aliceClient.InspectPipeline(pipeline)
	require.NoError(t, err)
	err = createPipeline(createArgs{
		client: bobClient,
		name:   pipeline,
		repo:   dataRepo,
		update: true,
	})
	require.YesError(t, err)
	require.Matches(t, "not authorized", err.Error())
	infoAfter, err = aliceClient.InspectPipeline(pipeline)
	require.NoError(t, err)
	require.Equal(t, infoBefore.Version, infoAfter.Version)

	// alice re-adds bob as a reader of the input repo
	_, err = aliceClient.SetScope(aliceClient.Ctx(), &auth.SetScopeRequest{
		Repo:     dataRepo,
		Username: bob,
		Scope:    auth.Scope_READER,
	})
	require.NoError(t, err)
	require.ElementsEqual(t,
		entries(alice, "owner", bob, "reader", pl(pipeline), "reader", pl(goodPipeline), "reader"),
		getACL(t, aliceClient, dataRepo))

	// now bob can update alice's pipeline
	infoBefore, err = aliceClient.InspectPipeline(pipeline)
	require.NoError(t, err)
	err = createPipeline(createArgs{
		client: bobClient,
		name:   pipeline,
		repo:   dataRepo,
		update: true,
	})
	require.NoError(t, err)
	infoAfter, err = aliceClient.InspectPipeline(pipeline)
	require.NoError(t, err)
	require.NotEqual(t, infoBefore.Version, infoAfter.Version)

	// Make sure the updated pipeline runs successfully
	_, err = aliceClient.PutFile(dataRepo, "master", tu.UniqueString("/file"),
		strings.NewReader("test data"))
	require.NoError(t, err)
	iter, err = bobClient.FlushCommit(
		[]*pfs.Commit{client.NewCommit(dataRepo, "master")},
		[]*pfs.Repo{client.NewRepo(pipeline)},
	)
	require.NoError(t, err)
	require.NoErrorWithinT(t, 60*time.Second, func() error {
		_, err := iter.Next()
		return err
	})
	deleteAll(t)
}

func TestPipelineMultipleInputs(t *testing.T) {
	if testing.Short() {
		t.Skip("Skipping integration tests in short mode")
	}
	deleteAll(t)
	type createArgs struct {
		client *client.APIClient
		name   string
		input  *pps.Input
		update bool
	}
	createPipeline := func(args createArgs) error {
		return args.client.CreatePipeline(
			args.name,
			"", // default image: ubuntu:16.04
			[]string{"bash"},
			[]string{"echo \"work\" >/pfs/out/x"},
			&pps.ParallelismSpec{Constant: 1},
			args.input,
			"", // default output branch: master
			args.update,
		)
	}
	alice, bob := tu.UniqueString("alice"), tu.UniqueString("bob")
	aliceClient, bobClient := getPachClient(t, alice), getPachClient(t, bob)

	// create two repos, and check that alice is the owner of the new repos
	dataRepo1 := tu.UniqueString(t.Name())
	dataRepo2 := tu.UniqueString(t.Name())
	require.NoError(t, aliceClient.CreateRepo(dataRepo1))
	require.NoError(t, aliceClient.CreateRepo(dataRepo2))
	require.ElementsEqual(t,
		entries(alice, "owner"), getACL(t, aliceClient, dataRepo1))
	require.ElementsEqual(t,
		entries(alice, "owner"), getACL(t, aliceClient, dataRepo2))

	// alice can create a cross-pipeline with both inputs
	aliceCrossPipeline := tu.UniqueString("alice-cross")
	require.NoError(t, createPipeline(createArgs{
		client: aliceClient,
		name:   aliceCrossPipeline,
		input: client.NewCrossInput(
			client.NewPFSInput(dataRepo1, "/*"),
			client.NewPFSInput(dataRepo2, "/*"),
		),
	}))
	require.OneOfEquals(t, aliceCrossPipeline, PipelineNames(t, aliceClient))
	// check that alice owns the output repo too)
	require.ElementsEqual(t,
		entries(alice, "owner", pl(aliceCrossPipeline), "writer"), getACL(t, aliceClient, aliceCrossPipeline))

	// alice can create a union-pipeline with both inputs
	aliceUnionPipeline := tu.UniqueString("alice-union")
	require.NoError(t, createPipeline(createArgs{
		client: aliceClient,
		name:   aliceUnionPipeline,
		input: client.NewUnionInput(
			client.NewPFSInput(dataRepo1, "/*"),
			client.NewPFSInput(dataRepo2, "/*"),
		),
	}))
	require.OneOfEquals(t, aliceUnionPipeline, PipelineNames(t, aliceClient))
	// check that alice owns the output repo too)
	require.ElementsEqual(t,
		entries(alice, "owner", pl(aliceUnionPipeline), "writer"), getACL(t, aliceClient, aliceUnionPipeline))

	// alice adds bob as a reader of one of the input repos, but not the other
	_, err := aliceClient.SetScope(aliceClient.Ctx(), &auth.SetScopeRequest{
		Repo:     dataRepo1,
		Username: bob,
		Scope:    auth.Scope_READER,
	})
	require.NoError(t, err)

	// bob cannot create a cross-pipeline with both inputs
	bobCrossPipeline := tu.UniqueString("bob-cross")
	err = createPipeline(createArgs{
		client: bobClient,
		name:   bobCrossPipeline,
		input: client.NewCrossInput(
			client.NewPFSInput(dataRepo1, "/*"),
			client.NewPFSInput(dataRepo2, "/*"),
		),
	})
	require.YesError(t, err)
	require.Matches(t, "not authorized", err.Error())
	require.NoneEquals(t, bobCrossPipeline, PipelineNames(t, aliceClient))

	// bob cannot create a union-pipeline with both inputs
	bobUnionPipeline := tu.UniqueString("bob-union")
	err = createPipeline(createArgs{
		client: bobClient,
		name:   bobUnionPipeline,
		input: client.NewUnionInput(
			client.NewPFSInput(dataRepo1, "/*"),
			client.NewPFSInput(dataRepo2, "/*"),
		),
	})
	require.YesError(t, err)
	require.Matches(t, "not authorized", err.Error())
	require.NoneEquals(t, bobUnionPipeline, PipelineNames(t, aliceClient))

	// alice adds bob as a writer of her pipeline's output
	_, err = aliceClient.SetScope(aliceClient.Ctx(), &auth.SetScopeRequest{
		Repo:     aliceCrossPipeline,
		Username: bob,
		Scope:    auth.Scope_WRITER,
	})
	require.NoError(t, err)

	// bob can update alice's pipeline if he removes one of the inputs
	infoBefore, err := aliceClient.InspectPipeline(aliceCrossPipeline)
	require.NoError(t, createPipeline(createArgs{
		client: bobClient,
		name:   aliceCrossPipeline,
		input: client.NewCrossInput(
			// This cross input deliberately only has one element, to make sure it's
			// not simply rejected for having a cross input
			client.NewPFSInput(dataRepo1, "/*"),
		),
		update: true,
	}))
	infoAfter, err := aliceClient.InspectPipeline(aliceCrossPipeline)
	require.NoError(t, err)
	require.NotEqual(t, infoBefore.Version, infoAfter.Version)

	// bob cannot update alice's to put the second input back
	infoBefore, err = aliceClient.InspectPipeline(aliceCrossPipeline)
	err = createPipeline(createArgs{
		client: bobClient,
		name:   aliceCrossPipeline,
		input: client.NewCrossInput(
			client.NewPFSInput(dataRepo1, "/*"),
			client.NewPFSInput(dataRepo2, "/*"),
		),
		update: true,
	})
	require.YesError(t, err)
	require.Matches(t, "not authorized", err.Error())
	infoAfter, err = aliceClient.InspectPipeline(aliceCrossPipeline)
	require.NoError(t, err)
	require.Equal(t, infoBefore.Version, infoAfter.Version)

	// alice adds bob as a reader of the second input
	_, err = aliceClient.SetScope(aliceClient.Ctx(), &auth.SetScopeRequest{
		Repo:     dataRepo2,
		Username: bob,
		Scope:    auth.Scope_READER,
	})
	require.NoError(t, err)

	// bob can now update alice's to put the second input back
	infoBefore, err = aliceClient.InspectPipeline(aliceCrossPipeline)
	require.NoError(t, createPipeline(createArgs{
		client: bobClient,
		name:   aliceCrossPipeline,
		input: client.NewCrossInput(
			client.NewPFSInput(dataRepo1, "/*"),
			client.NewPFSInput(dataRepo2, "/*"),
		),
		update: true,
	}))
	infoAfter, err = aliceClient.InspectPipeline(aliceCrossPipeline)
	require.NoError(t, err)
	require.NotEqual(t, infoBefore.Version, infoAfter.Version)

	// bob can create a cross-pipeline with both inputs
	require.NoError(t, createPipeline(createArgs{
		client: bobClient,
		name:   bobCrossPipeline,
		input: client.NewCrossInput(
			client.NewPFSInput(dataRepo1, "/*"),
			client.NewPFSInput(dataRepo2, "/*"),
		),
	}))
	require.OneOfEquals(t, bobCrossPipeline, PipelineNames(t, aliceClient))

	// bob can create a union-pipeline with both inputs
	require.NoError(t, createPipeline(createArgs{
		client: bobClient,
		name:   bobUnionPipeline,
		input: client.NewUnionInput(
			client.NewPFSInput(dataRepo1, "/*"),
			client.NewPFSInput(dataRepo2, "/*"),
		),
	}))
	require.OneOfEquals(t, bobUnionPipeline, PipelineNames(t, aliceClient))

	deleteAll(t)
}

// TestPipelineRevoke tests revoking the privileges of a pipeline's creator as
// well as revoking the pipeline itself.
//
// When pipelines inherited privileges from their creator, revoking the owner's
// access to the pipeline's inputs would cause pipelines to stop running, but
// now it does not. In general, this should actually be more secure--it used to
// be that any pipeline Bob created could access any repo that Bob could, even
// if the repo was unrelated to the pipeline (making pipelines a powerful
// vector for privilege escalation). Now pipelines are their own principals,
// and they can only read from their inputs and write to their outputs.
//
// Ideally both would be required: if either the pipeline's access to its inputs
// or bob's access to the pipeline's inputs are revoked, the pipeline should
// stop, but for now it's required to revoke the pipeline's access directly
func TestPipelineRevoke(t *testing.T) {
	if testing.Short() {
		t.Skip("Skipping integration tests in short mode")
	}
	deleteAll(t)
	alice, bob := tu.UniqueString("alice"), tu.UniqueString("bob")
	aliceClient, bobClient := getPachClient(t, alice), getPachClient(t, bob)

	// alice creates a repo, and adds bob as a reader
	repo := tu.UniqueString(t.Name())
	require.NoError(t, aliceClient.CreateRepo(repo))
	_, err := aliceClient.SetScope(aliceClient.Ctx(), &auth.SetScopeRequest{
		Repo:     repo,
		Username: bob,
		Scope:    auth.Scope_READER,
	})
	require.NoError(t, err)
	require.ElementsEqual(t,
		entries(alice, "owner", bob, "reader"), getACL(t, aliceClient, repo))

	// bob creates a pipeline
	pipeline := tu.UniqueString("bob-pipeline")
	require.NoError(t, bobClient.CreatePipeline(
		pipeline,
		"", // default image: ubuntu:16.04
		[]string{"bash"},
		[]string{"cp /pfs/*/* /pfs/out/"},
		&pps.ParallelismSpec{Constant: 1},
		client.NewPFSInput(repo, "/*"),
		"", // default output branch: master
		false,
	))
	require.ElementsEqual(t,
		entries(bob, "owner", pl(pipeline), "writer"), getACL(t, bobClient, pipeline))
	// bob adds alice as a reader of the pipeline's output repo, so alice can
	// flush input commits (which requires her to inspect commits in the output)
	// and update the pipeline
	_, err = bobClient.SetScope(bobClient.Ctx(), &auth.SetScopeRequest{
		Repo:     pipeline,
		Username: alice,
		Scope:    auth.Scope_WRITER,
	})
	require.NoError(t, err)
	require.ElementsEqual(t,
		entries(bob, "owner", alice, "writer", pl(pipeline), "writer"),
		getACL(t, bobClient, pipeline))

	// alice commits to the input repo, and the pipeline runs successfully
	require.NoError(t, err)
	_, err = aliceClient.PutFile(repo, "master", "/file", strings.NewReader("test"))
	require.NoError(t, err)
	iter, err := bobClient.FlushCommit(
		[]*pfs.Commit{client.NewCommit(repo, "master")},
		[]*pfs.Repo{client.NewRepo(pipeline)},
	)
	require.NoError(t, err)
	require.NoErrorWithinT(t, 45*time.Second, func() error {
		_, err := iter.Next()
		return err
	})

	// alice removes bob as a reader of her repo, and then commits to the input
	// repo, but bob's pipeline still runs (it has its own principal--it doesn't
	// inherit bob's privileges)
	_, err = aliceClient.SetScope(aliceClient.Ctx(), &auth.SetScopeRequest{
		Repo:     repo,
		Username: bob,
		Scope:    auth.Scope_NONE,
	})
	require.NoError(t, err)
	require.ElementsEqual(t,
		entries(alice, "owner", pl(pipeline), "reader"), getACL(t, aliceClient, repo))
	_, err = aliceClient.PutFile(repo, "master", "/file", strings.NewReader("test"))
	require.NoError(t, err)
	iter, err = aliceClient.FlushCommit(
		[]*pfs.Commit{client.NewCommit(repo, "master")},
		[]*pfs.Repo{client.NewRepo(pipeline)},
	)
	require.NoError(t, err)
	require.NoErrorWithinT(t, 45*time.Second, func() error {
		_, err := iter.Next()
		return err
	})

	// alice revokes the pipeline's access to 'repo' directly, and the pipeline
	// stops running
	_, err = aliceClient.SetScope(aliceClient.Ctx(), &auth.SetScopeRequest{
		Repo:     repo,
		Username: pl(pipeline),
		Scope:    auth.Scope_NONE,
	})
	_, err = aliceClient.PutFile(repo, "master", "/file", strings.NewReader("test"))
	require.NoError(t, err)
	doneCh := make(chan struct{})
	go func() {
		defer close(doneCh)
		iter, err = aliceClient.FlushCommit(
			[]*pfs.Commit{client.NewCommit(repo, "master")},
			[]*pfs.Repo{client.NewRepo(pipeline)},
		)
		require.NoError(t, err)
		_, err = iter.Next()
		require.NoError(t, err)
	}()
	select {
	case <-doneCh:
		t.Fatal("pipeline should not be able to finish with no access")
	case <-time.After(45 * time.Second):
	}

	// alice updates bob's pipline, but the pipeline still doesn't run
	require.NoError(t, aliceClient.CreatePipeline(
		pipeline,
		"", // default image: ubuntu:16.04
		[]string{"bash"},
		[]string{"cp /pfs/*/* /pfs/out/"},
		&pps.ParallelismSpec{Constant: 1},
		client.NewPFSInput(repo, "/*"),
		"", // default output branch: master
		true,
	))
	_, err = aliceClient.PutFile(repo, "master", "/file", strings.NewReader("test"))
	require.NoError(t, err)
	doneCh = make(chan struct{})
	go func() {
		defer close(doneCh)
		iter, err = aliceClient.FlushCommit(
			[]*pfs.Commit{client.NewCommit(repo, "master")},
			[]*pfs.Repo{client.NewRepo(pipeline)},
		)
		require.NoError(t, err)
		_, err = iter.Next()
		require.NoError(t, err)
	}()
	select {
	case <-doneCh:
		t.Fatal("pipeline should not be able to finish with no access")
	case <-time.After(45 * time.Second):
	}

	// alice restores the pipeline's access to its input repo, and now the
	// pipeline runs successfully
	_, err = aliceClient.SetScope(aliceClient.Ctx(), &auth.SetScopeRequest{
		Repo:     repo,
		Username: pl(pipeline),
		Scope:    auth.Scope_READER,
	})
	iter, err = aliceClient.FlushCommit(
		[]*pfs.Commit{client.NewCommit(repo, "master")},
		[]*pfs.Repo{client.NewRepo(pipeline)},
	)
	require.NoError(t, err)
	require.NoErrorWithinT(t, 45*time.Second, func() error {
		for { // flushCommit yields two output commits (one from the prev pipeline)
			_, err = iter.Next()
			if err == io.EOF {
				return nil
			} else if err != nil {
				return err
			}
		}
		return nil
	})
	deleteAll(t)
}

func TestStopAndDeletePipeline(t *testing.T) {
	if testing.Short() {
		t.Skip("Skipping integration tests in short mode")
	}
	deleteAll(t)
	alice, bob := tu.UniqueString("alice"), tu.UniqueString("bob")
	aliceClient, bobClient := getPachClient(t, alice), getPachClient(t, bob)

	// alice creates a repo
	repo := tu.UniqueString(t.Name())
	require.NoError(t, aliceClient.CreateRepo(repo))
	require.ElementsEqual(t, entries(alice, "owner"), getACL(t, aliceClient, repo))

	// alice creates a pipeline
	pipeline := tu.UniqueString("alice-pipeline")
	require.NoError(t, aliceClient.CreatePipeline(
		pipeline,
		"", // default image: ubuntu:16.04
		[]string{"bash"},
		[]string{"cp /pfs/*/* /pfs/out/"},
		&pps.ParallelismSpec{Constant: 1},
		client.NewPFSInput(repo, "/*"),
		"", // default output branch: master
		false,
	))
	// Make sure the input and output repos have non-empty ACLs
	require.ElementsEqual(t,
		entries(alice, "owner", pl(pipeline), "reader"), getACL(t, aliceClient, repo))
	require.ElementsEqual(t,
		entries(alice, "owner", pl(pipeline), "writer"), getACL(t, aliceClient, pipeline))

	// alice stops the pipeline (owner of the input and output repos can stop)
	require.NoError(t, aliceClient.StopPipeline(pipeline))

	// Make sure the remaining input and output repos *still* have non-empty ACLs
	require.ElementsEqual(t,
		entries(alice, "owner", pl(pipeline), "reader"), getACL(t, aliceClient, repo))
	require.ElementsEqual(t,
		entries(alice, "owner", pl(pipeline), "writer"), getACL(t, aliceClient, pipeline))

	// alice deletes the pipeline (owner of the input and output repos can delete)
	require.NoError(t, aliceClient.DeletePipeline(pipeline, false))
	require.ElementsEqual(t, entries(), getACL(t, aliceClient, pipeline))

	// alice deletes the input repo (make sure the input repo's ACL is gone)
	require.NoError(t, aliceClient.DeleteRepo(repo, false))
	require.ElementsEqual(t, entries(), getACL(t, aliceClient, repo))

	// alice creates another repo
	repo = tu.UniqueString(t.Name())
	require.NoError(t, aliceClient.CreateRepo(repo))
	require.ElementsEqual(t, entries(alice, "owner"), getACL(t, aliceClient, repo))

	// alice creates another pipeline
	pipeline = tu.UniqueString("alice-pipeline")
	require.NoError(t, aliceClient.CreatePipeline(
		pipeline,
		"", // default image: ubuntu:16.04
		[]string{"bash"},
		[]string{"cp /pfs/*/* /pfs/out/"},
		&pps.ParallelismSpec{Constant: 1},
		client.NewPFSInput(repo, "/*"),
		"", // default output branch: master
		false,
	))

	// bob can't stop or delete alice's pipeline
	err := bobClient.StopPipeline(pipeline)
	require.YesError(t, err)
	require.Matches(t, "not authorized", err.Error())
	err = bobClient.DeletePipeline(pipeline, false)
	require.YesError(t, err)
	require.Matches(t, "not authorized", err.Error())

	// alice adds bob as a reader of the input repo
	_, err = aliceClient.SetScope(aliceClient.Ctx(), &auth.SetScopeRequest{
		Repo:     repo,
		Username: bob,
		Scope:    auth.Scope_READER,
	})
	require.NoError(t, err)
	require.ElementsEqual(t,
		entries(alice, "owner", bob, "reader", pl(pipeline), "reader"),
		getACL(t, aliceClient, repo))

	// bob still can't stop or delete alice's pipeline
	err = bobClient.StopPipeline(pipeline)
	require.YesError(t, err)
	require.Matches(t, "not authorized", err.Error())
	err = bobClient.DeletePipeline(pipeline, false)
	require.YesError(t, err)
	require.Matches(t, "not authorized", err.Error())

	// alice removes bob as a reader of the input repo and adds bob as a writer of
	// the output repo
	_, err = aliceClient.SetScope(aliceClient.Ctx(), &auth.SetScopeRequest{
		Repo:     repo,
		Username: bob,
		Scope:    auth.Scope_NONE,
	})
	require.NoError(t, err)

	require.ElementsEqual(t,
		entries(alice, "owner", pl(pipeline), "reader"), getACL(t, aliceClient, repo))
	_, err = aliceClient.SetScope(aliceClient.Ctx(), &auth.SetScopeRequest{
		Repo:     pipeline,
		Username: bob,
		Scope:    auth.Scope_WRITER,
	})
	require.NoError(t, err)
	require.ElementsEqual(t,
		entries(alice, "owner", bob, "writer", pl(pipeline), "writer"),
		getACL(t, aliceClient, pipeline))

	// bob still can't stop or delete alice's pipeline
	err = bobClient.StopPipeline(pipeline)
	require.YesError(t, err)
	require.Matches(t, "not authorized", err.Error())
	err = bobClient.DeletePipeline(pipeline, false)
	require.YesError(t, err)
	require.Matches(t, "not authorized", err.Error())

	// alice re-adds bob as a reader of the input repo
	_, err = aliceClient.SetScope(aliceClient.Ctx(), &auth.SetScopeRequest{
		Repo:     repo,
		Username: bob,
		Scope:    auth.Scope_READER,
	})
	require.NoError(t, err)
	require.ElementsEqual(t,
		entries(alice, "owner", bob, "reader", pl(pipeline), "reader"),
		getACL(t, aliceClient, repo))

	// bob can stop (and start) but not delete alice's pipeline
	err = bobClient.StopPipeline(pipeline)
	require.NoError(t, err)
	err = bobClient.StartPipeline(pipeline)
	require.NoError(t, err)
	err = bobClient.DeletePipeline(pipeline, false)
	require.YesError(t, err)
	require.Matches(t, "not authorized", err.Error())

	// alice adds bob as an owner of the output repo
	_, err = aliceClient.SetScope(aliceClient.Ctx(), &auth.SetScopeRequest{
		Repo:     pipeline,
		Username: bob,
		Scope:    auth.Scope_OWNER,
	})
	require.NoError(t, err)
	require.ElementsEqual(t,
		entries(alice, "owner", bob, "owner", pl(pipeline), "writer"),
		getACL(t, aliceClient, pipeline))

	// finally bob can stop and delete alice's pipeline
	err = bobClient.StopPipeline(pipeline)
	require.NoError(t, err)
	err = bobClient.DeletePipeline(pipeline, false)
	require.NoError(t, err)
	deleteAll(t)
}

// Test ListRepo checks that the auth information returned by ListRepo and
// InspectRepo is correct.
// TODO(msteffen): This should maybe go in pachyderm_test, since ListRepo isn't
// an auth API call
func TestListAndInspectRepo(t *testing.T) {
	if testing.Short() {
		t.Skip("Skipping integration tests in short mode")
	}
	deleteAll(t)
	alice, bob := tu.UniqueString("alice"), tu.UniqueString("bob")
	aliceClient, bobClient := getPachClient(t, alice), getPachClient(t, bob)

	// alice creates a repo and makes Bob a writer
	repoWriter := tu.UniqueString(t.Name())
	require.NoError(t, aliceClient.CreateRepo(repoWriter))
	_, err := aliceClient.SetScope(aliceClient.Ctx(), &auth.SetScopeRequest{
		Repo:     repoWriter,
		Username: bob,
		Scope:    auth.Scope_WRITER,
	})
	require.NoError(t, err)
	require.ElementsEqual(t,
		entries(alice, "owner", bob, "writer"), getACL(t, aliceClient, repoWriter))

	// alice creates a repo and makes Bob a reader
	repoReader := tu.UniqueString(t.Name())
	require.NoError(t, aliceClient.CreateRepo(repoReader))
	_, err = aliceClient.SetScope(aliceClient.Ctx(), &auth.SetScopeRequest{
		Repo:     repoReader,
		Username: bob,
		Scope:    auth.Scope_READER,
	})
	require.NoError(t, err)
	require.ElementsEqual(t,
		entries(alice, "owner", bob, "reader"), getACL(t, aliceClient, repoReader))

	// alice creates a repo and gives Bob no access privileges
	repoNone := tu.UniqueString(t.Name())
	require.NoError(t, aliceClient.CreateRepo(repoNone))
	require.ElementsEqual(t,
		entries(alice, "owner"), getACL(t, aliceClient, repoNone))

	// bob creates a repo
	repoOwner := tu.UniqueString(t.Name())
	require.NoError(t, bobClient.CreateRepo(repoOwner))
	require.ElementsEqual(t, entries(bob, "owner"), getACL(t, bobClient, repoOwner))

	// Bob calls ListRepo, and the response must indicate the correct access scope
	// for each repo (because other tests have run, we may see repos besides the
	// above. Bob's access to those should be NONE
	listResp, err := bobClient.PfsAPIClient.ListRepo(bobClient.Ctx(),
		&pfs.ListRepoRequest{})
	require.NoError(t, err)
	expectedAccess := map[string]auth.Scope{
		repoOwner:  auth.Scope_OWNER,
		repoWriter: auth.Scope_WRITER,
		repoReader: auth.Scope_READER,
	}
	for _, info := range listResp.RepoInfo {
		require.Equal(t, expectedAccess[info.Repo.Name], info.AuthInfo.AccessLevel)
	}

	for _, name := range []string{repoOwner, repoWriter, repoReader, repoNone} {
		inspectResp, err := bobClient.PfsAPIClient.InspectRepo(bobClient.Ctx(),
			&pfs.InspectRepoRequest{
				Repo: &pfs.Repo{Name: name},
			})
		require.NoError(t, err)
		require.Equal(t, expectedAccess[name], inspectResp.AuthInfo.AccessLevel)
	}
	deleteAll(t)
}

func TestUnprivilegedUserCannotMakeSelfOwner(t *testing.T) {
	if testing.Short() {
		t.Skip("Skipping integration tests in short mode")
	}
	deleteAll(t)
	alice, bob := tu.UniqueString("alice"), tu.UniqueString("bob")
	aliceClient, bobClient := getPachClient(t, alice), getPachClient(t, bob)

	// alice creates a repo
	repo := tu.UniqueString(t.Name())
	require.NoError(t, aliceClient.CreateRepo(repo))
	require.ElementsEqual(t,
		entries(alice, "owner"), getACL(t, aliceClient, repo))

	// bob calls SetScope(bob, OWNER) on alice's repo. This should fail
	_, err := bobClient.SetScope(bobClient.Ctx(), &auth.SetScopeRequest{
		Repo:     repo,
		Scope:    auth.Scope_OWNER,
		Username: bob,
	})
	require.YesError(t, err)
	// make sure ACL wasn't updated
	require.ElementsEqual(t, entries(alice, "owner"), getACL(t, aliceClient, repo))
	deleteAll(t)
}

func TestGetScopeRequiresReader(t *testing.T) {
	if testing.Short() {
		t.Skip("Skipping integration tests in short mode")
	}
	deleteAll(t)
	alice, bob := tu.UniqueString("alice"), tu.UniqueString("bob")
	aliceClient, bobClient := getPachClient(t, alice), getPachClient(t, bob)

	// alice creates a repo
	repo := tu.UniqueString(t.Name())
	require.NoError(t, aliceClient.CreateRepo(repo))
	require.ElementsEqual(t, entries(alice, "owner"), getACL(t, aliceClient, repo))

	// bob calls GetScope(repo). This should succeed
	resp, err := bobClient.GetScope(bobClient.Ctx(), &auth.GetScopeRequest{
		Repos: []string{repo},
	})
	require.NoError(t, err)
	require.Equal(t, []auth.Scope{auth.Scope_NONE}, resp.Scopes)

	// bob calls GetScope(repo, alice). This should fail because bob isn't a
	// READER
	_, err = bobClient.GetScope(bobClient.Ctx(),
		&auth.GetScopeRequest{
			Repos:    []string{repo},
			Username: alice,
		})
	require.YesError(t, err)
	require.Matches(t, "not authorized", err.Error())
	deleteAll(t)
}

// TestListRepoNotLoggedInError makes sure that if a user isn't logged in, and
// they call ListRepo(), they get an error.
func TestListRepoNotLoggedInError(t *testing.T) {
	if testing.Short() {
		t.Skip("Skipping integration tests in short mode")
	}
	deleteAll(t)
	alice := tu.UniqueString("alice")
	aliceClient, anonClient := getPachClient(t, alice), getPachClient(t, "")

	// alice creates a repo
	repo := tu.UniqueString(t.Name())
	require.NoError(t, aliceClient.CreateRepo(repo))
	require.ElementsEqual(t,
		entries(alice, "owner"), getACL(t, aliceClient, repo))

	// Anon (non-logged-in user) calls ListRepo, and must receive an error
	_, err := anonClient.PfsAPIClient.ListRepo(anonClient.Ctx(),
		&pfs.ListRepoRequest{})
	require.YesError(t, err)
	require.Matches(t, "no authentication token", err.Error())
	deleteAll(t)
}

// TestListRepoNoAuthInfoIfDeactivated tests that if auth isn't activated, then
// ListRepo returns RepoInfos where AuthInfo isn't set (i.e. is nil)
func TestListRepoNoAuthInfoIfDeactivated(t *testing.T) {
	if testing.Short() {
		t.Skip("Skipping integration tests in short mode")
	}
	deleteAll(t)
	// Dont't run this test in parallel, since it deactivates the auth system
	// globally, so any tests running concurrently will fail
	alice, bob := tu.UniqueString("alice"), tu.UniqueString("bob")
	aliceClient, bobClient := getPachClient(t, alice), getPachClient(t, bob)
	adminClient := getPachClient(t, admin)

	// alice creates a repo
	repo := tu.UniqueString(t.Name())
	require.NoError(t, aliceClient.CreateRepo(repo))

	// bob calls ListRepo, but has NONE access to all repos
	infos, err := bobClient.ListRepo()
	require.NoError(t, err)
	for _, info := range infos {
		require.Equal(t, auth.Scope_NONE, info.AuthInfo.AccessLevel)
	}

	// Deactivate auth
	_, err = adminClient.Deactivate(adminClient.Ctx(), &auth.DeactivateRequest{})
	require.NoError(t, err)

	// Wait for auth to be deactivated
	require.NoError(t, backoff.Retry(func() error {
		_, err := aliceClient.WhoAmI(aliceClient.Ctx(), &auth.WhoAmIRequest{})
		if err != nil && auth.IsErrNotActivated(err) {
			return nil // WhoAmI should fail when auth is deactivated
		}
		return errors.New("auth is not yet deactivated")
	}, backoff.NewTestingBackOff()))

	// bob calls ListRepo, now AuthInfo isn't set anywhere
	infos, err = bobClient.ListRepo()
	require.NoError(t, err)
	for _, info := range infos {
		require.Nil(t, info.AuthInfo)
	}
	deleteAll(t)
}

// TestCreateRepoAlreadyExistsError tests that creating a repo that already
// exists gives you an error to that effect, even when auth is already
// activated (rather than "access denied")
func TestCreateRepoAlreadyExistsError(t *testing.T) {
	if testing.Short() {
		t.Skip("Skipping integration tests in short mode")
	}
	deleteAll(t)
	alice, bob := tu.UniqueString("alice"), tu.UniqueString("bob")
	aliceClient, bobClient := getPachClient(t, alice), getPachClient(t, bob)

	// alice creates a repo
	repo := tu.UniqueString(t.Name())
	require.NoError(t, aliceClient.CreateRepo(repo))

	// bob creates the same repo, and should get an error to the effect that the
	// repo already exists (rather than "access denied")
	err := bobClient.CreateRepo(repo)
	require.YesError(t, err)
	require.Matches(t, "already exists", err.Error())
	deleteAll(t)
}

// TestCreateRepoNotLoggedInError makes sure that if a user isn't logged in, and
// they call CreateRepo(), they get an error.
func TestCreateRepoNotLoggedInError(t *testing.T) {
	if testing.Short() {
		t.Skip("Skipping integration tests in short mode")
	}
	deleteAll(t)
	anonClient := getPachClient(t, "")

	// anonClient tries and fails to create a repo
	repo := tu.UniqueString(t.Name())
	err := anonClient.CreateRepo(repo)
	require.YesError(t, err)
	require.Matches(t, "no authentication token", err.Error())
	deleteAll(t)
}

// Creating a pipeline when the output repo already exists gives you an error to
// that effect, even when auth is already activated (rather than "access
// denied")
func TestCreatePipelineRepoAlreadyExistsError(t *testing.T) {
	if testing.Short() {
		t.Skip("Skipping integration tests in short mode")
	}
	deleteAll(t)
	alice, bob := tu.UniqueString("alice"), tu.UniqueString("bob")
	aliceClient, bobClient := getPachClient(t, alice), getPachClient(t, bob)

	// alice creates a repo
	inputRepo := tu.UniqueString(t.Name())
	require.NoError(t, aliceClient.CreateRepo(inputRepo))
	aliceClient.SetScope(aliceClient.Ctx(), &auth.SetScopeRequest{
		Username: bob,
		Scope:    auth.Scope_READER,
		Repo:     inputRepo,
	})
	pipeline := tu.UniqueString("pipeline")
	require.NoError(t, aliceClient.CreateRepo(pipeline))

	// bob creates a pipeline, and should get an error to the effect that the
	// repo already exists (rather than "access denied")
	err := bobClient.CreatePipeline(
		pipeline,
		"", // default image: ubuntu:16.04
		[]string{"bash"},
		[]string{"cp /pfs/*/* /pfs/out/"},
		&pps.ParallelismSpec{Constant: 1},
		client.NewPFSInput(inputRepo, "/*"),
		"",    // default output branch: master
		false, // Don't update -- we want an error
	)
	require.YesError(t, err)
	require.Matches(t, "cannot overwrite repo", err.Error())
	deleteAll(t)
}

// TestAuthorizedNoneRole tests that Authorized(user, repo, NONE) yields 'true',
// even for repos with no ACL
func TestAuthorizedNoneRole(t *testing.T) {
	if testing.Short() {
		t.Skip("Skipping integration tests in short mode")
	}
	deleteAll(t)
	adminClient := getPachClient(t, admin)

	// Deactivate auth
	_, err := adminClient.Deactivate(adminClient.Ctx(), &auth.DeactivateRequest{})
	require.NoError(t, err)

	// Wait for auth to be deactivated
	require.NoError(t, backoff.Retry(func() error {
		_, err = adminClient.WhoAmI(adminClient.Ctx(), &auth.WhoAmIRequest{})
		if err != nil && auth.IsErrNotActivated(err) {
			return nil // WhoAmI should fail when auth is deactivated
		}
		return errors.New("auth is not yet deactivated")
	}, backoff.NewTestingBackOff()))

	// alice creates a repo
	repo := tu.UniqueString(t.Name())
	require.NoError(t, adminClient.CreateRepo(repo))

	// Get new pach clients, re-activating auth
	alice := tu.UniqueString("alice")
	aliceClient, adminClient := getPachClient(t, alice), getPachClient(t, admin)

	// Check that the repo has no ACL
	require.ElementsEqual(t, entries(), getACL(t, adminClient, repo))

	// alice authorizes against it with the 'NONE' scope
	resp, err := aliceClient.Authorize(aliceClient.Ctx(), &auth.AuthorizeRequest{
		Repo:  repo,
		Scope: auth.Scope_NONE,
	})
	require.NoError(t, err)
	require.True(t, resp.Authorized)
	deleteAll(t)
}

// TestDeleteAll tests that you must be a cluster admin to call DeleteAll
func TestDeleteAll(t *testing.T) {
	if testing.Short() {
		t.Skip("Skipping integration tests in short mode")
	}
	deleteAll(t)
	alice := tu.UniqueString("alice")
	aliceClient, adminClient := getPachClient(t, alice), getPachClient(t, admin)

	// alice creates a repo
	repo := tu.UniqueString(t.Name())
	require.NoError(t, adminClient.CreateRepo(repo))

	// alice calls DeleteAll, but it fails
	err := aliceClient.DeleteAll()
	require.YesError(t, err)
	require.Matches(t, "not authorized", err.Error())

	// admin calls DeleteAll and succeeds
	require.NoError(t, adminClient.DeleteAll())
	deleteAll(t)
}

// TestListDatum tests that you must have READER access to all of job's
// input repos to call ListDatum on that job
func TestListDatum(t *testing.T) {
	if testing.Short() {
		t.Skip("Skipping integration tests in short mode")
	}
	deleteAll(t)
	alice, bob := tu.UniqueString("alice"), tu.UniqueString("bob")
	aliceClient, bobClient := getPachClient(t, alice), getPachClient(t, bob)

	// alice creates a repo
	repoA := tu.UniqueString(t.Name())
	require.NoError(t, aliceClient.CreateRepo(repoA))
	repoB := tu.UniqueString(t.Name())
	require.NoError(t, aliceClient.CreateRepo(repoB))

	// alice creates a pipeline
	pipeline := tu.UniqueString("alice-pipeline")
	require.NoError(t, aliceClient.CreatePipeline(
		pipeline,
		"", // default image: ubuntu:16.04
		[]string{"bash"},
		[]string{"ls /pfs/*/*; cp /pfs/*/* /pfs/out/"},
		&pps.ParallelismSpec{Constant: 1},
		client.NewCrossInput(
			client.NewPFSInput(repoA, "/*"),
			client.NewPFSInput(repoB, "/*"),
		),
		"", // default output branch: master
		false,
	))

	// alice commits to the input repos, and the pipeline runs successfully
	for i, repo := range []string{repoA, repoB} {
		var err error
		file := fmt.Sprintf("/file%d", i+1)
		_, err = aliceClient.PutFile(repo, "master", file, strings.NewReader("test"))
		require.NoError(t, err)
	}
	iter, err := aliceClient.FlushCommit(
		[]*pfs.Commit{client.NewCommit(repoB, "master")},
		[]*pfs.Repo{client.NewRepo(pipeline)},
	)
	require.NoError(t, err)
	require.NoErrorWithinT(t, 45*time.Second, func() error {
		_, err := iter.Next()
		return err
	})
	jobs, err := aliceClient.ListJob(pipeline, nil /*inputs*/, nil /*output*/, -1 /*history*/, true /* full */)
	require.NoError(t, err)
	require.Equal(t, 2, len(jobs))
	jobID := jobs[0].Job.ID

	// bob cannot call ListDatum
	_, err = bobClient.ListDatum(jobID, 0 /*pageSize*/, 0 /*page*/)
	require.YesError(t, err)
	require.True(t, auth.IsErrNotAuthorized(err), err.Error())

	// alice adds bob to repoA, but bob still can't call GetLogs
	_, err = aliceClient.SetScope(aliceClient.Ctx(), &auth.SetScopeRequest{
		Username: bob,
		Scope:    auth.Scope_READER,
		Repo:     repoA,
	})
	require.NoError(t, err)
	_, err = bobClient.ListDatum(jobID, 0 /*pageSize*/, 0 /*page*/)
	require.YesError(t, err)
	require.True(t, auth.IsErrNotAuthorized(err), err.Error())

	// alice removes bob from repoA and adds bob to repoB, but bob still can't
	// call ListDatum
	_, err = aliceClient.SetScope(aliceClient.Ctx(), &auth.SetScopeRequest{
		Username: bob,
		Scope:    auth.Scope_NONE,
		Repo:     repoA,
	})
	require.NoError(t, err)
	_, err = aliceClient.SetScope(aliceClient.Ctx(), &auth.SetScopeRequest{
		Username: bob,
		Scope:    auth.Scope_READER,
		Repo:     repoB,
	})
	require.NoError(t, err)
	_, err = bobClient.ListDatum(jobID, 0 /*pageSize*/, 0 /*page*/)
	require.YesError(t, err)
	require.True(t, auth.IsErrNotAuthorized(err), err.Error())

	// alice adds bob to repoA, and now bob can call ListDatum
	_, err = aliceClient.SetScope(aliceClient.Ctx(), &auth.SetScopeRequest{
		Username: bob,
		Scope:    auth.Scope_READER,
		Repo:     repoA,
	})
	require.NoError(t, err)
	_, err = bobClient.ListDatum(jobID, 0 /*pageSize*/, 0 /*page*/)
	require.YesError(t, err)
	require.True(t, auth.IsErrNotAuthorized(err), err.Error())

	// Finally, alice adds bob to the output repo, and now bob can call ListDatum
	_, err = aliceClient.SetScope(aliceClient.Ctx(), &auth.SetScopeRequest{
		Username: bob,
		Scope:    auth.Scope_READER,
		Repo:     pipeline,
	})
	require.NoError(t, err)
	resp, err := bobClient.ListDatum(jobID, 0 /*pageSize*/, 0 /*page*/)
	files := make(map[string]struct{})
	for _, di := range resp.DatumInfos {
		for _, f := range di.Data {
			files[path.Base(f.File.Path)] = struct{}{}
		}
	}
	require.Equal(t, map[string]struct{}{
		"file1": struct{}{},
		"file2": struct{}{},
	}, files)
	deleteAll(t)
}

// TestListJob tests that you must have READER access to a pipeline's output
// repo to call ListJob on that pipeline, but a blank ListJob always succeeds
// (but doesn't return a given job if you don't have access to the job's output
// repo)
func TestListJob(t *testing.T) {
	if testing.Short() {
		t.Skip("Skipping integration tests in short mode")
	}
	deleteAll(t)
	alice, bob := tu.UniqueString("alice"), tu.UniqueString("bob")
	aliceClient, bobClient := getPachClient(t, alice), getPachClient(t, bob)

	// alice creates a repo
	repo := tu.UniqueString(t.Name())
	require.NoError(t, aliceClient.CreateRepo(repo))

	// alice creates a pipeline
	pipeline := tu.UniqueString("alice-pipeline")
	require.NoError(t, aliceClient.CreatePipeline(
		pipeline,
		"", // default image: ubuntu:16.04
		[]string{"bash"},
		[]string{"ls /pfs/*/*; cp /pfs/*/* /pfs/out/"},
		&pps.ParallelismSpec{Constant: 1},
		client.NewPFSInput(repo, "/*"),
		"", // default output branch: master
		false,
	))

	// alice commits to the input repos, and the pipeline runs successfully
	var err error
	_, err = aliceClient.PutFile(repo, "master", "/file", strings.NewReader("test"))
	require.NoError(t, err)
	iter, err := aliceClient.FlushCommit(
		[]*pfs.Commit{client.NewCommit(repo, "master")},
		[]*pfs.Repo{client.NewRepo(pipeline)},
	)
	require.NoError(t, err)
	require.NoErrorWithinT(t, 60*time.Second, func() error {
		_, err := iter.Next()
		return err
	})
	jobs, err := aliceClient.ListJob(pipeline, nil /*inputs*/, nil /*output*/, -1 /*history*/, true)
	require.NoError(t, err)
	require.Equal(t, 1, len(jobs))
	jobID := jobs[0].Job.ID

	// bob cannot call ListJob on 'pipeline'
	_, err = bobClient.ListJob(pipeline, nil, nil, -1 /*history*/, true)
	require.YesError(t, err)
	require.True(t, auth.IsErrNotAuthorized(err), err.Error())
	// bob can call blank ListJob, but gets no results
	jobs, err = bobClient.ListJob("", nil, nil, -1 /*history*/, true)
	require.NoError(t, err)
	require.Equal(t, 0, len(jobs))

	// alice adds bob to repo, but bob still can't call ListJob on 'pipeline' or
	// get any output
	_, err = aliceClient.SetScope(aliceClient.Ctx(), &auth.SetScopeRequest{
		Username: bob,
		Scope:    auth.Scope_READER,
		Repo:     repo,
	})
	require.NoError(t, err)
	_, err = bobClient.ListJob(pipeline, nil, nil, -1 /*history*/, true)
	require.YesError(t, err)
	require.True(t, auth.IsErrNotAuthorized(err), err.Error())
	jobs, err = bobClient.ListJob("", nil, nil, -1 /*history*/, true)
	require.NoError(t, err)
	require.Equal(t, 0, len(jobs))

	// alice removes bob from repo and adds bob to 'pipeline', and now bob can
	// call listJob on 'pipeline', and gets results back from blank listJob
	_, err = aliceClient.SetScope(aliceClient.Ctx(), &auth.SetScopeRequest{
		Username: bob,
		Scope:    auth.Scope_NONE,
		Repo:     repo,
	})
	require.NoError(t, err)
	_, err = aliceClient.SetScope(aliceClient.Ctx(), &auth.SetScopeRequest{
		Username: bob,
		Scope:    auth.Scope_READER,
		Repo:     pipeline,
	})
	require.NoError(t, err)
	jobs, err = bobClient.ListJob(pipeline, nil, nil, -1 /*history*/, true)
	require.NoError(t, err)
	require.Equal(t, 1, len(jobs))
	require.Equal(t, jobID, jobs[0].Job.ID)
	jobs, err = bobClient.ListJob("", nil, nil, -1 /*history*/, true)
	require.NoError(t, err)
	require.Equal(t, 1, len(jobs))
	require.Equal(t, jobID, jobs[0].Job.ID)
	deleteAll(t)
}

// TestInspectDatum tests InspectDatum runs even when auth is activated
func TestInspectDatum(t *testing.T) {
	if testing.Short() {
		t.Skip("Skipping integration tests in short mode")
	}
	deleteAll(t)
	alice := tu.UniqueString("alice")
	aliceClient := getPachClient(t, alice)

	// alice creates a repo
	repo := tu.UniqueString(t.Name())
	require.NoError(t, aliceClient.CreateRepo(repo))

	// alice creates a pipeline (we must enable stats for InspectDatum, which
	// means calling the grpc client function directly)
	pipeline := tu.UniqueString("alice-pipeline")
	_, err := aliceClient.PpsAPIClient.CreatePipeline(aliceClient.Ctx(),
		&pps.CreatePipelineRequest{
			Pipeline: &pps.Pipeline{Name: pipeline},
			Transform: &pps.Transform{
				Cmd:   []string{"bash"},
				Stdin: []string{"cp /pfs/*/* /pfs/out/"},
			},
			ParallelismSpec: &pps.ParallelismSpec{Constant: 1},
			Input:           client.NewPFSInput(repo, "/*"),
			EnableStats:     true,
		})
	require.NoError(t, err)

	// alice commits to the input repo, and the pipeline runs successfully
	_, err = aliceClient.PutFile(repo, "master", "/file", strings.NewReader("test"))
	require.NoError(t, err)
	iter, err := aliceClient.FlushCommit(
		[]*pfs.Commit{client.NewCommit(repo, "master")},
		[]*pfs.Repo{client.NewRepo(pipeline)},
	)
	require.NoError(t, err)
	require.NoErrorWithinT(t, 60*time.Second, func() error {
		_, err := iter.Next()
		return err
	})
	jobs, err := aliceClient.ListJob(pipeline, nil /*inputs*/, nil /*output*/, -1 /*history*/, true)
	require.NoError(t, err)
	require.Equal(t, 1, len(jobs))
	jobID := jobs[0].Job.ID

	// ListDatum seems like it may return inconsistent results, so sleep until
	// the /stats branch is written
	// TODO(msteffen): verify if this is true, and if so, why
	time.Sleep(5 * time.Second)
	resp, err := aliceClient.ListDatum(jobID, 0 /*pageSize*/, 0 /*page*/)
	require.NoError(t, err)
	require.NoErrorWithinT(t, 60*time.Second, func() error {
		for _, di := range resp.DatumInfos {
			if _, err := aliceClient.InspectDatum(jobID, di.Datum.ID); err != nil {
				continue
			}
		}
		return nil
	})
	deleteAll(t)
}

// TestGetLogs tests that you must have READER access to all of a job's input
// repos and READER access to its output repo to call GetLogs()
func TestGetLogs(t *testing.T) {
	if testing.Short() {
		t.Skip("Skipping integration tests in short mode")
	}
	deleteAll(t)
	alice, bob := tu.UniqueString("alice"), tu.UniqueString("bob")
	aliceClient, bobClient := getPachClient(t, alice), getPachClient(t, bob)

	// alice creates a repo
	repo := tu.UniqueString(t.Name())
	require.NoError(t, aliceClient.CreateRepo(repo))

	// alice creates a pipeline
	pipeline := tu.UniqueString("pipeline")
	require.NoError(t, aliceClient.CreatePipeline(
		pipeline,
		"", // default image: ubuntu:16.04
		[]string{"bash"},
		[]string{"cp /pfs/*/* /pfs/out/"},
		&pps.ParallelismSpec{Constant: 1},
		client.NewPFSInput(repo, "/*"),
		"", // default output branch: master
		false,
	))

	// alice commits to the input repos, and the pipeline runs successfully
	_, err := aliceClient.PutFile(repo, "master", "/file1", strings.NewReader("test"))
	require.NoError(t, err)
	commitIter, err := aliceClient.FlushCommit(
		[]*pfs.Commit{client.NewCommit(repo, "master")},
		[]*pfs.Repo{client.NewRepo(pipeline)},
	)
	require.NoError(t, err)
	require.NoErrorWithinT(t, 60*time.Second, func() error {
		_, err := commitIter.Next()
		return err
	})

	// bob cannot call GetLogs
	iter := bobClient.GetLogs(pipeline, "", nil, "", false, false, 0)
	require.False(t, iter.Next())
	require.YesError(t, iter.Err())
	require.True(t, auth.IsErrNotAuthorized(iter.Err()), iter.Err().Error())

	// bob also can't call GetLogs for the master process
	iter = bobClient.GetLogs(pipeline, "", nil, "", true, false, 0)
	require.False(t, iter.Next())
	require.YesError(t, iter.Err())
	require.True(t, auth.IsErrNotAuthorized(iter.Err()), iter.Err().Error())

	// alice adds bob to the input repo, but bob still can't call GetLogs
	aliceClient.SetScope(aliceClient.Ctx(), &auth.SetScopeRequest{
		Username: bob,
		Scope:    auth.Scope_READER,
		Repo:     repo,
	})
	iter = bobClient.GetLogs(pipeline, "", nil, "", false, false, 0)
	require.False(t, iter.Next())
	require.YesError(t, iter.Err())
	require.True(t, auth.IsErrNotAuthorized(iter.Err()), iter.Err().Error())

	// alice removes bob from the input repo and adds bob to the output repo, but
	// bob still can't call GetLogs
	aliceClient.SetScope(aliceClient.Ctx(), &auth.SetScopeRequest{
		Username: bob,
		Scope:    auth.Scope_NONE,
		Repo:     repo,
	})
	aliceClient.SetScope(aliceClient.Ctx(), &auth.SetScopeRequest{
		Username: bob,
		Scope:    auth.Scope_READER,
		Repo:     pipeline,
	})
	iter = bobClient.GetLogs(pipeline, "", nil, "", false, false, 0)
	require.False(t, iter.Next())
	require.YesError(t, iter.Err())
	require.True(t, auth.IsErrNotAuthorized(iter.Err()), iter.Err().Error())

	// alice adds bob to the output repo, and now bob can call GetLogs
	aliceClient.SetScope(aliceClient.Ctx(), &auth.SetScopeRequest{
		Username: bob,
		Scope:    auth.Scope_READER,
		Repo:     repo,
	})
	iter = bobClient.GetLogs(pipeline, "", nil, "", false, false, 0)
	iter.Next()
	require.NoError(t, iter.Err())

	// bob can also call GetLogs for the master process
	iter = bobClient.GetLogs(pipeline, "", nil, "", true, false, 0)
	iter.Next()
	require.NoError(t, iter.Err())
	deleteAll(t)
}

// TestGetLogsFromStats tests that GetLogs still works even when stats are
// enabled
func TestGetLogsFromStats(t *testing.T) {
	if testing.Short() {
		t.Skip("Skipping integration tests in short mode")
	}
	deleteAll(t)
	alice := tu.UniqueString("alice")
	aliceClient := getPachClient(t, alice)

	// alice creates a repo
	repo := tu.UniqueString(t.Name())
	require.NoError(t, aliceClient.CreateRepo(repo))

	// alice creates a pipeline (we must enable stats for InspectDatum, which
	// means calling the grpc client function directly)
	pipeline := tu.UniqueString("alice")
	_, err := aliceClient.PpsAPIClient.CreatePipeline(aliceClient.Ctx(),
		&pps.CreatePipelineRequest{
			Pipeline: &pps.Pipeline{Name: pipeline},
			Transform: &pps.Transform{
				Cmd:   []string{"bash"},
				Stdin: []string{"cp /pfs/*/* /pfs/out/"},
			},
			ParallelismSpec: &pps.ParallelismSpec{Constant: 1},
			Input:           client.NewPFSInput(repo, "/*"),
			EnableStats:     true,
		})
	require.NoError(t, err)

	// alice commits to the input repo, and the pipeline runs successfully
	_, err = aliceClient.PutFile(repo, "master", "/file1", strings.NewReader("test"))
	require.NoError(t, err)
	commitItr, err := aliceClient.FlushCommit(
		[]*pfs.Commit{client.NewCommit(repo, "master")},
		[]*pfs.Repo{client.NewRepo(pipeline)},
	)
	require.NoError(t, err)
	require.NoErrorWithinT(t, 60*time.Second, func() error {
		_, err := commitItr.Next()
		return err
	})
	jobs, err := aliceClient.ListJob(pipeline, nil /*inputs*/, nil /*output*/, -1 /*history*/, true)
	require.NoError(t, err)
	require.Equal(t, 1, len(jobs))
	jobID := jobs[0].Job.ID

	iter := aliceClient.GetLogs("", jobID, nil, "", false, false, 0)
	require.True(t, iter.Next())
	require.NoError(t, iter.Err())

	iter = aliceClient.GetLogs("", jobID, nil, "", true, false, 0)
	iter.Next()
	require.NoError(t, iter.Err())
	deleteAll(t)
}

func TestPipelineNewInput(t *testing.T) {
	if testing.Short() {
		t.Skip("Skipping integration tests in short mode")
	}
	deleteAll(t)
	alice := tu.UniqueString("alice")
	aliceClient := getPachClient(t, alice)

	// alice creates three repos and commits to them
	var repo []string
	for i := 0; i < 3; i++ {
		repo = append(repo, tu.UniqueString(fmt.Sprint("TestPipelineNewInput-", i, "-")))
		require.NoError(t, aliceClient.CreateRepo(repo[i]))
		require.ElementsEqual(t, entries(alice, "owner"), getACL(t, aliceClient, repo[i]))

		// Commit to repo
		_, err := aliceClient.PutFile(
			repo[i], "master", "/"+repo[i], strings.NewReader(repo[i]))
		require.NoError(t, err)
	}

	// alice creates a pipeline
	pipeline := tu.UniqueString("alice-pipeline")
	require.NoError(t, aliceClient.CreatePipeline(
		pipeline,
		"", // default image: ubuntu:16.04
		[]string{"bash"},
		[]string{"cp /pfs/*/* /pfs/out/"},
		&pps.ParallelismSpec{Constant: 1},
		client.NewUnionInput(
			client.NewPFSInput(repo[0], "/*"),
			client.NewPFSInput(repo[1], "/*"),
		),
		"", // default output branch: master
		false,
	))
	// Make sure the input and output repos have appropriate ACLs
	require.ElementsEqual(t,
		entries(alice, "owner", pl(pipeline), "reader"), getACL(t, aliceClient, repo[0]))
	require.ElementsEqual(t,
		entries(alice, "owner", pl(pipeline), "reader"), getACL(t, aliceClient, repo[1]))
	require.ElementsEqual(t,
		entries(alice, "owner", pl(pipeline), "writer"), getACL(t, aliceClient, pipeline))
	// repo[2] is not on pipeline -- doesn't include 'pipeline'
	require.ElementsEqual(t,
		entries(alice, "owner"), getACL(t, aliceClient, repo[2]))

	// make sure the pipeline runs
	iter, err := aliceClient.FlushCommit(
		[]*pfs.Commit{client.NewCommit(repo[0], "master")}, nil)
	require.NoError(t, err)
	require.NoErrorWithinT(t, time.Minute, func() error {
		_, err := iter.Next()
		return err
	})

	// alice updates the pipeline to replace repo[0] with repo[2]
	require.NoError(t, aliceClient.CreatePipeline(
		pipeline,
		"", // default image: ubuntu:16.04
		[]string{"bash"},
		[]string{"cp /pfs/*/* /pfs/out/"},
		&pps.ParallelismSpec{Constant: 1},
		client.NewUnionInput(
			client.NewPFSInput(repo[1], "/*"),
			client.NewPFSInput(repo[2], "/*"),
		),
		"", // default output branch: master
		true,
	))
	// Make sure the input and output repos have appropriate ACLs
	require.ElementsEqual(t,
		entries(alice, "owner", pl(pipeline), "reader"), getACL(t, aliceClient, repo[1]))
	require.ElementsEqual(t,
		entries(alice, "owner", pl(pipeline), "reader"), getACL(t, aliceClient, repo[2]))
	require.ElementsEqual(t,
		entries(alice, "owner", pl(pipeline), "writer"), getACL(t, aliceClient, pipeline))
	// repo[0] is not on pipeline -- doesn't include 'pipeline'
	require.ElementsEqual(t,
		entries(alice, "owner"), getACL(t, aliceClient, repo[0]))

	// make sure the pipeline still runs
	iter, err = aliceClient.FlushCommit(
		[]*pfs.Commit{client.NewCommit(repo[2], "master")}, nil)
	require.NoError(t, err)
	require.NoErrorWithinT(t, time.Minute, func() error {
		_, err := iter.Next()
		return err
	})
	deleteAll(t)
}

func TestModifyMembers(t *testing.T) {
	if testing.Short() {
		t.Skip("Skipping integration tests in short mode")
	}
	deleteAll(t)

	alice := tu.UniqueString("alice")
	bob := tu.UniqueString("bob")
	organization := tu.UniqueString("organization")
	engineering := tu.UniqueString("engineering")
	security := tu.UniqueString("security")

	adminClient := getPachClient(t, admin)

	// This is a sequence dependent list of tests
	tests := []struct {
		Requests []*auth.ModifyMembersRequest
		Expected map[string][]string
	}{
		{
			[]*auth.ModifyMembersRequest{
				&auth.ModifyMembersRequest{
					Add:   []string{alice},
					Group: organization,
				},
				&auth.ModifyMembersRequest{
					Add:   []string{alice},
					Group: organization,
				},
			},
			map[string][]string{
				alice: []string{organization},
			},
		},
		{
			[]*auth.ModifyMembersRequest{
				&auth.ModifyMembersRequest{
					Add:   []string{bob},
					Group: organization,
				},
				&auth.ModifyMembersRequest{
					Add:   []string{alice, bob},
					Group: engineering,
				},
				&auth.ModifyMembersRequest{
					Add:   []string{bob},
					Group: security,
				},
			},
			map[string][]string{
				alice: []string{organization, engineering},
				bob:   []string{organization, engineering, security},
			},
		},
		{
			[]*auth.ModifyMembersRequest{
				&auth.ModifyMembersRequest{
					Add:    []string{alice},
					Remove: []string{bob},
					Group:  security,
				},
				&auth.ModifyMembersRequest{
					Remove: []string{bob},
					Group:  engineering,
				},
			},
			map[string][]string{
				alice: []string{organization, engineering, security},
				bob:   []string{organization},
			},
		},
		{
			[]*auth.ModifyMembersRequest{
				&auth.ModifyMembersRequest{
					Remove: []string{alice, bob},
					Group:  organization,
				},
				&auth.ModifyMembersRequest{
					Remove: []string{alice, bob},
					Group:  security,
				},
				&auth.ModifyMembersRequest{
					Add:    []string{alice},
					Remove: []string{alice},
					Group:  organization,
				},
				&auth.ModifyMembersRequest{
					Add:    []string{},
					Remove: []string{},
					Group:  organization,
				},
			},
			map[string][]string{
				alice: []string{engineering},
				bob:   []string{},
			},
		},
	}

	for i, test := range tests {
		t.Run(fmt.Sprintf("%d", i), func(t *testing.T) {
			for _, req := range test.Requests {
				_, err := adminClient.ModifyMembers(adminClient.Ctx(), req)
				require.NoError(t, err)
			}

			for username, groups := range test.Expected {
				groupsActual, err := adminClient.GetGroups(adminClient.Ctx(), &auth.GetGroupsRequest{
					Username: username,
				})
				require.NoError(t, err)
				require.ElementsEqual(t, groups, groupsActual.Groups)

				for _, group := range groups {
					users, err := adminClient.GetUsers(adminClient.Ctx(), &auth.GetUsersRequest{
						Group: group,
					})
					require.NoError(t, err)
					require.OneOfEquals(t, gh(username), users.Usernames)
				}
			}
		})
	}
	deleteAll(t)
}

func TestSetGroupsForUser(t *testing.T) {
	if testing.Short() {
		t.Skip("Skipping integration tests in short mode")
	}
	deleteAll(t)

	alice := tu.UniqueString("alice")
	organization := tu.UniqueString("organization")
	engineering := tu.UniqueString("engineering")
	security := tu.UniqueString("security")

	adminClient := getPachClient(t, admin)

	groups := []string{organization, engineering}
	_, err := adminClient.SetGroupsForUser(adminClient.Ctx(), &auth.SetGroupsForUserRequest{
		Username: alice,
		Groups:   groups,
	})
	require.NoError(t, err)
	groupsActual, err := adminClient.GetGroups(adminClient.Ctx(), &auth.GetGroupsRequest{
		Username: alice,
	})
	require.NoError(t, err)
	require.ElementsEqual(t, groups, groupsActual.Groups)
	for _, group := range groups {
		users, err := adminClient.GetUsers(adminClient.Ctx(), &auth.GetUsersRequest{
			Group: group,
		})
		require.NoError(t, err)
		require.OneOfEquals(t, gh(alice), users.Usernames)
	}

	groups = append(groups, security)
	_, err = adminClient.SetGroupsForUser(adminClient.Ctx(), &auth.SetGroupsForUserRequest{
		Username: alice,
		Groups:   groups,
	})
	require.NoError(t, err)
	groupsActual, err = adminClient.GetGroups(adminClient.Ctx(), &auth.GetGroupsRequest{
		Username: alice,
	})
	require.NoError(t, err)
	require.ElementsEqual(t, groups, groupsActual.Groups)
	for _, group := range groups {
		users, err := adminClient.GetUsers(adminClient.Ctx(), &auth.GetUsersRequest{
			Group: group,
		})
		require.NoError(t, err)
		require.OneOfEquals(t, gh(alice), users.Usernames)
	}

	groups = groups[:1]
	_, err = adminClient.SetGroupsForUser(adminClient.Ctx(), &auth.SetGroupsForUserRequest{
		Username: alice,
		Groups:   groups,
	})
	require.NoError(t, err)
	groupsActual, err = adminClient.GetGroups(adminClient.Ctx(), &auth.GetGroupsRequest{
		Username: alice,
	})
	require.NoError(t, err)
	require.ElementsEqual(t, groups, groupsActual.Groups)
	for _, group := range groups {
		users, err := adminClient.GetUsers(adminClient.Ctx(), &auth.GetUsersRequest{
			Group: group,
		})
		require.NoError(t, err)
		require.OneOfEquals(t, gh(alice), users.Usernames)
	}

	groups = []string{}
	_, err = adminClient.SetGroupsForUser(adminClient.Ctx(), &auth.SetGroupsForUserRequest{
		Username: alice,
		Groups:   groups,
	})
	require.NoError(t, err)
	groupsActual, err = adminClient.GetGroups(adminClient.Ctx(), &auth.GetGroupsRequest{
		Username: alice,
	})
	require.NoError(t, err)
	require.ElementsEqual(t, groups, groupsActual.Groups)
	for _, group := range groups {
		users, err := adminClient.GetUsers(adminClient.Ctx(), &auth.GetUsersRequest{
			Group: group,
		})
		require.NoError(t, err)
		require.OneOfEquals(t, gh(alice), users.Usernames)
	}
	deleteAll(t)
}

func TestGetGroupsEmpty(t *testing.T) {
	if testing.Short() {
		t.Skip("Skipping integration tests in short mode")
	}
	deleteAll(t)

	alice := tu.UniqueString("alice")
	organization := tu.UniqueString("organization")
	engineering := tu.UniqueString("engineering")
	security := tu.UniqueString("security")

	adminClient := getPachClient(t, admin)

	_, err := adminClient.SetGroupsForUser(adminClient.Ctx(), &auth.SetGroupsForUserRequest{
		Username: alice,
		Groups:   []string{organization, engineering, security},
	})
	require.NoError(t, err)

	aliceClient := getPachClient(t, alice)
	groups, err := aliceClient.GetGroups(aliceClient.Ctx(), &auth.GetGroupsRequest{})
	require.NoError(t, err)
	require.ElementsEqual(t, []string{organization, engineering, security}, groups.Groups)

	groups, err = adminClient.GetGroups(adminClient.Ctx(), &auth.GetGroupsRequest{})
	require.NoError(t, err)
	require.Equal(t, 0, len(groups.Groups))
	deleteAll(t)
}

// TestGetJobsBugFix tests the fix for https://github.com/pachyderm/pachyderm/issues/2879
// where calling pps.ListJob when not logged in would delete all old jobs
func TestGetJobsBugFix(t *testing.T) {
	if testing.Short() {
		t.Skip("Skipping integration tests in short mode")
	}
	deleteAll(t)
	alice := tu.UniqueString("alice")
	aliceClient, anonClient := getPachClient(t, alice), getPachClient(t, "")

	// alice creates a repo
	repo := tu.UniqueString(t.Name())
	require.NoError(t, aliceClient.CreateRepo(repo))
	require.ElementsEqual(t, entries(alice, "owner"), getACL(t, aliceClient, repo))
	_, err := aliceClient.PutFile(repo, "master", "/file", strings.NewReader("lorem ipsum"))
	require.NoError(t, err)

	// alice creates a pipeline
	pipeline := tu.UniqueString("alice-pipeline")
	require.NoError(t, aliceClient.CreatePipeline(
		pipeline,
		"", // default image: ubuntu:16.04
		[]string{"bash"},
		[]string{"cp /pfs/*/* /pfs/out/"},
		&pps.ParallelismSpec{Constant: 1},
		client.NewPFSInput(repo, "/*"),
		"", // default output branch: master
		false,
	))

	// Wait for pipeline to finish
	iter, err := aliceClient.FlushCommit(
		[]*pfs.Commit{client.NewCommit(repo, "master")},
		[]*pfs.Repo{client.NewRepo(pipeline)},
	)
	require.NoError(t, err)
	_, err = iter.Next()
	require.NoError(t, err)

	// alice calls 'list job'
	jobs, err := aliceClient.ListJob("", nil, nil, -1 /*history*/, true)
	require.NoError(t, err)
	require.Equal(t, 1, len(jobs))

	// anonClient calls 'list job'
	_, err = anonClient.ListJob("", nil, nil, -1 /*history*/, true)
	require.YesError(t, err)
	require.Matches(t, "no authentication token", err.Error())

	// alice calls 'list job' again, and the existing job must still be present
	jobs2, err := aliceClient.ListJob("", nil, nil, -1 /*history*/, true)
	require.NoError(t, err)
	require.Equal(t, 1, len(jobs2))
	require.Equal(t, jobs[0].Job.ID, jobs2[0].Job.ID)
	deleteAll(t)
}

func TestOneTimePassword(t *testing.T) {
	if testing.Short() {
		t.Skip("Skipping integration tests in short mode")
	}
	deleteAll(t)

	alice := tu.UniqueString("alice")
	aliceClient, anonClient := getPachClient(t, alice), getPachClient(t, "")
	codeResp, err := aliceClient.GetOneTimePassword(aliceClient.Ctx(),
		&auth.GetOneTimePasswordRequest{})
	require.NoError(t, err)

	authResp, err := anonClient.Authenticate(anonClient.Ctx(), &auth.AuthenticateRequest{
		OneTimePassword: codeResp.Code,
	})
	require.NoError(t, err)
	anonClient.SetAuthToken(authResp.PachToken)
	whoAmIResp, err := anonClient.WhoAmI(anonClient.Ctx(), &auth.WhoAmIRequest{})
	require.NoError(t, err)
	require.Equal(t, auth.GitHubPrefix+alice, whoAmIResp.Username)
	deleteAll(t)
}

func TestOneTimePasswordOtherUserError(t *testing.T) {
	if testing.Short() {
		t.Skip("Skipping integration tests in short mode")
	}
	deleteAll(t)

	alice, bob := tu.UniqueString("alice"), tu.UniqueString("bob")
	aliceClient := getPachClient(t, alice)
	_, err := aliceClient.GetOneTimePassword(aliceClient.Ctx(),
		&auth.GetOneTimePasswordRequest{
			Subject: bob,
		})
	require.YesError(t, err)
	require.Matches(t, "GetOneTimePassword", err.Error())
	deleteAll(t)
}

func TestOneTimePasswordExpires(t *testing.T) {
	if testing.Short() {
		t.Skip("Skipping integration tests in short mode")
	}
	deleteAll(t)

	alice := tu.UniqueString("alice")
	aliceClient, anonClient := getPachClient(t, alice), getPachClient(t, "")
	codeResp, err := aliceClient.GetOneTimePassword(aliceClient.Ctx(),
		&auth.GetOneTimePasswordRequest{})
	require.NoError(t, err)

	time.Sleep(time.Duration(defaultAuthCodeTTLSecs+1) * time.Second)
	authResp, err := anonClient.Authenticate(anonClient.Ctx(), &auth.AuthenticateRequest{
		OneTimePassword: codeResp.Code,
	})
	require.YesError(t, err)
	require.Nil(t, authResp)
	deleteAll(t)
}

func TestS3GatewayAuthRequests(t *testing.T) {
	if testing.Short() {
		t.Skip("Skipping integration tests in short mode")
	}

	// generate auth credentials
	alice := tu.UniqueString("alice")
	aliceClient, anonClient := getPachClient(t, alice), getPachClient(t, "")
	codeResp, err := aliceClient.GetOneTimePassword(aliceClient.Ctx(), &auth.GetOneTimePasswordRequest{})
	require.NoError(t, err)
	authResp, err := anonClient.Authenticate(anonClient.Ctx(), &auth.AuthenticateRequest{
		OneTimePassword: codeResp.Code,
	})
	require.NoError(t, err)
	authToken := authResp.PachToken

	// anon login via V2 - should fail
	minioClientV2, err := minio.NewV2("127.0.0.1:30600", "", "", false)
	require.NoError(t, err)
	_, err = minioClientV2.ListBuckets()
	require.YesError(t, err)

	// anon login via V4 - should fail
	minioClientV4, err := minio.NewV4("127.0.0.1:30600", "", "", false)
	require.NoError(t, err)
	_, err = minioClientV4.ListBuckets()
	require.YesError(t, err)

	// proper login via V2 - should succeed
	minioClientV2, err = minio.NewV2("127.0.0.1:30600", authToken, authToken, false)
	require.NoError(t, err)
	_, err = minioClientV2.ListBuckets()
	require.NoError(t, err)

	// proper login via V4 - should succeed
	minioClientV2, err = minio.NewV4("127.0.0.1:30600", authToken, authToken, false)
	require.NoError(t, err)
	_, err = minioClientV2.ListBuckets()
	require.NoError(t, err)
}

// TestDeleteFailedPipeline creates a pipeline with an invalid image and then
// tries to delete it (which shouldn't be blocked by the auth system)
func TestDeleteFailedPipeline(t *testing.T) {
	if testing.Short() {
		t.Skip("Skipping integration tests in short mode")
	}
	deleteAll(t)
	alice := tu.UniqueString("alice")
	aliceClient := getPachClient(t, alice)

	// Create input repo w/ initial commit
	repo := tu.UniqueString(t.Name())
	require.NoError(t, aliceClient.CreateRepo(repo))
	_, err := aliceClient.PutFile(repo, "master", "/file", strings.NewReader("1"))
	require.NoError(t, err)

	// Create pipeline
	pipeline := tu.UniqueString("pipeline")
	require.NoError(t, aliceClient.CreatePipeline(
		pipeline,
		"does-not-exist", // nonexistant image
		[]string{"true"}, nil,
		&pps.ParallelismSpec{Constant: 1},
		client.NewPFSInput(repo, "/*"),
		"", // default output branch: master
		false,
	))
	require.NoError(t, aliceClient.DeletePipeline(pipeline, true))

	// make sure FlushCommit eventually returns (i.e. pipeline failure doesn't
	// block flushCommit indefinitely)
	iter, err := aliceClient.FlushCommit(
		[]*pfs.Commit{client.NewCommit(repo, "master")},
		[]*pfs.Repo{client.NewRepo(pipeline)})
	require.NoError(t, err)
	require.NoErrorWithinT(t, 30*time.Second, func() error {
		_, err := iter.Next()
		if err != io.EOF {
			return err
		}
		return nil
	})
	deleteAll(t)
}

// TestDeletePipelineMissingRepos creates a pipeline, force-deletes its input
// and output repos, and then confirms that DeletePipeline still works (i.e.
// the missing repos/ACLs don't cause an auth error).
func TestDeletePipelineMissingRepos(t *testing.T) {
	if testing.Short() {
		t.Skip("Skipping integration tests in short mode")
	}
	deleteAll(t)
	alice := tu.UniqueString("alice")
	aliceClient := getPachClient(t, alice)

	// Create input repo w/ initial commit
	repo := tu.UniqueString(t.Name())
	require.NoError(t, aliceClient.CreateRepo(repo))
	_, err := aliceClient.PutFile(repo, "master", "/file", strings.NewReader("1"))
	require.NoError(t, err)

	// Create pipeline
	pipeline := tu.UniqueString("pipeline")
	require.NoError(t, aliceClient.CreatePipeline(
		pipeline,
		"does-not-exist", // nonexistant image
		[]string{"true"}, nil,
		&pps.ParallelismSpec{Constant: 1},
		client.NewPFSInput(repo, "/*"),
		"", // default output branch: master
		false,
	))

	// force-delete input and output repos
	require.NoError(t, aliceClient.DeleteRepo(repo, true))
	require.NoError(t, aliceClient.DeleteRepo(pipeline, true))

	// Attempt to delete the pipeline--must succeed
	require.NoError(t, aliceClient.DeletePipeline(pipeline, true))
	require.NoErrorWithinTRetry(t, 30*time.Second, func() error {
		pis, err := aliceClient.ListPipeline()
		if err != nil {
			return err
		}
		for _, pi := range pis {
			if pi.Pipeline.Name == pipeline {
				return fmt.Errorf("Expected %q to be deleted, but still present", pipeline)
			}
		}
		return nil
	})
	deleteAll(t)
}

func TestDisableGitHubAuth(t *testing.T) {
	if testing.Short() {
		t.Skip("Skipping integration tests in short mode")
	}
	deleteAll(t)

	// activate auth with initial admin robot:hub
	adminClient := getPachClient(t, admin)

	// confirm config is set to default config
	cfg, err := adminClient.GetConfiguration(adminClient.Ctx(), &auth.GetConfigurationRequest{})
	require.NoError(t, err)
	requireConfigsEqual(t, &defaultAuthConfig, cfg.GetConfiguration())

	// confirm GH auth works by default
	_, err = adminClient.Authenticate(adminClient.Ctx(), &auth.AuthenticateRequest{
		GitHubToken: "alice",
	})
	require.NoError(t, err)

	// set config to no GH, confirm it gets set
	configNoGitHub := &auth.AuthConfig{
		LiveConfigVersion: 1,
	}
	_, err = adminClient.SetConfiguration(adminClient.Ctx(), &auth.SetConfigurationRequest{
		Configuration: configNoGitHub,
	})
	require.NoError(t, err)

	cfg, err = adminClient.GetConfiguration(adminClient.Ctx(), &auth.GetConfigurationRequest{})
	require.NoError(t, err)
	configNoGitHub.LiveConfigVersion = 2
	requireConfigsEqual(t, configNoGitHub, cfg.GetConfiguration())

	// confirm GH auth doesn't work
	_, err = adminClient.Authenticate(adminClient.Ctx(), &auth.AuthenticateRequest{
		GitHubToken: "bob",
	})
	require.YesError(t, err)
	require.Equal(t, "rpc error: code = Unknown desc = GitHub auth is not enabled on this cluster", err.Error())

	// set conifg to allow GH auth again
	newerDefaultAuth := defaultAuthConfig
	newerDefaultAuth.LiveConfigVersion = 2
	_, err = adminClient.SetConfiguration(adminClient.Ctx(), &auth.SetConfigurationRequest{
		Configuration: &newerDefaultAuth,
	})
	cfg, err = adminClient.GetConfiguration(adminClient.Ctx(), &auth.GetConfigurationRequest{})
	require.NoError(t, err)
	newerDefaultAuth.LiveConfigVersion = 3
	requireConfigsEqual(t, &newerDefaultAuth, cfg.GetConfiguration())

	// confirm GH works again
	_, err = adminClient.Authenticate(adminClient.Ctx(), &auth.AuthenticateRequest{
		GitHubToken: "carol",
	})
	require.NoError(t, err)

	// clean up
	deleteAll(t)
}<|MERGE_RESOLUTION|>--- conflicted
+++ resolved
@@ -38,7 +38,6 @@
 	seedClient  *client.APIClient
 )
 
-<<<<<<< HEAD
 // isAuthActive is a helper that checks if auth is currently active in the
 // target cluster
 //
@@ -73,12 +72,6 @@
 		return false
 	default:
 		panic(fmt.Sprintf("could not determine if auth is activated: %v", err))
-=======
-func isAuthActive(tb testing.TB) bool {
-	active, err := seedClient.IsAuthActive()
-	if err != nil {
-		tb.Fatal(fmt.Sprintf("could not determine if auth is activated: %v", err))
->>>>>>> 9682a459
 	}
 	return active
 }
