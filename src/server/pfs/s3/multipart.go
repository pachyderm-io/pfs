package s3

import (
	"fmt"
	"io"
	"net/http"
	"path"
	"regexp"
	"strconv"
	"strings"

	"github.com/gogo/protobuf/types"
	"github.com/pachyderm/pachyderm/v2/src/client"
	"github.com/pachyderm/pachyderm/v2/src/internal/errors"
	"github.com/pachyderm/pachyderm/v2/src/internal/errutil"
	"github.com/pachyderm/pachyderm/v2/src/internal/uuid"
	pfsClient "github.com/pachyderm/pachyderm/v2/src/pfs"
	pfsServer "github.com/pachyderm/pachyderm/v2/src/server/pfs"

	"github.com/pachyderm/s2"
)

var multipartChunkPathMatcher = regexp.MustCompile(`([^/]+)/([^/]+)/(.+)/([^/]+)/(\d+)`)
var multipartKeepPathMatcher = regexp.MustCompile(`([^/]+)/([^/]+)/(.+)/([^/]+)/\.keep`)

func multipartChunkArgs(path string) (repo string, branch string, key string, uploadID string, partNumber int, err error) {
	match := multipartChunkPathMatcher.FindStringSubmatch(path)

	if len(match) == 0 {
		err = errors.New("invalid file path found in multipath bucket")
		return
	}

	repo = match[1]
	branch = match[2]
	key = match[3]
	uploadID = match[4]
	partNumber, err = strconv.Atoi(match[5])
	if err != nil {
		err = errors.Wrapf(err, "invalid file path found in multipath bucket")
		return
	}
	return
}

func multipartKeepArgs(path string) (repo string, branch string, key string, uploadID string, err error) {
	match := multipartKeepPathMatcher.FindStringSubmatch(path)

	if len(match) == 0 {
		err = errors.New("invalid file path found in multipath bucket")
		return
	}

	repo = match[1]
	branch = match[2]
	key = match[3]
	uploadID = match[4]
	return
}

func parentDirPath(bucket *Bucket, key string, uploadID string) string {
	commitID := bucket.Commit.ID
	if commitID == "" {
		commitID = "latest"
	}
	return path.Join(bucket.Commit.Branch.Repo.Name, bucket.Commit.Branch.Repo.Type, bucket.Commit.Branch.Name, commitID, key, uploadID)
}

func chunkPath(bucket *Bucket, key string, uploadID string, partNumber int) string {
	return path.Join(parentDirPath(bucket, key, uploadID), strconv.Itoa(partNumber))
}

func keepPath(bucket *Bucket, key string, uploadID string) string {
	return path.Join(parentDirPath(bucket, key, uploadID), ".keep")
}

func (c *controller) ensureRepo(pc *client.APIClient) error {
	_, err := pc.InspectBranch(c.repo, "master")
	if err != nil {
		err = pc.UpdateRepo(c.repo)
		if err != nil {
			return err
		}

		err = pc.CreateBranch(c.repo, "master", "", "", nil)
		if err != nil {
			return err
		}
	}

	return nil
}

func (c *controller) ListMultipart(r *http.Request, bucketName, keyMarker, uploadIDMarker string, maxUploads int) (*s2.ListMultipartResult, error) {
	c.logger.Debugf("ListMultipart: bucketName=%+v, keyMarker=%+v, uploadIDMarker=%+v, maxUploads=%+v", bucketName, keyMarker, uploadIDMarker, maxUploads)

	pc, err := c.requestClient(r)
	if err != nil {
		return nil, err
	}

	if err = c.ensureRepo(pc); err != nil {
		return nil, err
	}

	bucket, err := c.driver.bucket(pc, r, bucketName)
	if err != nil {
		return nil, err
	}

	result := s2.ListMultipartResult{
		Uploads: []*s2.Upload{},
	}

	globPattern := keepPath(bucket, "*", "*")
	err = pc.GlobFile(client.NewCommit(c.repo, "master", ""), globPattern, func(fileInfo *pfsClient.FileInfo) error {
		_, _, key, uploadID, err := multipartKeepArgs(fileInfo.File.Path)
		if err != nil {
			return nil
		}

		if key <= keyMarker || uploadID <= uploadIDMarker {
			return nil
		}

		if len(result.Uploads) >= maxUploads {
			if maxUploads > 0 {
				result.IsTruncated = true
			}
			return errutil.ErrBreak
		}

		timestamp, err := types.TimestampFromProto(fileInfo.Committed)
		if err != nil {
			return err
		}

		result.Uploads = append(result.Uploads, &s2.Upload{
			Key:          key,
			UploadID:     uploadID,
			Initiator:    defaultUser,
			StorageClass: globalStorageClass,
			Initiated:    timestamp,
		})

		return nil
	})

	return &result, err
}

func (c *controller) InitMultipart(r *http.Request, bucketName, key string) (string, error) {
	c.logger.Debugf("InitMultipart: bucketName=%+v, key=%+v", bucketName, key)

	pc, err := c.requestClient(r)
	if err != nil {
		return "", err
	}

	if err = c.ensureRepo(pc); err != nil {
		return "", err
	}

	bucket, err := c.driver.bucket(pc, r, bucketName)
	if err != nil {
		return "", err
	}
	bucketCaps, err := c.driver.bucketCapabilities(pc, r, bucket)
	if err != nil {
		return "", err
	}
	if !bucketCaps.writable {
		return "", s2.NotImplementedError(r)
	}

	uploadID := uuid.NewWithoutDashes()

	if err := pc.PutFile(client.NewCommit(c.repo, "master", ""), keepPath(bucket, key, uploadID), strings.NewReader("")); err != nil {
		return "", err
	}

	return uploadID, nil
}

func (c *controller) AbortMultipart(r *http.Request, bucketName, key, uploadID string) error {
	c.logger.Debugf("AbortMultipart: bucketName=%+v, key=%+v, uploadID=%+v", bucketName, key, uploadID)

	pc, err := c.requestClient(r)
	if err != nil {
		return err
	}

	if err = c.ensureRepo(pc); err != nil {
		return err
	}

	bucket, err := c.driver.bucket(pc, r, bucketName)
	if err != nil {
		return err
	}

	_, err = pc.InspectFile(client.NewCommit(c.repo, "master", ""), keepPath(bucket, key, uploadID))
	if err != nil {
		return s2.NoSuchUploadError(r)
	}

	err = pc.DeleteFile(client.NewCommit(c.repo, "master", ""), parentDirPath(bucket, key, uploadID))
	if err != nil {
		return s2.InternalError(r, err)
	}

	return nil
}

func (c *controller) CompleteMultipart(r *http.Request, bucketName, key, uploadID string, parts []*s2.Part) (*s2.CompleteMultipartResult, error) {
	c.logger.Debugf("CompleteMultipart: bucketName=%+v, key=%+v, uploadID=%+v, parts=%+v", bucketName, key, uploadID, parts)

	pc, err := c.requestClient(r)
	if err != nil {
		return nil, err
	}

	if err = c.ensureRepo(pc); err != nil {
		return nil, err
	}

	bucket, err := c.driver.bucket(pc, r, bucketName)
	if err != nil {
		return nil, err
	}
	bucketCaps, err := c.driver.bucketCapabilities(pc, r, bucket)
	if err != nil {
		return nil, err
	}
	if !bucketCaps.writable {
		return nil, s2.NotImplementedError(r)
	}

	_, err = pc.InspectFile(client.NewCommit(c.repo, "master", ""), keepPath(bucket, key, uploadID))
	if err != nil {
		if pfsServer.IsFileNotFoundErr(err) {
			return nil, s2.NoSuchUploadError(r)
		}
		return nil, err
	}

	// check if the destination file already exists, and if so, delete it
<<<<<<< HEAD
	_, err = pc.InspectFile(client.NewCommit(bucket.Repo, bucket.Branch, bucket.Commit), key)
	if err != nil && !pfsServer.IsFileNotFoundErr(err) {
=======
	_, err = pc.InspectFile(bucket.Commit, key)
	if err != nil && !pfsServer.IsFileNotFoundErr(err) && !pfsServer.IsNoHeadErr(err) {
>>>>>>> 495d9b61
		return nil, err
	} else if err == nil {
		err = pc.DeleteFile(bucket.Commit, key)
		if err != nil {
			if errutil.IsWriteToOutputBranchError(err) {
				return nil, writeToOutputBranchError(r)
			}
			return nil, err
		}
	}

	for i, part := range parts {
		srcPath := chunkPath(bucket, key, uploadID, part.PartNumber)

		fileInfo, err := pc.InspectFile(client.NewCommit(c.repo, "master", ""), srcPath)
		if err != nil {
			if pfsServer.IsFileNotFoundErr(err) {
				return nil, s2.InvalidPartError(r)
			}
			return nil, err
		}

		// Only verify the ETag when it's of the same length as PFS file
		// hashes. This is because s3 clients will generally use md5 for
		// ETags, and would otherwise fail.
		expectedETag := fmt.Sprintf("%x", fileInfo.Hash)
		if len(part.ETag) == len(expectedETag) && part.ETag != expectedETag {
			return nil, s2.InvalidPartError(r)
		}

		if i < len(parts)-1 && fileInfo.SizeBytes < 5*1024*1024 {
			// each part, except for the last, is expected to be at least 5mb
			// in s3
			return nil, s2.EntityTooSmallError(r)
		}

		err = pc.CopyFile(bucket.Commit, key, client.NewCommit(c.repo, "master", ""), srcPath, client.WithAppendCopyFile())
		if err != nil {
			if errutil.IsWriteToOutputBranchError(err) {
				return nil, writeToOutputBranchError(r)
			}
			return nil, err
		}
	}

	err = pc.DeleteFile(client.NewCommit(c.repo, "master", ""), parentDirPath(bucket, key, uploadID))
	if err != nil {
		return nil, err
	}

	fileInfo, err := pc.InspectFile(bucket.Commit, key)
	if err != nil && !pfsServer.IsOutputCommitNotFinishedErr(err) {
		return nil, err
	}

	result := s2.CompleteMultipartResult{Location: globalLocation}
	if fileInfo != nil {
		result.ETag = fmt.Sprintf("%x", fileInfo.Hash)
		result.Version = fileInfo.File.Commit.ID
	}

	return &result, nil
}

func (c *controller) ListMultipartChunks(r *http.Request, bucketName, key, uploadID string, partNumberMarker, maxParts int) (*s2.ListMultipartChunksResult, error) {
	c.logger.Debugf("ListMultipartChunks: bucketName=%+v, key=%+v, uploadID=%+v, partNumberMarker=%+v, maxParts=%+v", bucketName, key, uploadID, partNumberMarker, maxParts)

	pc, err := c.requestClient(r)
	if err != nil {
		return nil, err
	}

	if err = c.ensureRepo(pc); err != nil {
		return nil, err
	}

	bucket, err := c.driver.bucket(pc, r, bucketName)
	if err != nil {
		return nil, err
	}

	result := s2.ListMultipartChunksResult{
		Initiator:    &defaultUser,
		Owner:        &defaultUser,
		StorageClass: globalStorageClass,
		Parts:        []*s2.Part{},
	}

	globPattern := path.Join(parentDirPath(bucket, key, uploadID), "*")
	err = pc.GlobFile(client.NewCommit(c.repo, "master", ""), globPattern, func(fileInfo *pfsClient.FileInfo) error {
		_, _, _, _, partNumber, err := multipartChunkArgs(fileInfo.File.Path)
		if err != nil {
			return nil
		}

		if partNumber <= partNumberMarker {
			return nil
		}

		if len(result.Parts) >= maxParts {
			if maxParts > 0 {
				result.IsTruncated = true
			}
			return errutil.ErrBreak
		}

		result.Parts = append(result.Parts, &s2.Part{
			PartNumber: partNumber,
			ETag:       fmt.Sprintf("%x", fileInfo.Hash),
		})

		return nil
	})

	return &result, err
}

func (c *controller) UploadMultipartChunk(r *http.Request, bucketName, key, uploadID string, partNumber int, reader io.Reader) (string, error) {
	c.logger.Debugf("UploadMultipartChunk: bucketName=%+v, key=%+v, uploadID=%+v partNumber=%+v", bucketName, key, uploadID, partNumber)

	pc, err := c.requestClient(r)
	if err != nil {
		return "", err
	}

	if err = c.ensureRepo(pc); err != nil {
		return "", err
	}

	bucket, err := c.driver.bucket(pc, r, bucketName)
	if err != nil {
		return "", err
	}

	_, err = pc.InspectFile(client.NewCommit(c.repo, "master", ""), keepPath(bucket, key, uploadID))
	if err != nil {
		if pfsServer.IsFileNotFoundErr(err) {
			return "", s2.NoSuchUploadError(r)
		}
		return "", err
	}

	path := chunkPath(bucket, key, uploadID, partNumber)
	if err := pc.PutFile(client.NewCommit(c.repo, "master", ""), path, reader); err != nil {
		return "", err
	}

	fileInfo, err := pc.InspectFile(client.NewCommit(c.repo, "master", ""), path)
	if err != nil {
		return "", err
	}

	return fmt.Sprintf("%x", fileInfo.Hash), nil
}<|MERGE_RESOLUTION|>--- conflicted
+++ resolved
@@ -245,13 +245,8 @@
 	}
 
 	// check if the destination file already exists, and if so, delete it
-<<<<<<< HEAD
-	_, err = pc.InspectFile(client.NewCommit(bucket.Repo, bucket.Branch, bucket.Commit), key)
+	_, err = pc.InspectFile(bucket.Commit, key)
 	if err != nil && !pfsServer.IsFileNotFoundErr(err) {
-=======
-	_, err = pc.InspectFile(bucket.Commit, key)
-	if err != nil && !pfsServer.IsFileNotFoundErr(err) && !pfsServer.IsNoHeadErr(err) {
->>>>>>> 495d9b61
 		return nil, err
 	} else if err == nil {
 		err = pc.DeleteFile(bucket.Commit, key)
