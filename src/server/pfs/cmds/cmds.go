--- conflicted
+++ resolved
@@ -33,11 +33,7 @@
 )
 
 const (
-<<<<<<< HEAD
 	// DefaultParallelism is the default parallelism used by 'get file' and 'put file'.
-=======
-	// DefaultParallelism is the default parallelism used by get-file and put-file.
->>>>>>> 705c8b5f
 	DefaultParallelism = 10
 )
 
@@ -57,14 +53,10 @@
 
 	repoDocs := &cobra.Command{
 		Short: "Docs for repos.",
-<<<<<<< HEAD
-		Long:  "Repos, short for repository, are the top level data object in Pachyderm.",
-=======
 		Long: `Repos, short for repository, are the top level data objects in Pachyderm.
 
 Repos contain version-controlled directories and files. Files can be of any size
 or type (e.g. csv, binary, images, etc).`,
->>>>>>> 705c8b5f
 	}
 	cmdutil.SetDocsUsage(repoDocs)
 	commands = append(commands, cmdutil.CreateAlias(repoDocs, "repo"))
@@ -636,15 +628,9 @@
 		Short: "Docs for files.",
 		Long: `Files are the lowest level data objects in Pachyderm.
 
-<<<<<<< HEAD
-Files can be written to started (but not finished) commits with 'put file'.
-Files can be read from finished commits with 'get file'.
-`,
-=======
 Files can be of any type (e.g. csv, binary, images, etc) or size and can be
 written to started (but not finished) commits with 'put file'. Files can be read
 from commits with 'get file'.`,
->>>>>>> 705c8b5f
 	}
 	cmdutil.SetDocsUsage(fileDocs)
 	commands = append(commands, cmdutil.CreateAlias(fileDocs, "file"))
@@ -662,11 +648,7 @@
 	putFile := &cobra.Command{
 		Use:   "{{alias}} <repo>@<branch-or-commit>[:<path/in/pfs>]",
 		Short: "Put a file into the filesystem.",
-<<<<<<< HEAD
 		Long:  "Put a file into the filesystem.  This supports a number of ways to insert data into pfs.",
-=======
-		Long:  "Put-file supports a number of ways to insert data into pfs:",
->>>>>>> 705c8b5f
 		Example: `
 # Put data from stdin as repo/branch/path:
 $ echo "data" | {{alias}} repo branch path
@@ -810,11 +792,7 @@
 	putFile.Flags().UintVar(&targetFileBytes, "target-file-bytes", 0, "The target upper bound of the number of bytes that each file contains; needs to be used with --split.")
 	putFile.Flags().UintVar(&headerRecords, "header-records", 0, "the number of records that will be converted to a PFS 'header', and prepended to future retrievals of any subset of data from PFS; needs to be used with --split=(json|line|csv)")
 	putFile.Flags().BoolVarP(&putFileCommit, "commit", "c", false, "DEPRECATED: Put file(s) in a new commit.")
-<<<<<<< HEAD
 	putFile.Flags().BoolVarP(&overwrite, "overwrite", "o", false, "Overwrite the existing content of the file, either from previous commits or previous calls to 'put file' within this commit.")
-=======
-	putFile.Flags().BoolVarP(&overwrite, "overwrite", "o", false, "Overwrite the existing content of the file, either from previous commits or previous calls to put-file within this commit.")
->>>>>>> 705c8b5f
 	commands = append(commands, cmdutil.CreateAlias(putFile, "put file"))
 
 	copyFile := &cobra.Command{
@@ -842,11 +820,7 @@
 			)
 		}),
 	}
-<<<<<<< HEAD
 	copyFile.Flags().BoolVarP(&overwrite, "overwrite", "o", false, "Overwrite the existing content of the file, either from previous commits or previous calls to 'put file' within this commit.")
-=======
-	copyFile.Flags().BoolVarP(&overwrite, "overwrite", "o", false, "Overwrite the existing content of the file, either from previous commits or previous calls to put-file within this commit.")
->>>>>>> 705c8b5f
 	commands = append(commands, cmdutil.CreateAlias(copyFile, "copy file"))
 
 	var outputPath string
@@ -1121,13 +1095,9 @@
 
 	objectDocs := &cobra.Command{
 		Short: "Docs for objects.",
-<<<<<<< HEAD
-		Long:  "Docs for objects.",
-=======
 		Long: `Objects are content-addressed blobs of data that are directly stored in the backend object store.
 
 Objects are a low-level resource and should not be accessed directly by most users.`,
->>>>>>> 705c8b5f
 	}
 	cmdutil.SetDocsUsage(objectDocs)
 	commands = append(commands, cmdutil.CreateAlias(objectDocs, "object"))
@@ -1149,13 +1119,9 @@
 
 	tagDocs := &cobra.Command{
 		Short: "Docs for tags.",
-<<<<<<< HEAD
-		Long:  "Docs for tags.",
-=======
 		Long: `Tags are aliases for objects. Many tags can refer to the same object.
 
 Tags are a low-level resource and should not be accessed directly by most users.`,
->>>>>>> 705c8b5f
 	}
 	cmdutil.SetDocsUsage(tagDocs)
 	commands = append(commands, cmdutil.CreateAlias(tagDocs, "tag"))
