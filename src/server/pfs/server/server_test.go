package server

import (
	"bufio"
	"bytes"
	"fmt"
	"io"
	"io/ioutil"
	"math/rand"
	"os"
	"path"
	"path/filepath"
	"regexp"
	"sort"
	"strings"
	"sync"
	"sync/atomic"
	"testing"
	"time"

	"github.com/gogo/protobuf/types"
	pclient "github.com/pachyderm/pachyderm/src/client"
	"github.com/pachyderm/pachyderm/src/client/pfs"
	"github.com/pachyderm/pachyderm/src/client/pkg/require"
	"github.com/pachyderm/pachyderm/src/server/pkg/ancestry"
	"github.com/pachyderm/pachyderm/src/server/pkg/hashtree"
	"github.com/pachyderm/pachyderm/src/server/pkg/obj"
	"github.com/pachyderm/pachyderm/src/server/pkg/sql"
	pfssync "github.com/pachyderm/pachyderm/src/server/pkg/sync"
	tu "github.com/pachyderm/pachyderm/src/server/pkg/testutil"
	"github.com/pachyderm/pachyderm/src/server/pkg/uuid"

	"golang.org/x/net/context"
	"golang.org/x/sync/errgroup"
)

const (
	MB = 1024 * 1024
)

func collectCommitInfos(commitInfoIter pclient.CommitInfoIterator) ([]*pfs.CommitInfo, error) {
	var commitInfos []*pfs.CommitInfo
	for {
		commitInfo, err := commitInfoIter.Next()
		if err == io.EOF {
			return commitInfos, nil
		}
		if err != nil {
			return nil, err
		}
		commitInfos = append(commitInfos, commitInfo)
	}
}

func CommitToID(commit interface{}) interface{} {
	return commit.(*pfs.Commit).ID
}

func CommitInfoToID(commit interface{}) interface{} {
	return commit.(*pfs.CommitInfo).Commit.ID
}

func RepoInfoToName(repoInfo interface{}) interface{} {
	return repoInfo.(*pfs.RepoInfo).Repo.Name
}

func RepoToName(repo interface{}) interface{} {
	return repo.(*pfs.Repo).Name
}

func FileInfoToPath(fileInfo interface{}) interface{} {
	return fileInfo.(*pfs.FileInfo).File.Path
}

func TestInvalidRepo(t *testing.T) {
	client := GetPachClient(t)
	require.YesError(t, client.CreateRepo("/repo"))

	require.NoError(t, client.CreateRepo("lenny"))
	require.NoError(t, client.CreateRepo("lenny123"))
	require.NoError(t, client.CreateRepo("lenny_123"))
	require.NoError(t, client.CreateRepo("lenny-123"))

	require.YesError(t, client.CreateRepo("lenny.123"))
	require.YesError(t, client.CreateRepo("lenny:"))
	require.YesError(t, client.CreateRepo("lenny,"))
	require.YesError(t, client.CreateRepo("lenny#"))
}

func TestCreateSameRepoInParallel(t *testing.T) {
	client := GetPachClient(t)

	numGoros := 1000
	errCh := make(chan error)
	for i := 0; i < numGoros; i++ {
		go func() {
			errCh <- client.CreateRepo("repo")
		}()
	}
	successCount := 0
	totalCount := 0
	for err := range errCh {
		totalCount++
		if err == nil {
			successCount++
		}
		if totalCount == numGoros {
			break
		}
	}
	// When creating the same repo, precisiely one attempt should succeed
	require.Equal(t, 1, successCount)
}

func TestCreateDifferentRepoInParallel(t *testing.T) {
	client := GetPachClient(t)

	numGoros := 1000
	errCh := make(chan error)
	for i := 0; i < numGoros; i++ {
		i := i
		go func() {
			errCh <- client.CreateRepo(fmt.Sprintf("repo%d", i))
		}()
	}
	successCount := 0
	totalCount := 0
	for err := range errCh {
		totalCount++
		if err == nil {
			successCount++
		}
		if totalCount == numGoros {
			break
		}
	}
	require.Equal(t, numGoros, successCount)
}

func TestCreateRepoDeleteRepoRace(t *testing.T) {
	client := GetPachClient(t)

	for i := 0; i < 100; i++ {
		require.NoError(t, client.CreateRepo("foo"))
		require.NoError(t, client.CreateRepo("bar"))
		errCh := make(chan error)
		go func() {
			errCh <- client.DeleteRepo("foo", false)
		}()
		go func() {
			errCh <- client.CreateBranch("bar", "master", "", []*pfs.Branch{pclient.NewBranch("foo", "master")})
		}()
		err1 := <-errCh
		err2 := <-errCh
		// these two operations should never race in such a way that they
		// both succeed, leaving us with a repo bar that has a nonexistent
		// provenance foo
		require.True(t, err1 != nil || err2 != nil)
		client.DeleteRepo("bar", true)
		client.DeleteRepo("foo", true)
	}
}

func TestBranch(t *testing.T) {
	c := GetPachClient(t)

	repo := "repo"
	require.NoError(t, c.CreateRepo(repo))
	_, err := c.StartCommit(repo, "master")
	require.NoError(t, err)
	require.NoError(t, c.FinishCommit(repo, "master"))
	commitInfo, err := c.InspectCommit(repo, "master")
	require.NoError(t, err)
	require.Nil(t, commitInfo.ParentCommit)

	_, err = c.StartCommit(repo, "master")
	require.NoError(t, err)
	require.NoError(t, c.FinishCommit(repo, "master"))
	commitInfo, err = c.InspectCommit(repo, "master")
	require.NoError(t, err)
	require.NotNil(t, commitInfo.ParentCommit)
}

func TestCreateAndInspectRepo(t *testing.T) {
	client := GetPachClient(t)

	repo := "repo"
	require.NoError(t, client.CreateRepo(repo))

	repoInfo, err := client.InspectRepo(repo)
	require.NoError(t, err)
	require.Equal(t, repo, repoInfo.Repo.Name)
	require.NotNil(t, repoInfo.Created)
	require.Equal(t, 0, int(repoInfo.SizeBytes))

	require.YesError(t, client.CreateRepo(repo))
	_, err = client.InspectRepo("nonexistent")
	require.YesError(t, err)

	_, err = client.PfsAPIClient.CreateRepo(context.Background(), &pfs.CreateRepoRequest{
		Repo: pclient.NewRepo("somerepo1"),
	})
	require.NoError(t, err)
}

func TestListRepo(t *testing.T) {
	client := GetPachClient(t)

	numRepos := 10
	var repoNames []string
	for i := 0; i < numRepos; i++ {
		repo := fmt.Sprintf("repo%d", i)
		require.NoError(t, client.CreateRepo(repo))
		repoNames = append(repoNames, repo)
	}

	repoInfos, err := client.ListRepo()
	require.NoError(t, err)
	require.ElementsEqualUnderFn(t, repoNames, repoInfos, RepoInfoToName)
}

// Make sure that commits of deleted repos do not resurface
func TestCreateDeletedRepo(t *testing.T) {
	client := GetPachClient(t)

	repo := "repo"
	require.NoError(t, client.CreateRepo(repo))

	commit, err := client.StartCommit(repo, "")
	require.NoError(t, err)
	_, err = client.PutFile(repo, commit.ID, "foo", strings.NewReader("foo"))
	require.NoError(t, err)
	require.NoError(t, client.FinishCommit(repo, commit.ID))

	commitInfos, err := client.ListCommit(repo, "", "", 0)
	require.NoError(t, err)
	require.Equal(t, 1, len(commitInfos))

	require.NoError(t, client.DeleteRepo(repo, false))
	require.NoError(t, client.CreateRepo(repo))

	commitInfos, err = client.ListCommit(repo, "", "", 0)
	require.NoError(t, err)
	require.Equal(t, 0, len(commitInfos))
}

// The DAG looks like this before the update:
// prov1 prov2
//   \    /
//    repo
//   /    \
// d1      d2
//
// Looks like this after the update:
//
// prov2 prov3
//   \    /
//    repo
//   /    \
// d1      d2
func TestUpdateProvenance(t *testing.T) {
	client := GetPachClient(t)

	prov1 := "prov1"
	require.NoError(t, client.CreateRepo(prov1))
	prov2 := "prov2"
	require.NoError(t, client.CreateRepo(prov2))
	prov3 := "prov3"
	require.NoError(t, client.CreateRepo(prov3))

	repo := "repo"
	require.NoError(t, client.CreateRepo(repo))
	require.NoError(t, client.CreateBranch(repo, "master", "", []*pfs.Branch{pclient.NewBranch(prov1, "master"), pclient.NewBranch(prov2, "master")}))

	downstream1 := "downstream1"
	require.NoError(t, client.CreateRepo(downstream1))
	require.NoError(t, client.CreateBranch(downstream1, "master", "", []*pfs.Branch{pclient.NewBranch(repo, "master")}))

	downstream2 := "downstream2"
	require.NoError(t, client.CreateRepo(downstream2))
	require.NoError(t, client.CreateBranch(downstream2, "master", "", []*pfs.Branch{pclient.NewBranch(repo, "master")}))

	// Without the Update flag it should fail
	require.YesError(t, client.CreateRepo(repo))

	_, err := client.PfsAPIClient.CreateRepo(context.Background(), &pfs.CreateRepoRequest{
		Repo:   pclient.NewRepo(repo),
		Update: true,
	})
	require.NoError(t, err)

	require.NoError(t, client.CreateBranch(repo, "master", "", []*pfs.Branch{pclient.NewBranch(prov2, "master"), pclient.NewBranch(prov3, "master")}))

	// We should be able to delete prov1 since it's no longer the provenance
	// of other repos.
	require.NoError(t, client.DeleteRepo(prov1, false))

	// We shouldn't be able to delete prov3 since it's now a provenance
	// of other repos.
	require.YesError(t, client.DeleteRepo(prov3, false))
}

func TestPutFileIntoOpenCommit(t *testing.T) {
	client := GetPachClient(t)

	repo := "test"
	require.NoError(t, client.CreateRepo(repo))

	commit1, err := client.StartCommit(repo, "master")
	require.NoError(t, err)
	_, err = client.PutFile(repo, commit1.ID, "foo", strings.NewReader("foo\n"))
	require.NoError(t, err)
	require.NoError(t, client.FinishCommit(repo, commit1.ID))

	_, err = client.PutFile(repo, commit1.ID, "foo", strings.NewReader("foo\n"))
	require.YesError(t, err)

	commit2, err := client.StartCommit(repo, "master")
	require.NoError(t, err)
	_, err = client.PutFile(repo, "master", "foo", strings.NewReader("foo\n"))
	require.NoError(t, err)
	require.NoError(t, client.FinishCommit(repo, "master"))

	_, err = client.PutFile(repo, commit2.ID, "foo", strings.NewReader("foo\n"))
	require.YesError(t, err)
}

// Regression test: putting multiple files on an open commit would error out.
// See here for more details: https://github.com/pachyderm/pachyderm/pull/3346
func TestRegressionPutFileIntoOpenCommit(t *testing.T) {
	client := GetPachClient(t)
	require.NoError(t, client.CreateRepo("repo"))

	_, err := client.StartCommit("repo", "master")
	require.NoError(t, err)

	writer, err := client.NewPutFileClient()
	require.NoError(t, err)

	_, err = writer.PutFile("repo", "master", "foo", strings.NewReader("foo\n"))
	require.NoError(t, err)
	_, err = writer.PutFile("repo", "master", "bar", strings.NewReader("bar\n"))
	require.NoError(t, err)

	err = writer.Close()
	require.NoError(t, err)

	var fileInfos []*pfs.FileInfo
	fileInfos, err = client.ListFile("repo", "master", "")
	require.NoError(t, err)
	require.Equal(t, 2, len(fileInfos))

	err = client.Close()
	require.NoError(t, err)
}

func TestCreateInvalidBranchName(t *testing.T) {

	client := GetPachClient(t)

	repo := "test"
	require.NoError(t, client.CreateRepo(repo))

	// Create a branch that's the same length as a commit ID
	_, err := client.StartCommit(repo, uuid.NewWithoutDashes())
	require.YesError(t, err)
}

func TestDeleteRepo(t *testing.T) {
	client := GetPachClient(t)

	numRepos := 10
	repoNames := make(map[string]bool)
	for i := 0; i < numRepos; i++ {
		repo := fmt.Sprintf("repo%d", i)
		require.NoError(t, client.CreateRepo(repo))
		repoNames[repo] = true
	}

	reposToRemove := 5
	for i := 0; i < reposToRemove; i++ {
		// Pick one random element from repoNames
		for repoName := range repoNames {
			require.NoError(t, client.DeleteRepo(repoName, false))
			delete(repoNames, repoName)
			break
		}
	}

	repoInfos, err := client.ListRepo()
	require.NoError(t, err)

	for _, repoInfo := range repoInfos {
		require.True(t, repoNames[repoInfo.Repo.Name])
	}

	require.Equal(t, len(repoInfos), numRepos-reposToRemove)
}

func TestDeleteProvenanceRepo(t *testing.T) {
	client := GetPachClient(t)

	// Create two repos, one as another's provenance
	require.NoError(t, client.CreateRepo("A"))
	require.NoError(t, client.CreateRepo("B"))
	require.NoError(t, client.CreateBranch("B", "master", "", []*pfs.Branch{pclient.NewBranch("A", "master")}))

	// Delete the provenance repo; that should fail.
	require.YesError(t, client.DeleteRepo("A", false))

	// Delete the leaf repo, then the provenance repo; that should succeed
	require.NoError(t, client.DeleteRepo("B", false))
	require.NoError(t, client.DeleteRepo("A", false))

	repoInfos, err := client.ListRepo()
	require.NoError(t, err)
	require.Equal(t, 0, len(repoInfos))

	// Create two repos again
	require.NoError(t, client.CreateRepo("A"))
	require.NoError(t, client.CreateRepo("B"))
	require.NoError(t, client.CreateBranch("B", "master", "", []*pfs.Branch{pclient.NewBranch("A", "master")}))

	// Force delete should succeed
	require.NoError(t, client.DeleteRepo("A", true))

	repoInfos, err = client.ListRepo()
	require.NoError(t, err)
	require.Equal(t, 1, len(repoInfos))
}

func TestInspectCommit(t *testing.T) {
	client := GetPachClient(t)

	repo := "test"
	require.NoError(t, client.CreateRepo(repo))

	started := time.Now()
	commit, err := client.StartCommit(repo, "")
	require.NoError(t, err)

	fileContent := "foo\n"
	_, err = client.PutFile(repo, commit.ID, "foo", strings.NewReader(fileContent))
	require.NoError(t, err)

	commitInfo, err := client.InspectCommit(repo, commit.ID)
	require.NoError(t, err)

	tStarted, err := types.TimestampFromProto(commitInfo.Started)
	require.NoError(t, err)

	require.Equal(t, commit, commitInfo.Commit)
	require.Nil(t, commitInfo.Finished)
	// PutFile does not update commit size; only FinishCommit does
	require.Equal(t, 0, int(commitInfo.SizeBytes))
	require.True(t, started.Before(tStarted))
	require.Nil(t, commitInfo.Finished)

	require.NoError(t, client.FinishCommit(repo, commit.ID))
	finished := time.Now()

	commitInfo, err = client.InspectCommit(repo, commit.ID)
	require.NoError(t, err)

	tStarted, err = types.TimestampFromProto(commitInfo.Started)
	require.NoError(t, err)

	tFinished, err := types.TimestampFromProto(commitInfo.Finished)
	require.NoError(t, err)

	require.Equal(t, commit, commitInfo.Commit)
	require.NotNil(t, commitInfo.Finished)
	require.Equal(t, len(fileContent), int(commitInfo.SizeBytes))
	require.True(t, started.Before(tStarted))
	require.True(t, finished.After(tFinished))
}

func TestInspectCommitBlock(t *testing.T) {
	client := GetPachClient(t)

	repo := "TestInspectCommitBlock"
	require.NoError(t, client.CreateRepo(repo))
	commit, err := client.StartCommit(repo, "")
	require.NoError(t, err)

	go func() {
		time.Sleep(2 * time.Second)
		require.NoError(t, client.FinishCommit(repo, commit.ID))
	}()

	commitInfo, err := client.BlockCommit(commit.Repo.Name, commit.ID)
	require.NoError(t, err)
	require.NotNil(t, commitInfo.Finished)
}

func TestDeleteCommit(t *testing.T) {
	client := GetPachClient(t)

	repo := "test"
	require.NoError(t, client.CreateRepo(repo))

	commit1, err := client.StartCommit(repo, "master")
	require.NoError(t, err)

	fileContent := "foo\n"
	_, err = client.PutFile(repo, commit1.ID, "foo", strings.NewReader(fileContent))
	require.NoError(t, err)

	require.NoError(t, client.FinishCommit(repo, "master"))

	commit2, err := client.StartCommit(repo, "master")
	require.NoError(t, err)

	require.NoError(t, client.DeleteCommit(repo, commit2.ID))

	commitInfo, err := client.InspectCommit(repo, commit2.ID)
	require.YesError(t, err)

	// Check that the head has been set to the parent
	commitInfo, err = client.InspectCommit(repo, "master")
	require.NoError(t, err)
	require.Equal(t, commit1.ID, commitInfo.Commit.ID)

	// Check that the branch still exists
	branches, err := client.ListBranch(repo)
	require.NoError(t, err)
	require.Equal(t, 1, len(branches))
}

func TestDeleteCommitOnlyCommitInBranch(t *testing.T) {
	client := GetPachClient(t)

	repo := "test"
	require.NoError(t, client.CreateRepo(repo))

	commit, err := client.StartCommit(repo, "master")
	require.NoError(t, err)
	_, err = client.PutFile(repo, commit.ID, "foo", strings.NewReader("foo\n"))
	require.NoError(t, err)
	require.NoError(t, client.DeleteCommit(repo, "master"))

	// The branch has not been deleted, though it has no commits
	branches, err := client.ListBranch(repo)
	require.NoError(t, err)
	require.Equal(t, 1, len(branches))
	commits, err := client.ListCommit(repo, "master", "", 0)
	require.NoError(t, err)
	require.Equal(t, 0, len(commits))

	// Check that repo size is back to 0
	repoInfo, err := client.InspectRepo(repo)
	require.Equal(t, 0, int(repoInfo.SizeBytes))
}

func TestDeleteCommitFinished(t *testing.T) {
	client := GetPachClient(t)

	repo := "test"
	require.NoError(t, client.CreateRepo(repo))

	commit, err := client.StartCommit(repo, "master")
	require.NoError(t, err)
	_, err = client.PutFile(repo, commit.ID, "foo", strings.NewReader("foo\n"))
	require.NoError(t, err)
	require.NoError(t, client.FinishCommit(repo, commit.ID))
	require.NoError(t, client.DeleteCommit(repo, "master"))

	// The branch has not been deleted, though it has no commits
	branches, err := client.ListBranch(repo)
	require.NoError(t, err)
	require.Equal(t, 1, len(branches))
	commits, err := client.ListCommit(repo, "master", "", 0)
	require.NoError(t, err)
	require.Equal(t, 0, len(commits))

	// Check that repo size is back to 0
	repoInfo, err := client.InspectRepo(repo)
	require.Equal(t, 0, int(repoInfo.SizeBytes))
}

func TestCleanPath(t *testing.T) {
	c := GetPachClient(t)
	repo := "TestCleanPath"
	require.NoError(t, c.CreateRepo(repo))
	commit, err := c.StartCommit(repo, "master")
	require.NoError(t, err)
	_, err = c.PutFile(repo, commit.ID, "./././file", strings.NewReader("foo"))
	require.NoError(t, err)
	require.NoError(t, c.FinishCommit(repo, commit.ID))
	_, err = c.InspectFile(repo, commit.ID, "file")
	require.NoError(t, err)
}

func TestBasicFile(t *testing.T) {
	client := GetPachClient(t)

	repo := "repo"
	require.NoError(t, client.CreateRepo(repo))

	commit, err := client.StartCommit(repo, "")
	require.NoError(t, err)

	file := "file"
	data := "data"
	_, err = client.PutFile(repo, commit.ID, file, strings.NewReader(data))
	require.NoError(t, err)
	var b bytes.Buffer
	require.NoError(t, client.GetFile(repo, commit.ID, "file", 0, 0, &b))
	require.Equal(t, data, b.String())

	require.NoError(t, client.FinishCommit(repo, commit.ID))

	b.Reset()
	require.NoError(t, client.GetFile(repo, commit.ID, "file", 0, 0, &b))
	require.Equal(t, data, b.String())
}

func TestSimpleFile(t *testing.T) {
	client := GetPachClient(t)

	repo := "test"
	require.NoError(t, client.CreateRepo(repo))

	commit1, err := client.StartCommit(repo, "master")
	require.NoError(t, err)
	_, err = client.PutFile(repo, commit1.ID, "foo", strings.NewReader("foo\n"))
	require.NoError(t, err)
	var buffer bytes.Buffer
	require.NoError(t, client.GetFile(repo, commit1.ID, "foo", 0, 0, &buffer))
	require.Equal(t, "foo\n", buffer.String())
	require.NoError(t, client.FinishCommit(repo, commit1.ID))

	buffer.Reset()
	require.NoError(t, client.GetFile(repo, commit1.ID, "foo", 0, 0, &buffer))
	require.Equal(t, "foo\n", buffer.String())

	commit2, err := client.StartCommit(repo, "master")
	require.NoError(t, err)
	_, err = client.PutFile(repo, commit2.ID, "foo", strings.NewReader("foo\n"))
	require.NoError(t, err)
	buffer.Reset()
	require.NoError(t, client.GetFile(repo, commit1.ID, "foo", 0, 0, &buffer))
	require.Equal(t, "foo\n", buffer.String())
	buffer.Reset()
	require.NoError(t, client.GetFile(repo, commit2.ID, "foo", 0, 0, &buffer))
	require.Equal(t, "foo\nfoo\n", buffer.String())
	err = client.FinishCommit(repo, commit2.ID)
	require.NoError(t, err)

	buffer.Reset()
	require.NoError(t, client.GetFile(repo, commit1.ID, "foo", 0, 0, &buffer))
	require.Equal(t, "foo\n", buffer.String())
	buffer.Reset()
	require.NoError(t, client.GetFile(repo, commit2.ID, "foo", 0, 0, &buffer))
	require.Equal(t, "foo\nfoo\n", buffer.String())
}

func TestStartCommitWithUnfinishedParent(t *testing.T) {
	client := GetPachClient(t)

	repo := "test"
	require.NoError(t, client.CreateRepo(repo))

	commit1, err := client.StartCommit(repo, "master")
	require.NoError(t, err)
	_, err = client.StartCommit(repo, "master")
	// fails because the parent commit has not been finished
	require.YesError(t, err)

	require.NoError(t, client.FinishCommit(repo, commit1.ID))
	_, err = client.StartCommit(repo, "master")
	require.NoError(t, err)
}

func TestAncestrySyntax(t *testing.T) {
	client := GetPachClient(t)

	repo := "test"
	require.NoError(t, client.CreateRepo(repo))

	commit1, err := client.StartCommit(repo, "master")
	require.NoError(t, err)
	_, err = client.PutFileOverwrite(repo, commit1.ID, "file", strings.NewReader("1"), 0)
	require.NoError(t, err)
	require.NoError(t, client.FinishCommit(repo, commit1.ID))

	commit2, err := client.StartCommit(repo, "master")
	require.NoError(t, err)
	_, err = client.PutFileOverwrite(repo, commit2.ID, "file", strings.NewReader("2"), 0)
	require.NoError(t, err)
	require.NoError(t, client.FinishCommit(repo, commit2.ID))

	commit3, err := client.StartCommit(repo, "master")
	require.NoError(t, err)
	_, err = client.PutFileOverwrite(repo, commit3.ID, "file", strings.NewReader("3"), 0)
	require.NoError(t, err)
	require.NoError(t, client.FinishCommit(repo, commit3.ID))

	commitInfo, err := client.InspectCommit(repo, "master^")
	require.NoError(t, err)
	require.Equal(t, commit2, commitInfo.Commit)

	commitInfo, err = client.InspectCommit(repo, "master~")
	require.NoError(t, err)
	require.Equal(t, commit2, commitInfo.Commit)

	commitInfo, err = client.InspectCommit(repo, "master^1")
	require.NoError(t, err)
	require.Equal(t, commit2, commitInfo.Commit)

	commitInfo, err = client.InspectCommit(repo, "master~1")
	require.NoError(t, err)
	require.Equal(t, commit2, commitInfo.Commit)

	commitInfo, err = client.InspectCommit(repo, "master^^")
	require.NoError(t, err)
	require.Equal(t, commit1, commitInfo.Commit)

	commitInfo, err = client.InspectCommit(repo, "master~~")
	require.NoError(t, err)
	require.Equal(t, commit1, commitInfo.Commit)

	commitInfo, err = client.InspectCommit(repo, "master^2")
	require.NoError(t, err)
	require.Equal(t, commit1, commitInfo.Commit)

	commitInfo, err = client.InspectCommit(repo, "master~2")
	require.NoError(t, err)
	require.Equal(t, commit1, commitInfo.Commit)

	commitInfo, err = client.InspectCommit(repo, "master^^^")
	require.YesError(t, err)

	commitInfo, err = client.InspectCommit(repo, "master~~~")
	require.YesError(t, err)

	commitInfo, err = client.InspectCommit(repo, "master^3")
	require.YesError(t, err)

	commitInfo, err = client.InspectCommit(repo, "master~3")
	require.YesError(t, err)

	for i := 1; i <= 2; i++ {
		_, err := client.InspectFile(repo, fmt.Sprintf("%v^%v", commit3.ID, 3-i), "file")
		require.NoError(t, err)
	}

	var buffer bytes.Buffer
	require.NoError(t, client.GetFile(repo, ancestry.Add("master", 0), "file", 0, 0, &buffer))
	require.Equal(t, "3", buffer.String())
	buffer.Reset()
	require.NoError(t, client.GetFile(repo, ancestry.Add("master", 1), "file", 0, 0, &buffer))
	require.Equal(t, "2", buffer.String())
	buffer.Reset()
	require.NoError(t, client.GetFile(repo, ancestry.Add("master", 2), "file", 0, 0, &buffer))
	require.Equal(t, "1", buffer.String())
}

// TestProvenance implements the following DAG
//  A ─▶ B ─▶ C ─▶ D
//            ▲
//  E ────────╯

func TestProvenance(t *testing.T) {
	client := GetPachClient(t)

	require.NoError(t, client.CreateRepo("A"))
	require.NoError(t, client.CreateRepo("B"))
	require.NoError(t, client.CreateRepo("C"))
	require.NoError(t, client.CreateRepo("D"))
	require.NoError(t, client.CreateRepo("E"))

	require.NoError(t, client.CreateBranch("B", "master", "", []*pfs.Branch{pclient.NewBranch("A", "master")}))
	require.NoError(t, client.CreateBranch("C", "master", "", []*pfs.Branch{pclient.NewBranch("B", "master"), pclient.NewBranch("E", "master")}))
	require.NoError(t, client.CreateBranch("D", "master", "", []*pfs.Branch{pclient.NewBranch("C", "master")}))

	branchInfo, err := client.InspectBranch("B", "master")
	require.NoError(t, err)
	require.Equal(t, 1, len(branchInfo.Provenance))
	branchInfo, err = client.InspectBranch("C", "master")
	require.NoError(t, err)
	require.Equal(t, 3, len(branchInfo.Provenance))
	branchInfo, err = client.InspectBranch("D", "master")
	require.NoError(t, err)
	require.Equal(t, 4, len(branchInfo.Provenance))

	ACommit, err := client.StartCommit("A", "master")
	require.NoError(t, err)
	require.NoError(t, client.FinishCommit("A", ACommit.ID))
	ECommit, err := client.StartCommit("E", "master")
	require.NoError(t, err)
	require.NoError(t, client.FinishCommit("E", ECommit.ID))

	commitInfo, err := client.InspectCommit("B", "master")
	require.NoError(t, err)
	require.Equal(t, 1, len(commitInfo.Provenance))

	commitInfo, err = client.InspectCommit("C", "master")
	require.NoError(t, err)
	require.Equal(t, 3, len(commitInfo.Provenance))

	commitInfo, err = client.InspectCommit("D", "master")
	require.NoError(t, err)
	require.Equal(t, 4, len(commitInfo.Provenance))
}

func TestCommitBranch(t *testing.T) {
	client := GetPachClient(t)

	require.NoError(t, client.CreateRepo("repo"))
	// Make two branches provenant on the master branch
	require.NoError(t, client.CreateBranch("repo", "A", "", []*pfs.Branch{pclient.NewBranch("repo", "master")}))
	require.NoError(t, client.CreateBranch("repo", "B", "", []*pfs.Branch{pclient.NewBranch("repo", "master")}))

	// Now make a commit on the master branch, which should trigger a downstream commit on each of the two branches
	masterCommit, err := client.StartCommit("repo", "master")
	require.NoError(t, err)
	require.NoError(t, client.FinishCommit("repo", masterCommit.ID))

	// Check that the commit in branch A has the information and provenance we expect
	commitInfo, err := client.InspectCommit("repo", "A")
	require.NoError(t, err)
	require.Equal(t, "A", commitInfo.Branch.Name)
	require.Equal(t, 1, len(commitInfo.Provenance))
	require.Equal(t, "master", commitInfo.Provenance[0].Branch.Name)

	// Check that the commit in branch B has the information and provenance we expect
	commitInfo, err = client.InspectCommit("repo", "B")
	require.NoError(t, err)
	require.Equal(t, "B", commitInfo.Branch.Name)
	require.Equal(t, 1, len(commitInfo.Provenance))
	require.Equal(t, "master", commitInfo.Provenance[0].Branch.Name)
}

func TestCommitOnTwoBranchesProvenance(t *testing.T) {
	client := GetPachClient(t)

	require.NoError(t, client.CreateRepo("repo"))

	parentCommit, err := client.StartCommit("repo", "master")
	require.NoError(t, err)
	require.NoError(t, client.FinishCommit("repo", parentCommit.ID))

	masterCommit, err := client.StartCommit("repo", "master")
	require.NoError(t, err)
	require.NoError(t, client.FinishCommit("repo", masterCommit.ID))

	// Make two branches provenant on the same commit on the master branch
	require.NoError(t, client.CreateBranch("repo", "A", masterCommit.ID, nil))
	require.NoError(t, client.CreateBranch("repo", "B", masterCommit.ID, nil))

	// Now create a branch provenant on both branches A and B
	require.NoError(t, client.CreateBranch("repo", "C", "", []*pfs.Branch{pclient.NewBranch("repo", "A"), pclient.NewBranch("repo", "B")}))

	// The head commit of the C branch should have branches A and B both represented in the provenance
	// This is important because jobInput looks up commits by branch
	ci, err := client.InspectCommit("repo", "C")
	require.NoError(t, err)
	require.Equal(t, 2, len(ci.Provenance))

	// We should also be able to delete the head commit of A
	require.NoError(t, client.DeleteCommit("repo", "A"))

	// And the head of branch B should go back to the parent of the deleted commit
	branchInfo, err := client.InspectBranch("repo", "B")
	require.NoError(t, err)
	require.Equal(t, parentCommit.ID, branchInfo.Head.ID)

	// We should also be able to delete the head commit of A
	require.NoError(t, client.DeleteCommit("repo", parentCommit.ID))

	// It should also be ok to make new commits on branches A and B
	aCommit, err := client.StartCommit("repo", "A")
	require.NoError(t, err)
	require.NoError(t, client.FinishCommit("repo", aCommit.ID))

	bCommit, err := client.StartCommit("repo", "B")
	require.NoError(t, err)
	require.NoError(t, client.FinishCommit("repo", bCommit.ID))
}

func TestSimple(t *testing.T) {
	client := GetPachClient(t)

	repo := "test"
	require.NoError(t, client.CreateRepo(repo))
	commit1, err := client.StartCommit(repo, "master")
	require.NoError(t, err)
	_, err = client.PutFile(repo, commit1.ID, "foo", strings.NewReader("foo\n"))
	require.NoError(t, err)
	require.NoError(t, client.FinishCommit(repo, commit1.ID))
	commitInfos, err := client.ListCommit(repo, "", "", 0)
	require.NoError(t, err)
	require.Equal(t, 1, len(commitInfos))
	var buffer bytes.Buffer
	require.NoError(t, client.GetFile(repo, commit1.ID, "foo", 0, 0, &buffer))
	require.Equal(t, "foo\n", buffer.String())
	commit2, err := client.StartCommit(repo, "master")
	require.NoError(t, err)
	_, err = client.PutFile(repo, commit2.ID, "foo", strings.NewReader("foo\n"))
	require.NoError(t, err)
	err = client.FinishCommit(repo, commit2.ID)
	require.NoError(t, err)
	buffer = bytes.Buffer{}
	require.NoError(t, client.GetFile(repo, commit1.ID, "foo", 0, 0, &buffer))
	require.Equal(t, "foo\n", buffer.String())
	buffer = bytes.Buffer{}
	require.NoError(t, client.GetFile(repo, commit2.ID, "foo", 0, 0, &buffer))
	require.Equal(t, "foo\nfoo\n", buffer.String())
}

func TestBranch1(t *testing.T) {
	client := GetPachClient(t)

	repo := "test"
	require.NoError(t, client.CreateRepo(repo))
	commit, err := client.StartCommit(repo, "master")
	require.NoError(t, err)
	_, err = client.PutFile(repo, "master", "foo", strings.NewReader("foo\n"))
	require.NoError(t, err)
	require.NoError(t, client.FinishCommit(repo, "master"))
	var buffer bytes.Buffer
	require.NoError(t, client.GetFile(repo, "master", "foo", 0, 0, &buffer))
	require.Equal(t, "foo\n", buffer.String())
	branches, err := client.ListBranch(repo)
	require.NoError(t, err)
	require.Equal(t, 1, len(branches))
	require.Equal(t, "master", branches[0].Name)

	_, err = client.StartCommit(repo, "master")
	require.NoError(t, err)
	_, err = client.PutFile(repo, "master", "foo", strings.NewReader("foo\n"))
	require.NoError(t, err)
	err = client.FinishCommit(repo, "master")
	require.NoError(t, err)
	buffer = bytes.Buffer{}
	require.NoError(t, client.GetFile(repo, "master", "foo", 0, 0, &buffer))
	require.Equal(t, "foo\nfoo\n", buffer.String())
	branches, err = client.ListBranch(repo)
	require.NoError(t, err)
	require.Equal(t, 1, len(branches))
	require.Equal(t, "master", branches[0].Name)

	require.NoError(t, client.SetBranch(repo, commit.ID, "master2"))

	branches, err = client.ListBranch(repo)
	require.NoError(t, err)
	require.Equal(t, 2, len(branches))
	require.Equal(t, "master2", branches[0].Name)
	require.Equal(t, "master", branches[1].Name)
}

func TestPutFileBig(t *testing.T) {
	client := GetPachClient(t)

	repo := "test"
	require.NoError(t, client.CreateRepo(repo))

	// Write a big blob that would normally not fit in a block
	fileSize := int(pfs.ChunkSize + 5*1024*1024)
	expectedOutputA := generateRandomString(fileSize)
	r := strings.NewReader(string(expectedOutputA))

	commit1, err := client.StartCommit(repo, "")
	require.NoError(t, err)
	_, err = client.PutFile(repo, commit1.ID, "foo", r)
	require.NoError(t, err)
	require.NoError(t, client.FinishCommit(repo, commit1.ID))

	fileInfo, err := client.InspectFile(repo, commit1.ID, "foo")
	require.NoError(t, err)
	require.Equal(t, fileSize, int(fileInfo.SizeBytes))

	var buffer bytes.Buffer
	require.NoError(t, client.GetFile(repo, commit1.ID, "foo", 0, 0, &buffer))
	require.Equal(t, string(expectedOutputA), buffer.String())
}

func TestPutFile(t *testing.T) {
	client := GetPachClient(t)

	repo := "test"
	require.NoError(t, client.CreateRepo(repo))

	// Detect file conflict
	commit1, err := client.StartCommit(repo, "")
	require.NoError(t, err)
	_, err = client.PutFile(repo, commit1.ID, "foo", strings.NewReader("foo\n"))
	require.NoError(t, err)
	_, err = client.PutFile(repo, commit1.ID, "foo/bar", strings.NewReader("foo\n"))
	require.NoError(t, err)
	require.YesError(t, client.FinishCommit(repo, commit1.ID))

	commit1, err = client.StartCommit(repo, "")
	require.NoError(t, err)
	_, err = client.PutFile(repo, commit1.ID, "foo", strings.NewReader("foo\n"))
	require.NoError(t, err)
	_, err = client.PutFile(repo, commit1.ID, "foo", strings.NewReader("foo\n"))
	require.NoError(t, err)
	require.NoError(t, client.FinishCommit(repo, commit1.ID))

	var buffer bytes.Buffer
	require.NoError(t, client.GetFile(repo, commit1.ID, "foo", 0, 0, &buffer))
	require.Equal(t, "foo\nfoo\n", buffer.String())

	commit2, err := client.StartCommitParent(repo, "", commit1.ID)
	require.NoError(t, err)
	// file conflicts with the previous commit
	_, err = client.PutFile(repo, commit2.ID, "foo/bar", strings.NewReader("foo\n"))
	require.NoError(t, err)
	_, err = client.PutFile(repo, commit2.ID, "/bar", strings.NewReader("bar\n"))
	require.NoError(t, err)
	require.YesError(t, client.FinishCommit(repo, commit2.ID))

	commit2, err = client.StartCommitParent(repo, "", commit1.ID)
	require.NoError(t, err)
	_, err = client.PutFile(repo, commit2.ID, "/bar", strings.NewReader("bar\n"))
	require.NoError(t, err)
	require.NoError(t, client.FinishCommit(repo, commit2.ID))

	commit3, err := client.StartCommitParent(repo, "", commit2.ID)
	require.NoError(t, err)
	_, err = client.PutFile(repo, commit3.ID, "dir1/foo", strings.NewReader("foo\n"))
	require.NoError(t, err) // because the directory dir does not exist
	require.NoError(t, client.FinishCommit(repo, commit3.ID))

	commit4, err := client.StartCommitParent(repo, "", commit3.ID)
	require.NoError(t, err)
	_, err = client.PutFile(repo, commit4.ID, "dir2/bar", strings.NewReader("bar\n"))
	require.NoError(t, err)
	require.NoError(t, client.FinishCommit(repo, commit4.ID))

	buffer = bytes.Buffer{}
	require.NoError(t, client.GetFile(repo, commit4.ID, "dir2/bar", 0, 0, &buffer))
	require.Equal(t, "bar\n", buffer.String())
	buffer = bytes.Buffer{}
	require.NoError(t, client.GetFile(repo, commit4.ID, "dir2", 0, 0, &buffer))
}

func TestPutFile2(t *testing.T) {
	client := GetPachClient(t)

	repo := "test"
	require.NoError(t, client.CreateRepo(repo))
	commit1, err := client.StartCommit(repo, "master")
	require.NoError(t, err)
	_, err = client.PutFile(repo, commit1.ID, "file", strings.NewReader("foo\n"))
	require.NoError(t, err)
	_, err = client.PutFile(repo, commit1.ID, "file", strings.NewReader("bar\n"))
	require.NoError(t, err)
	_, err = client.PutFile(repo, "master", "file", strings.NewReader("buzz\n"))
	require.NoError(t, err)
	require.NoError(t, client.FinishCommit(repo, commit1.ID))

	expected := "foo\nbar\nbuzz\n"
	buffer := &bytes.Buffer{}
	require.NoError(t, client.GetFile(repo, commit1.ID, "file", 0, 0, buffer))
	require.Equal(t, expected, buffer.String())
	buffer.Reset()
	require.NoError(t, client.GetFile(repo, "master", "file", 0, 0, buffer))
	require.Equal(t, expected, buffer.String())

	commit2, err := client.StartCommit(repo, "master")
	require.NoError(t, err)
	_, err = client.PutFile(repo, commit2.ID, "file", strings.NewReader("foo\n"))
	require.NoError(t, err)
	_, err = client.PutFile(repo, commit2.ID, "file", strings.NewReader("bar\n"))
	require.NoError(t, err)
	_, err = client.PutFile(repo, "master", "file", strings.NewReader("buzz\n"))
	require.NoError(t, err)
	require.NoError(t, client.FinishCommit(repo, "master"))

	expected = "foo\nbar\nbuzz\nfoo\nbar\nbuzz\n"
	buffer.Reset()
	require.NoError(t, client.GetFile(repo, commit2.ID, "file", 0, 0, buffer))
	require.Equal(t, expected, buffer.String())
	buffer.Reset()
	require.NoError(t, client.GetFile(repo, "master", "file", 0, 0, buffer))
	require.Equal(t, expected, buffer.String())

	commit3, err := client.StartCommit(repo, "master")
	require.NoError(t, err)
	require.NoError(t, client.SetBranch(repo, commit3.ID, "foo"))
	_, err = client.PutFile(repo, "foo", "file", strings.NewReader("foo\nbar\nbuzz\n"))
	require.NoError(t, client.FinishCommit(repo, "foo"))

	expected = "foo\nbar\nbuzz\nfoo\nbar\nbuzz\nfoo\nbar\nbuzz\n"
	buffer.Reset()
	require.NoError(t, client.GetFile(repo, "foo", "file", 0, 0, buffer))
	require.Equal(t, expected, buffer.String())
}

func TestPutFileLongName(t *testing.T) {
	client := GetPachClient(t)

	repo := "test"
	require.NoError(t, client.CreateRepo(repo))

	fileName := `oaidhzoshd()&)(@^$@(#)oandoancoasid1)(&@$)(@U)oaidhzoshd()&)(@^$@(#)oandoancoasid1)(&@$)(@U)oaidhzoshd()&)(@^$@(#)oandoancoasid1)(&@$)(@U)oaidhzoshd()&)(@^$@(#)oandoancoasid1)(&@$)(@U)oaidhzoshd()&)(@^$@(#)oandoancoasid1)(&@$)(@U)oaidhzoshd()&)(@^$@(#)oandoancoasid1)(&@$)(@U)oaidhzoshd()&)(@^$@(#)oandoancoasid1)(&@$)(@U)oaidhzoshd()&)(@^$@(#)oandoancoasid1)(&@$)(@U)oaidhzoshd()&)(@^$@(#)oandoancoasid1)(&@$)(@U)oaidhzoshd()&)(@^$@(#)oandoancoasid1)(&@$)(@U)oaidhzoshd()&)(@^$@(#)oandoancoasid1)(&@$)(@U)oaidhzoshd()&)(@^$@(#)oandoancoasid1)(&@$)(@U)oaidhzoshd()&)(@^$@(#)oandoancoasid1)(&@$)(@U)oaidhzoshd()&)(@^$@(#)oandoancoasid1)(&@$)(@U)oaidhzoshd()&)(@^$@(#)oandoancoasid1)(&@$)(@U)oaidhzoshd()&)(@^$@(#)oandoancoasid1)(&@$)(@U)oaidhzoshd()&)(@^$@(#)oandoancoasid1)(&@$)(@U)oaidhzoshd()&)(@^$@(#)oandoancoasid1)(&@$)(@U)oaidhzoshd()&)(@^$@(#)oandoancoasid1)(&@$)(@U)oaidhzoshd()&)(@^$@(#)oandoancoasid1)(&@$)(@U)oaidhzoshd()&)(@^$@(#)oandoancoasid1)(&@$)(@U)oaidhzoshd()&)(@^$@(#)oandoancoasid1)(&@$)(@U)oaidhzoshd()&)(@^$@(#)oandoancoasid1)(&@$)(@U)oaidhzoshd()&)(@^$@(#)oandoancoasid1)(&@$)(@U)oaidhzoshd()&)(@^$@(#)oandoancoasid1)(&@$)(@U)oaidhzoshd()&)(@^$@(#)oandoancoasid1)(&@$)(@U)`

	commit, err := client.StartCommit(repo, "")
	require.NoError(t, err)
	_, err = client.PutFile(repo, commit.ID, fileName, strings.NewReader("foo\n"))
	require.NoError(t, client.FinishCommit(repo, commit.ID))

	var buffer bytes.Buffer
	require.NoError(t, client.GetFile(repo, commit.ID, fileName, 0, 0, &buffer))
	require.Equal(t, "foo\n", buffer.String())
}

func TestPutSameFileInParallel(t *testing.T) {
	client := GetPachClient(t)

	repo := "test"
	require.NoError(t, client.CreateRepo(repo))

	commit, err := client.StartCommit(repo, "")
	require.NoError(t, err)
	var eg errgroup.Group
	for i := 0; i < 3; i++ {
		eg.Go(func() error {
			_, err = client.PutFile(repo, commit.ID, "foo", strings.NewReader("foo\n"))
			return err
		})
	}
	require.NoError(t, eg.Wait())
	require.NoError(t, client.FinishCommit(repo, commit.ID))

	var buffer bytes.Buffer
	require.NoError(t, client.GetFile(repo, commit.ID, "foo", 0, 0, &buffer))
	require.Equal(t, "foo\nfoo\nfoo\n", buffer.String())
}

func TestInspectFile(t *testing.T) {
	client := GetPachClient(t)

	repo := "test"
	require.NoError(t, client.CreateRepo(repo))

	fileContent1 := "foo\n"
	commit1, err := client.StartCommit(repo, "master")
	require.NoError(t, err)
	_, err = client.PutFile(repo, commit1.ID, "foo", strings.NewReader(fileContent1))
	require.NoError(t, err)

	fileInfo, err := client.InspectFile(repo, commit1.ID, "foo")
	require.NoError(t, err)
	require.Equal(t, pfs.FileType_FILE, fileInfo.FileType)
	require.Equal(t, len(fileContent1), int(fileInfo.SizeBytes))

	require.NoError(t, client.FinishCommit(repo, commit1.ID))

	fileInfo, err = client.InspectFile(repo, commit1.ID, "foo")
	require.NoError(t, err)
	require.Equal(t, pfs.FileType_FILE, fileInfo.FileType)
	require.Equal(t, len(fileContent1), int(fileInfo.SizeBytes))

	fileContent2 := "barbar\n"
	commit2, err := client.StartCommit(repo, "master")
	require.NoError(t, err)
	_, err = client.PutFile(repo, commit2.ID, "foo", strings.NewReader(fileContent2))
	require.NoError(t, err)

	fileInfo, err = client.InspectFile(repo, commit2.ID, "foo")
	require.NoError(t, err)
	require.Equal(t, pfs.FileType_FILE, fileInfo.FileType)
	require.Equal(t, len(fileContent1+fileContent2), int(fileInfo.SizeBytes))

	require.NoError(t, client.FinishCommit(repo, commit2.ID))

	fileInfo, err = client.InspectFile(repo, commit2.ID, "foo")
	require.NoError(t, err)
	require.Equal(t, pfs.FileType_FILE, fileInfo.FileType)
	require.Equal(t, len(fileContent1+fileContent2), int(fileInfo.SizeBytes))

	fileInfo, err = client.InspectFile(repo, commit2.ID, "foo")
	require.NoError(t, err)
	require.Equal(t, pfs.FileType_FILE, fileInfo.FileType)
	require.Equal(t, len(fileContent1)+len(fileContent2), int(fileInfo.SizeBytes))

	fileContent3 := "bar\n"
	commit3, err := client.StartCommit(repo, "master")
	require.NoError(t, err)
	_, err = client.PutFile(repo, commit3.ID, "bar", strings.NewReader(fileContent3))
	require.NoError(t, err)
	require.NoError(t, client.FinishCommit(repo, commit3.ID))

	fileInfos, err := client.ListFile(repo, commit3.ID, "")
	require.NoError(t, err)
	require.Equal(t, len(fileInfos), 2)
}

func TestInspectFile2(t *testing.T) {
	client := GetPachClient(t)

	repo := "test"
	require.NoError(t, client.CreateRepo(repo))

	fileContent1 := "foo\n"
	fileContent2 := "buzz\n"

	_, err := client.StartCommit(repo, "master")
	require.NoError(t, err)
	_, err = client.PutFile(repo, "master", "file", strings.NewReader(fileContent1))
	require.NoError(t, err)
	require.NoError(t, client.FinishCommit(repo, "master"))

	fileInfo, err := client.InspectFile(repo, "master", "/file")
	require.NoError(t, err)
	require.Equal(t, len(fileContent1), int(fileInfo.SizeBytes))
	require.Equal(t, "/file", fileInfo.File.Path)
	require.Equal(t, pfs.FileType_FILE, fileInfo.FileType)

	_, err = client.StartCommit(repo, "master")
	require.NoError(t, err)
	_, err = client.PutFile(repo, "master", "file", strings.NewReader(fileContent1))
	require.NoError(t, err)
	require.NoError(t, client.FinishCommit(repo, "master"))

	fileInfo, err = client.InspectFile(repo, "master", "file")
	require.NoError(t, err)
	require.Equal(t, len(fileContent1)*2, int(fileInfo.SizeBytes))
	require.Equal(t, "file", fileInfo.File.Path)

	_, err = client.StartCommit(repo, "master")
	require.NoError(t, err)
	err = client.DeleteFile(repo, "master", "file")
	require.NoError(t, err)
	_, err = client.PutFile(repo, "master", "file", strings.NewReader(fileContent2))
	require.NoError(t, err)
	require.NoError(t, client.FinishCommit(repo, "master"))

	fileInfo, err = client.InspectFile(repo, "master", "file")
	require.NoError(t, err)
	require.Equal(t, len(fileContent2), int(fileInfo.SizeBytes))
}

func TestInspectDir(t *testing.T) {
	client := GetPachClient(t)

	repo := "test"
	require.NoError(t, client.CreateRepo(repo))

	commit1, err := client.StartCommit(repo, "")
	require.NoError(t, err)

	fileContent := "foo\n"
	_, err = client.PutFile(repo, commit1.ID, "dir/foo", strings.NewReader(fileContent))
	require.NoError(t, err)

	fileInfo, err := client.InspectFile(repo, commit1.ID, "dir/foo")
	require.NoError(t, err)
	require.Equal(t, len(fileContent), int(fileInfo.SizeBytes))
	require.Equal(t, pfs.FileType_FILE, fileInfo.FileType)

	require.NoError(t, client.FinishCommit(repo, commit1.ID))

	fileInfo, err = client.InspectFile(repo, commit1.ID, "dir/foo")
	require.NoError(t, err)
	require.Equal(t, len(fileContent), int(fileInfo.SizeBytes))
	require.Equal(t, pfs.FileType_FILE, fileInfo.FileType)

	fileInfo, err = client.InspectFile(repo, commit1.ID, "dir")
	require.NoError(t, err)
	require.Equal(t, len(fileContent), int(fileInfo.SizeBytes))
	require.Equal(t, pfs.FileType_DIR, fileInfo.FileType)

	_, err = client.InspectFile(repo, commit1.ID, "")
	require.NoError(t, err)
	require.Equal(t, len(fileContent), int(fileInfo.SizeBytes))
	require.Equal(t, pfs.FileType_DIR, fileInfo.FileType)
}

func TestInspectDir2(t *testing.T) {
	client := GetPachClient(t)

	repo := "test"
	require.NoError(t, client.CreateRepo(repo))

	fileContent := "foo\n"

	_, err := client.StartCommit(repo, "master")
	require.NoError(t, err)
	_, err = client.PutFile(repo, "master", "dir/1", strings.NewReader(fileContent))
	require.NoError(t, err)
	_, err = client.PutFile(repo, "master", "dir/2", strings.NewReader(fileContent))
	require.NoError(t, err)

	fileInfo, err := client.InspectFile(repo, "master", "/dir")
	require.NoError(t, err)
	require.Equal(t, "/dir", fileInfo.File.Path)
	require.Equal(t, pfs.FileType_DIR, fileInfo.FileType)

	require.NoError(t, client.FinishCommit(repo, "master"))

	fileInfo, err = client.InspectFile(repo, "master", "/dir")
	require.NoError(t, err)
	require.Equal(t, "/dir", fileInfo.File.Path)
	require.Equal(t, pfs.FileType_DIR, fileInfo.FileType)

	_, err = client.StartCommit(repo, "master")
	require.NoError(t, err)
	_, err = client.PutFile(repo, "master", "dir/3", strings.NewReader(fileContent))
	require.NoError(t, err)
	fileInfo, err = client.InspectFile(repo, "master", "dir")
	require.NoError(t, err)

	require.NoError(t, client.FinishCommit(repo, "master"))

	fileInfo, err = client.InspectFile(repo, "master", "dir")
	require.NoError(t, err)

	_, err = client.StartCommit(repo, "master")
	require.NoError(t, err)
	err = client.DeleteFile(repo, "master", "dir/2")
	require.NoError(t, err)
	require.NoError(t, client.FinishCommit(repo, "master"))

	fileInfo, err = client.InspectFile(repo, "master", "dir")
	require.NoError(t, err)
}

func TestListFileTwoCommits(t *testing.T) {
	client := GetPachClient(t)

	repo := "test"
	require.NoError(t, client.CreateRepo(repo))

	numFiles := 5

	commit1, err := client.StartCommit(repo, "master")
	require.NoError(t, err)

	for i := 0; i < numFiles; i++ {
		_, err = client.PutFile(repo, commit1.ID, fmt.Sprintf("file%d", i), strings.NewReader("foo\n"))
		require.NoError(t, err)
	}

	fileInfos, err := client.ListFile(repo, "master", "")
	require.NoError(t, err)
	require.Equal(t, numFiles, len(fileInfos))

	require.NoError(t, client.FinishCommit(repo, commit1.ID))

	commit2, err := client.StartCommit(repo, "master")
	require.NoError(t, err)

	for i := 0; i < numFiles; i++ {
		_, err = client.PutFile(repo, commit2.ID, fmt.Sprintf("file2-%d", i), strings.NewReader("foo\n"))
		require.NoError(t, err)
	}

	fileInfos, err = client.ListFile(repo, commit2.ID, "")
	require.NoError(t, err)
	require.Equal(t, 2*numFiles, len(fileInfos))

	require.NoError(t, client.FinishCommit(repo, commit2.ID))

	fileInfos, err = client.ListFile(repo, commit1.ID, "")
	require.NoError(t, err)
	require.Equal(t, numFiles, len(fileInfos))

	fileInfos, err = client.ListFile(repo, commit2.ID, "")
	require.NoError(t, err)
	require.Equal(t, 2*numFiles, len(fileInfos))
}

func TestListFile(t *testing.T) {
	client := GetPachClient(t)

	repo := "test"
	require.NoError(t, client.CreateRepo(repo))

	commit, err := client.StartCommit(repo, "")
	require.NoError(t, err)

	fileContent1 := "foo\n"
	_, err = client.PutFile(repo, commit.ID, "dir/foo", strings.NewReader(fileContent1))
	require.NoError(t, err)

	fileContent2 := "bar\n"
	_, err = client.PutFile(repo, commit.ID, "dir/bar", strings.NewReader(fileContent2))
	require.NoError(t, err)

	fileInfos, err := client.ListFile(repo, commit.ID, "dir")
	require.NoError(t, err)
	require.Equal(t, 2, len(fileInfos))
	require.True(t, fileInfos[0].File.Path == "/dir/foo" && fileInfos[1].File.Path == "/dir/bar" || fileInfos[0].File.Path == "/dir/bar" && fileInfos[1].File.Path == "/dir/foo")
	require.True(t, fileInfos[0].SizeBytes == fileInfos[1].SizeBytes && fileInfos[0].SizeBytes == uint64(len(fileContent1)))

	require.NoError(t, client.FinishCommit(repo, commit.ID))

	fileInfos, err = client.ListFile(repo, commit.ID, "dir")
	require.NoError(t, err)
	require.Equal(t, 2, len(fileInfos))
	require.True(t, fileInfos[0].File.Path == "/dir/foo" && fileInfos[1].File.Path == "/dir/bar" || fileInfos[0].File.Path == "/dir/bar" && fileInfos[1].File.Path == "/dir/foo")
	require.True(t, fileInfos[0].SizeBytes == fileInfos[1].SizeBytes && fileInfos[0].SizeBytes == uint64(len(fileContent1)))
}

func TestListFile2(t *testing.T) {
	client := GetPachClient(t)

	repo := "test"
	require.NoError(t, client.CreateRepo(repo))

	fileContent := "foo\n"

	_, err := client.StartCommit(repo, "master")
	require.NoError(t, err)
	_, err = client.PutFile(repo, "master", "dir/1", strings.NewReader(fileContent))
	require.NoError(t, err)
	_, err = client.PutFile(repo, "master", "dir/2", strings.NewReader(fileContent))
	require.NoError(t, err)

	fileInfos, err := client.ListFile(repo, "master", "dir")
	require.NoError(t, err)
	require.Equal(t, 2, len(fileInfos))

	require.NoError(t, client.FinishCommit(repo, "master"))

	fileInfos, err = client.ListFile(repo, "master", "dir")
	require.NoError(t, err)
	require.Equal(t, 2, len(fileInfos))

	_, err = client.StartCommit(repo, "master")
	require.NoError(t, err)
	_, err = client.PutFile(repo, "master", "dir/3", strings.NewReader(fileContent))
	require.NoError(t, err)
	require.NoError(t, client.FinishCommit(repo, "master"))

	fileInfos, err = client.ListFile(repo, "master", "dir")
	require.NoError(t, err)
	require.Equal(t, 3, len(fileInfos))

	_, err = client.StartCommit(repo, "master")
	require.NoError(t, err)
	err = client.DeleteFile(repo, "master", "dir/2")
	require.NoError(t, err)
	require.NoError(t, client.FinishCommit(repo, "master"))

	fileInfos, err = client.ListFile(repo, "master", "dir")
	require.NoError(t, err)
	require.Equal(t, 2, len(fileInfos))
}

func TestListFile3(t *testing.T) {
	client := GetPachClient(t)

	repo := "test"
	require.NoError(t, client.CreateRepo(repo))

	fileContent := "foo\n"

	_, err := client.StartCommit(repo, "master")
	require.NoError(t, err)
	_, err = client.PutFile(repo, "master", "dir/1", strings.NewReader(fileContent))
	require.NoError(t, err)
	_, err = client.PutFile(repo, "master", "dir/2", strings.NewReader(fileContent))
	require.NoError(t, err)
	require.NoError(t, client.FinishCommit(repo, "master"))

	fileInfos, err := client.ListFile(repo, "master", "dir")
	require.NoError(t, err)
	require.Equal(t, 2, len(fileInfos))

	_, err = client.StartCommit(repo, "master")
	require.NoError(t, err)
	_, err = client.PutFile(repo, "master", "dir/3/foo", strings.NewReader(fileContent))
	require.NoError(t, err)
	_, err = client.PutFile(repo, "master", "dir/3/bar", strings.NewReader(fileContent))
	require.NoError(t, err)
	require.NoError(t, client.FinishCommit(repo, "master"))

	fileInfos, err = client.ListFile(repo, "master", "dir")
	require.NoError(t, err)
	require.Equal(t, 3, len(fileInfos))
	require.Equal(t, int(fileInfos[2].SizeBytes), len(fileContent)*2)

	_, err = client.StartCommit(repo, "master")
	require.NoError(t, err)
	err = client.DeleteFile(repo, "master", "dir/3/bar")
	require.NoError(t, err)
	require.NoError(t, client.FinishCommit(repo, "master"))

	fileInfos, err = client.ListFile(repo, "master", "dir")
	require.NoError(t, err)
	require.Equal(t, 3, len(fileInfos))
	require.Equal(t, int(fileInfos[2].SizeBytes), len(fileContent))

	_, err = client.StartCommit(repo, "master")
	require.NoError(t, err)
	_, err = client.PutFile(repo, "master", "file", strings.NewReader(fileContent))
	require.NoError(t, err)
	require.NoError(t, client.FinishCommit(repo, "master"))

	fileInfos, err = client.ListFile(repo, "master", "/")
	require.NoError(t, err)
	require.Equal(t, 2, len(fileInfos))
}

func TestPutFileTypeConflict(t *testing.T) {
	client := GetPachClient(t)

	repo := "test"
	require.NoError(t, client.CreateRepo(repo))

	fileContent := "foo\n"

	commit1, err := client.StartCommit(repo, "master")
	require.NoError(t, err)
	_, err = client.PutFile(repo, commit1.ID, "dir/1", strings.NewReader(fileContent))
	require.NoError(t, err)
	require.NoError(t, client.FinishCommit(repo, commit1.ID))

	commit2, err := client.StartCommit(repo, "master")
	require.NoError(t, err)
	_, err = client.PutFile(repo, commit2.ID, "dir", strings.NewReader(fileContent))
	require.NoError(t, err)
	require.YesError(t, client.FinishCommit(repo, commit2.ID))
}

func TestRootDirectory(t *testing.T) {
	client := GetPachClient(t)

	repo := "test"
	require.NoError(t, client.CreateRepo(repo))

	fileContent := "foo\n"

	commit, err := client.StartCommit(repo, "")
	require.NoError(t, err)
	_, err = client.PutFile(repo, commit.ID, "foo", strings.NewReader(fileContent))
	require.NoError(t, err)

	fileInfos, err := client.ListFile(repo, commit.ID, "")
	require.NoError(t, err)
	require.Equal(t, 1, len(fileInfos))

	require.NoError(t, client.FinishCommit(repo, commit.ID))

	fileInfos, err = client.ListFile(repo, commit.ID, "")
	require.NoError(t, err)
	require.Equal(t, 1, len(fileInfos))
}

func TestDeleteFile(t *testing.T) {
	client := GetPachClient(t)

	repo := "test"
	require.NoError(t, client.CreateRepo(repo))

	// Commit 1: Add two files; delete one file within the commit
	commit1, err := client.StartCommit(repo, "master")
	require.NoError(t, err)

	fileContent1 := "foo\n"
	_, err = client.PutFile(repo, commit1.ID, "foo", strings.NewReader(fileContent1))
	require.NoError(t, err)

	fileContent2 := "bar\n"
	_, err = client.PutFile(repo, commit1.ID, "bar", strings.NewReader(fileContent2))
	require.NoError(t, err)

	require.NoError(t, client.DeleteFile(repo, commit1.ID, "foo"))

	_, err = client.InspectFile(repo, commit1.ID, "foo")
	require.YesError(t, err)

	fileInfos, err := client.ListFile(repo, commit1.ID, "")
	require.NoError(t, err)
	require.Equal(t, 1, len(fileInfos))

	require.NoError(t, client.FinishCommit(repo, commit1.ID))

	_, err = client.InspectFile(repo, commit1.ID, "foo")
	require.YesError(t, err)

	// Should see one file
	fileInfos, err = client.ListFile(repo, commit1.ID, "")
	require.NoError(t, err)
	require.Equal(t, 1, len(fileInfos))

	// Deleting a file in a finished commit should result in an error
	require.YesError(t, client.DeleteFile(repo, commit1.ID, "bar"))

	// Empty commit
	commit2, err := client.StartCommit(repo, "master")
	require.NoError(t, err)
	require.NoError(t, client.FinishCommit(repo, commit2.ID))

	// Should still see one files
	fileInfos, err = client.ListFile(repo, commit2.ID, "")
	require.NoError(t, err)
	require.Equal(t, 1, len(fileInfos))

	// Delete bar
	commit3, err := client.StartCommit(repo, "master")
	require.NoError(t, err)
	require.NoError(t, client.DeleteFile(repo, commit3.ID, "bar"))

	// Should see no file
	fileInfos, err = client.ListFile(repo, commit3.ID, "")
	require.NoError(t, err)
	require.Equal(t, 0, len(fileInfos))

	_, err = client.InspectFile(repo, commit3.ID, "bar")
	require.YesError(t, err)

	require.NoError(t, client.FinishCommit(repo, commit3.ID))

	// Should see no file
	fileInfos, err = client.ListFile(repo, commit3.ID, "")
	require.NoError(t, err)
	require.Equal(t, 0, len(fileInfos))

	_, err = client.InspectFile(repo, commit3.ID, "bar")
	require.YesError(t, err)

	// Delete a nonexistent file; it should be no-op
	commit4, err := client.StartCommit(repo, "master")
	require.NoError(t, err)
	require.NoError(t, client.DeleteFile(repo, commit4.ID, "nonexistent"))
	require.NoError(t, client.FinishCommit(repo, commit4.ID))
}

func TestDeleteDir(t *testing.T) {
	client := GetPachClient(t)

	repo := "test"
	require.NoError(t, client.CreateRepo(repo))

	// Commit 1: Add two files into the same directory; delete the directory
	commit1, err := client.StartCommit(repo, "master")
	require.NoError(t, err)

	_, err = client.PutFile(repo, commit1.ID, "dir/foo", strings.NewReader("foo1"))
	require.NoError(t, err)

	_, err = client.PutFile(repo, commit1.ID, "dir/bar", strings.NewReader("bar1"))
	require.NoError(t, err)

	require.NoError(t, client.DeleteFile(repo, commit1.ID, "dir"))

	fileInfos, err := client.ListFile(repo, commit1.ID, "")
	require.NoError(t, err)
	require.Equal(t, 0, len(fileInfos))

	require.NoError(t, client.FinishCommit(repo, commit1.ID))

	fileInfos, err = client.ListFile(repo, commit1.ID, "")
	require.NoError(t, err)
	require.Equal(t, 0, len(fileInfos))

	// dir should not exist
	_, err = client.InspectFile(repo, commit1.ID, "dir")
	require.YesError(t, err)

	// Commit 2: Delete the directory and add the same two files
	// The two files should reflect the new content
	commit2, err := client.StartCommit(repo, "master")
	require.NoError(t, err)

	_, err = client.PutFile(repo, commit2.ID, "dir/foo", strings.NewReader("foo2"))
	require.NoError(t, err)

	_, err = client.PutFile(repo, commit2.ID, "dir/bar", strings.NewReader("bar2"))
	require.NoError(t, err)

	// Should see two files
	fileInfos, err = client.ListFile(repo, commit2.ID, "dir")
	require.NoError(t, err)
	require.Equal(t, 2, len(fileInfos))

	require.NoError(t, client.FinishCommit(repo, commit2.ID))

	// Should see two files
	fileInfos, err = client.ListFile(repo, commit2.ID, "dir")
	require.NoError(t, err)
	require.Equal(t, 2, len(fileInfos))

	var buffer bytes.Buffer
	require.NoError(t, client.GetFile(repo, commit2.ID, "dir/foo", 0, 0, &buffer))
	require.Equal(t, "foo2", buffer.String())

	var buffer2 bytes.Buffer
	require.NoError(t, client.GetFile(repo, commit2.ID, "dir/bar", 0, 0, &buffer2))
	require.Equal(t, "bar2", buffer2.String())

	// Commit 3: delete the directory
	commit3, err := client.StartCommit(repo, "master")
	require.NoError(t, err)

	require.NoError(t, client.DeleteFile(repo, commit3.ID, "dir"))

	// Should see zero files
	fileInfos, err = client.ListFile(repo, commit3.ID, "")
	require.NoError(t, err)
	require.Equal(t, 0, len(fileInfos))

	require.NoError(t, client.FinishCommit(repo, commit3.ID))

	// Should see zero files
	fileInfos, err = client.ListFile(repo, commit3.ID, "")
	require.NoError(t, err)
	require.Equal(t, 0, len(fileInfos))

	// TODO: test deleting "."
}

func TestDeleteFile2(t *testing.T) {
	client := GetPachClient(t)

	repo := "test"
	require.NoError(t, client.CreateRepo(repo))

	commit1, err := client.StartCommit(repo, "master")
	require.NoError(t, err)
	_, err = client.PutFile(repo, commit1.ID, "file", strings.NewReader("foo\n"))
	require.NoError(t, err)
	require.NoError(t, client.FinishCommit(repo, commit1.ID))

	commit2, err := client.StartCommit(repo, "master")
	require.NoError(t, err)
	err = client.DeleteFile(repo, commit2.ID, "file")
	require.NoError(t, err)
	_, err = client.PutFile(repo, commit2.ID, "file", strings.NewReader("bar\n"))
	require.NoError(t, err)
	require.NoError(t, client.FinishCommit(repo, commit2.ID))

	expected := "bar\n"
	var buffer bytes.Buffer
	require.NoError(t, client.GetFile(repo, "master", "file", 0, 0, &buffer))
	require.Equal(t, expected, buffer.String())

	commit3, err := client.StartCommit(repo, "master")
	require.NoError(t, err)
	_, err = client.PutFile(repo, commit3.ID, "file", strings.NewReader("buzz\n"))
	require.NoError(t, err)
	err = client.DeleteFile(repo, commit3.ID, "file")
	require.NoError(t, err)
	_, err = client.PutFile(repo, commit3.ID, "file", strings.NewReader("foo\n"))
	require.NoError(t, err)
	require.NoError(t, client.FinishCommit(repo, commit3.ID))

	expected = "foo\n"
	buffer.Reset()
	require.NoError(t, client.GetFile(repo, commit3.ID, "file", 0, 0, &buffer))
	require.Equal(t, expected, buffer.String())
}

func TestListCommit(t *testing.T) {
	client := GetPachClient(t)

	repo := "test"
	require.NoError(t, client.CreateRepo(repo))

	numCommits := 10

	var midCommitID string
	for i := 0; i < numCommits; i++ {
		commit, err := client.StartCommit(repo, "master")
		require.NoError(t, err)
		require.NoError(t, client.FinishCommit(repo, "master"))
		if i == numCommits/2 {
			midCommitID = commit.ID
		}
	}

	// list all commits
	commitInfos, err := client.ListCommit(repo, "", "", 0)
	require.NoError(t, err)
	require.Equal(t, numCommits, len(commitInfos))

	// Test that commits are sorted in newest-first order
	for i := 0; i < len(commitInfos)-1; i++ {
		require.Equal(t, commitInfos[i].ParentCommit, commitInfos[i+1].Commit)
	}

	// Now list all commits up to the last commit
	commitInfos, err = client.ListCommit(repo, "master", "", 0)
	require.NoError(t, err)
	require.Equal(t, numCommits, len(commitInfos))

	// Test that commits are sorted in newest-first order
	for i := 0; i < len(commitInfos)-1; i++ {
		require.Equal(t, commitInfos[i].ParentCommit, commitInfos[i+1].Commit)
	}

	// Now list all commits up to the mid commit, excluding the mid commit
	// itself
	commitInfos, err = client.ListCommit(repo, "master", midCommitID, 0)
	require.NoError(t, err)
	require.Equal(t, numCommits-numCommits/2-1, len(commitInfos))

	// Test that commits are sorted in newest-first order
	for i := 0; i < len(commitInfos)-1; i++ {
		require.Equal(t, commitInfos[i].ParentCommit, commitInfos[i+1].Commit)
	}

	// list commits by branch
	commitInfos, err = client.ListCommit(repo, "master", "", 0)
	require.NoError(t, err)
	require.Equal(t, numCommits, len(commitInfos))

	// Test that commits are sorted in newest-first order
	for i := 0; i < len(commitInfos)-1; i++ {
		require.Equal(t, commitInfos[i].ParentCommit, commitInfos[i+1].Commit)
	}
}

func TestOffsetRead(t *testing.T) {
	client := GetPachClient(t)

	repo := "TestOffsetRead"
	require.NoError(t, client.CreateRepo(repo))
	commit, err := client.StartCommit(repo, "")
	require.NoError(t, err)
	fileData := "foo\n"
	_, err = client.PutFile(repo, commit.ID, "foo", strings.NewReader(fileData))
	require.NoError(t, err)
	_, err = client.PutFile(repo, commit.ID, "foo", strings.NewReader(fileData))
	require.NoError(t, err)

	var buffer bytes.Buffer
	require.NoError(t, client.GetFile(repo, commit.ID, "foo", int64(len(fileData)*2)+1, 0, &buffer))
	require.Equal(t, "", buffer.String())

	require.NoError(t, client.FinishCommit(repo, commit.ID))

	buffer.Reset()
	require.NoError(t, client.GetFile(repo, commit.ID, "foo", int64(len(fileData)*2)+1, 0, &buffer))
	require.Equal(t, "", buffer.String())
}

func TestBranch2(t *testing.T) {
	client := GetPachClient(t)

	repo := "test"
	require.NoError(t, client.CreateRepo(repo))

	commit, err := client.StartCommit(repo, "")
	require.NoError(t, err)
	require.NoError(t, client.FinishCommit(repo, commit.ID))

	expectedBranches := []string{"branch1", "branch2", "branch3"}
	for _, branch := range expectedBranches {
		require.NoError(t, client.SetBranch(repo, commit.ID, branch))
	}

	branches, err := client.ListBranch(repo)
	require.Equal(t, len(expectedBranches), len(branches))
	for i, branch := range branches {
		// branches should return in newest-first order
		require.Equal(t, expectedBranches[len(branches)-i-1], branch.Name)
		require.Equal(t, commit, branch.Head)
	}

	commit2, err := client.StartCommit(repo, "branch1")
	require.NoError(t, err)
	require.NoError(t, client.FinishCommit(repo, "branch1"))

	commit2Info, err := client.InspectCommit(repo, "branch1")
	require.NoError(t, err)
	require.Equal(t, commit, commit2Info.ParentCommit)

	// delete the last branch
	var lastBranch string
	lastBranch = expectedBranches[len(expectedBranches)-1]
	require.NoError(t, client.DeleteBranch(repo, lastBranch, false))
	branches, err = client.ListBranch(repo)
	require.Equal(t, 2, len(branches))
	require.Equal(t, "branch2", branches[0].Name)
	require.Equal(t, commit, branches[0].Head)
	require.Equal(t, "branch1", branches[1].Name)
	require.Equal(t, commit2, branches[1].Head)
}

func TestDeleteNonexistantBranch(t *testing.T) {
	client := GetPachClient(t)

	repo := "TestDeleteNonexistantBranch"
	require.NoError(t, client.CreateRepo(repo))
	require.NoError(t, client.DeleteBranch(repo, "doesnt_exist", false))
}

func TestSubscribeCommit(t *testing.T) {
	client := GetPachClient(t)

	repo := "test"
	require.NoError(t, client.CreateRepo(repo))

	numCommits := 10

	// create some commits that shouldn't affect the below SubscribeCommit call
	// reproduces #2469
	for i := 0; i < numCommits; i++ {
		commit, err := client.StartCommit(repo, "master-v1")
		require.NoError(t, err)
		require.NoError(t, client.FinishCommit(repo, commit.ID))
	}

	var commits []*pfs.Commit
	for i := 0; i < numCommits; i++ {
		commit, err := client.StartCommit(repo, "master")
		require.NoError(t, err)
		require.NoError(t, client.FinishCommit(repo, commit.ID))
		commits = append(commits, commit)
	}

	commitIter, err := client.SubscribeCommit(repo, "master", "", pfs.CommitState_STARTED)
	require.NoError(t, err)
	for i := 0; i < numCommits; i++ {
		commitInfo, err := commitIter.Next()
		require.NoError(t, err)
		require.Equal(t, commits[i], commitInfo.Commit)
	}

	// Create another batch of commits
	commits = nil
	for i := 0; i < numCommits; i++ {
		commit, err := client.StartCommit(repo, "master")
		require.NoError(t, err)
		require.NoError(t, client.FinishCommit(repo, "master"))
		commits = append(commits, commit)
	}

	for i := 0; i < numCommits; i++ {
		commitInfo, err := commitIter.Next()
		require.NoError(t, err)
		require.Equal(t, commits[i], commitInfo.Commit)
	}

	commitIter.Close()
}

func TestInspectRepoSimple(t *testing.T) {
	client := GetPachClient(t)

	repo := "test"
	require.NoError(t, client.CreateRepo(repo))

	commit, err := client.StartCommit(repo, "")
	require.NoError(t, err)

	file1Content := "foo\n"
	_, err = client.PutFile(repo, commit.ID, "foo", strings.NewReader(file1Content))
	require.NoError(t, err)

	file2Content := "bar\n"
	_, err = client.PutFile(repo, commit.ID, "bar", strings.NewReader(file2Content))
	require.NoError(t, err)

	require.NoError(t, client.FinishCommit(repo, commit.ID))

	info, err := client.InspectRepo(repo)
	require.NoError(t, err)

	// Size should be 0 because the files were not added to master
	require.Equal(t, int(info.SizeBytes), 0)
}

func TestInspectRepoComplex(t *testing.T) {
	client := GetPachClient(t)

	repo := "test"
	require.NoError(t, client.CreateRepo(repo))

	commit, err := client.StartCommit(repo, "master")
	require.NoError(t, err)

	numFiles := 100
	minFileSize := 1000
	maxFileSize := 2000
	totalSize := 0

	for i := 0; i < numFiles; i++ {
		fileContent := generateRandomString(rand.Intn(maxFileSize-minFileSize) + minFileSize)
		fileContent += "\n"
		fileName := fmt.Sprintf("file_%d", i)
		totalSize += len(fileContent)

		_, err = client.PutFile(repo, commit.ID, fileName, strings.NewReader(fileContent))
		require.NoError(t, err)

	}

	require.NoError(t, client.FinishCommit(repo, commit.ID))

	info, err := client.InspectRepo(repo)
	require.NoError(t, err)

	require.Equal(t, int(info.SizeBytes), totalSize)

	infos, err := client.ListRepo()
	require.NoError(t, err)
	require.Equal(t, 1, len(infos))
	info = infos[0]

	require.Equal(t, int(info.SizeBytes), totalSize)
}

func TestCreate(t *testing.T) {
	client := GetPachClient(t)

	repo := "test"
	require.NoError(t, client.CreateRepo(repo))
	commit, err := client.StartCommit(repo, "")
	require.NoError(t, err)
	w, err := client.PutFileSplitWriter(repo, commit.ID, "foo", pfs.Delimiter_NONE, 0, 0, 0, false)
	require.NoError(t, err)
	require.NoError(t, w.Close())
	require.NoError(t, client.FinishCommit(repo, commit.ID))
	_, err = client.InspectFile(repo, commit.ID, "foo")
	require.NoError(t, err)
}

func TestGetFile(t *testing.T) {
	client := GetPachClient(t)
	repo := tu.UniqueString("test")
	require.NoError(t, client.CreateRepo(repo))
	commit, err := client.StartCommit(repo, "")
	require.NoError(t, err)
	_, err = client.PutFile(repo, commit.ID, "dir/file", strings.NewReader("foo\n"))
	require.NoError(t, err)
	require.NoError(t, client.FinishCommit(repo, commit.ID))
	var buffer bytes.Buffer
	require.NoError(t, client.GetFile(repo, commit.ID, "dir/file", 0, 0, &buffer))
	require.Equal(t, "foo\n", buffer.String())
	t.Run("InvalidCommit", func(t *testing.T) {
		buffer = bytes.Buffer{}
		err = client.GetFile(repo, "aninvalidcommitid", "dir/file", 0, 0, &buffer)
		require.YesError(t, err)
	})
	t.Run("Directory", func(t *testing.T) {
		buffer = bytes.Buffer{}
		err = client.GetFile(repo, commit.ID, "dir", 0, 0, &buffer)
		require.NoError(t, err)
	})
}

func TestManyPutsSingleFileSingleCommit(t *testing.T) {
	if testing.Short() {
		t.Skip("Skipping long tests in short mode")
	}
	client := GetPachClient(t)

	repo := "test"
	require.NoError(t, client.CreateRepo(repo))

	commit1, err := client.StartCommit(repo, "")
	require.NoError(t, err)

	rawMessage := `{
		"level":"debug",
		"message":{
			"thing":"foo"
		},
		"timing":[1,3,34,6,7]
	}`
	numObjs := 500
	numGoros := 10
	var expectedOutput []byte
	var wg sync.WaitGroup
	for j := 0; j < numGoros; j++ {
		wg.Add(1)
		go func() {
			for i := 0; i < numObjs/numGoros; i++ {
				_, err = client.PutFile(repo, commit1.ID, "foo", strings.NewReader(rawMessage))
				if err != nil {
					panic(err)
				}
			}
			wg.Done()
		}()
	}
	for i := 0; i < numObjs; i++ {
		expectedOutput = append(expectedOutput, []byte(rawMessage)...)
	}
	wg.Wait()
	require.NoError(t, client.FinishCommit(repo, commit1.ID))

	var buffer bytes.Buffer
	require.NoError(t, client.GetFile(repo, commit1.ID, "foo", 0, 0, &buffer))
	require.Equal(t, string(expectedOutput), buffer.String())
}

func TestPutFileValidCharacters(t *testing.T) {
	client := GetPachClient(t)

	repo := "test"
	require.NoError(t, client.CreateRepo(repo))

	commit, err := client.StartCommit(repo, "")
	require.NoError(t, err)

	_, err = client.PutFile(repo, commit.ID, "foo\x00bar", strings.NewReader("foobar\n"))
	// null characters error because when you `ls` files with null characters
	// they truncate things after the null character leading to strange results
	require.YesError(t, err)

	// Boundary tests for valid character range
	_, err = client.PutFile(repo, commit.ID, "\x1ffoobar", strings.NewReader("foobar\n"))
	require.YesError(t, err)
	_, err = client.PutFile(repo, commit.ID, "foo\x20bar", strings.NewReader("foobar\n"))
	require.NoError(t, err)
	_, err = client.PutFile(repo, commit.ID, "foobar\x7e", strings.NewReader("foobar\n"))
	require.NoError(t, err)
	_, err = client.PutFile(repo, commit.ID, "foo\x7fbar", strings.NewReader("foobar\n"))
	require.YesError(t, err)

	// Random character tests outside and inside valid character range
	_, err = client.PutFile(repo, commit.ID, "foobar\x0b", strings.NewReader("foobar\n"))
	require.YesError(t, err)
	_, err = client.PutFile(repo, commit.ID, "\x41foobar", strings.NewReader("foobar\n"))
	require.NoError(t, err)
	_, err = client.PutFile(repo, commit.ID, "foo\x90bar", strings.NewReader("foobar\n"))
	require.YesError(t, err)
}

func TestPutFileURL(t *testing.T) {
	if testing.Short() {
		t.Skip("Skipping integration tests in short mode")
	}

	c := GetPachClient(t)

	repo := "TestPutFileURL"
	require.NoError(t, c.CreateRepo(repo))
	commit, err := c.StartCommit(repo, "master")
	require.NoError(t, err)
	require.NoError(t, c.PutFileURL(repo, commit.ID, "readme", "https://raw.githubusercontent.com/pachyderm/pachyderm/master/README.md", false, false))
	require.NoError(t, c.FinishCommit(repo, commit.ID))
	fileInfo, err := c.InspectFile(repo, commit.ID, "readme")
	require.NoError(t, err)
	require.True(t, fileInfo.SizeBytes > 0)
}

func TestBigListFile(t *testing.T) {
	client := GetPachClient(t)

	repo := "TestBigListFile"
	require.NoError(t, client.CreateRepo(repo))
	commit, err := client.StartCommit(repo, "")
	require.NoError(t, err)
	var eg errgroup.Group
	for i := 0; i < 25; i++ {
		for j := 0; j < 25; j++ {
			i := i
			j := j
			eg.Go(func() error {
				_, err = client.PutFile(repo, commit.ID, fmt.Sprintf("dir%d/file%d", i, j), strings.NewReader("foo\n"))
				return err
			})
		}
	}
	require.NoError(t, eg.Wait())
	require.NoError(t, client.FinishCommit(repo, commit.ID))
	for i := 0; i < 25; i++ {
		files, err := client.ListFile(repo, commit.ID, fmt.Sprintf("dir%d", i))
		require.NoError(t, err)
		require.Equal(t, 25, len(files))
	}
}

func TestStartCommitLatestOnBranch(t *testing.T) {
	client := GetPachClient(t)

	repo := "test"
	require.NoError(t, client.CreateRepo(repo))

	commit1, err := client.StartCommit(repo, "master")
	require.NoError(t, err)
	require.NoError(t, client.FinishCommit(repo, commit1.ID))

	commit2, err := client.StartCommit(repo, "master")
	require.NoError(t, err)

	require.NoError(t, client.FinishCommit(repo, commit2.ID))

	commit3, err := client.StartCommit(repo, "master")
	require.NoError(t, err)
	require.NoError(t, client.FinishCommit(repo, commit3.ID))

	commitInfo, err := client.InspectCommit(repo, "master")
	require.Equal(t, commit3.ID, commitInfo.Commit.ID)
}

func TestSetBranchTwice(t *testing.T) {
	client := GetPachClient(t)

	repo := "test"
	require.NoError(t, client.CreateRepo(repo))

	commit1, err := client.StartCommit(repo, "")
	require.NoError(t, err)
	require.NoError(t, client.SetBranch(repo, commit1.ID, "master"))
	require.NoError(t, client.FinishCommit(repo, commit1.ID))

	commit2, err := client.StartCommit(repo, "")
	require.NoError(t, err)
	require.NoError(t, client.SetBranch(repo, commit2.ID, "master"))
	require.NoError(t, client.FinishCommit(repo, commit2.ID))

	branches, err := client.ListBranch(repo)
	require.NoError(t, err)

	require.Equal(t, 1, len(branches))
	require.Equal(t, "master", branches[0].Name)
	require.Equal(t, commit2.ID, branches[0].Head.ID)
}

func TestSyncPullPush(t *testing.T) {
	client := GetPachClient(t)

	repo1 := "repo1"
	require.NoError(t, client.CreateRepo(repo1))

	commit1, err := client.StartCommit(repo1, "master")
	require.NoError(t, err)
	_, err = client.PutFile(repo1, commit1.ID, "foo", strings.NewReader("foo\n"))
	require.NoError(t, err)
	_, err = client.PutFile(repo1, commit1.ID, "dir/bar", strings.NewReader("bar\n"))
	require.NoError(t, err)
	require.NoError(t, client.FinishCommit(repo1, commit1.ID))

	tmpDir, err := ioutil.TempDir("/tmp", "pfs")
	require.NoError(t, err)

	puller := pfssync.NewPuller()
	require.NoError(t, puller.Pull(client, tmpDir, repo1, commit1.ID, "/", false, false, 2, nil, ""))
	_, err = puller.CleanUp()
	require.NoError(t, err)

	repo2 := "repo2"
	require.NoError(t, client.CreateRepo(repo2))

	commit2, err := client.StartCommit(repo2, "master")
	require.NoError(t, err)

	require.NoError(t, pfssync.Push(client, tmpDir, commit2, false))
	require.NoError(t, client.FinishCommit(repo2, commit2.ID))

	var buffer bytes.Buffer
	require.NoError(t, client.GetFile(repo2, commit2.ID, "foo", 0, 0, &buffer))
	require.Equal(t, "foo\n", buffer.String())
	buffer.Reset()
	require.NoError(t, client.GetFile(repo2, commit2.ID, "dir/bar", 0, 0, &buffer))
	require.Equal(t, "bar\n", buffer.String())

	fileInfos, err := client.ListFile(repo2, commit2.ID, "")
	require.NoError(t, err)
	require.Equal(t, 2, len(fileInfos))

	commit3, err := client.StartCommit(repo2, "master")
	require.NoError(t, err)

	// Test the overwrite flag.
	// After this Push operation, all files should still look the same, since
	// the old files were overwritten.
	require.NoError(t, pfssync.Push(client, tmpDir, commit3, true))
	require.NoError(t, client.FinishCommit(repo2, commit3.ID))

	buffer.Reset()
	require.NoError(t, client.GetFile(repo2, commit3.ID, "foo", 0, 0, &buffer))
	require.Equal(t, "foo\n", buffer.String())
	buffer.Reset()
	require.NoError(t, client.GetFile(repo2, commit3.ID, "dir/bar", 0, 0, &buffer))
	require.Equal(t, "bar\n", buffer.String())

	fileInfos, err = client.ListFile(repo2, commit3.ID, "")
	require.NoError(t, err)
	require.Equal(t, 2, len(fileInfos))

	// Test Lazy files
	tmpDir2, err := ioutil.TempDir("/tmp", "pfs")
	require.NoError(t, err)

	puller = pfssync.NewPuller()
	require.NoError(t, puller.Pull(client, tmpDir2, repo1, "master", "/", true, false, 2, nil, ""))

	data, err := ioutil.ReadFile(path.Join(tmpDir2, "dir/bar"))
	require.NoError(t, err)
	require.Equal(t, "bar\n", string(data))

	_, err = puller.CleanUp()
	require.NoError(t, err)
}

func TestSyncFile(t *testing.T) {
	client := GetPachClient(t)

	repo := "repo"
	require.NoError(t, client.CreateRepo(repo))

	content1 := generateRandomString(int(pfs.ChunkSize))

	commit1, err := client.StartCommit(repo, "master")
	require.NoError(t, err)
	require.NoError(t, pfssync.PushFile(client, client, &pfs.File{
		Commit: commit1,
		Path:   "file",
	}, strings.NewReader(content1)))
	require.NoError(t, client.FinishCommit(repo, commit1.ID))

	var buffer bytes.Buffer
	require.NoError(t, client.GetFile(repo, commit1.ID, "file", 0, 0, &buffer))
	require.Equal(t, content1, buffer.String())

	content2 := generateRandomString(int(pfs.ChunkSize * 2))

	commit2, err := client.StartCommit(repo, "master")
	require.NoError(t, err)
	require.NoError(t, pfssync.PushFile(client, client, &pfs.File{
		Commit: commit2,
		Path:   "file",
	}, strings.NewReader(content2)))
	require.NoError(t, client.FinishCommit(repo, commit2.ID))

	buffer.Reset()
	require.NoError(t, client.GetFile(repo, commit2.ID, "file", 0, 0, &buffer))
	require.Equal(t, content2, buffer.String())

	content3 := content2 + generateRandomString(int(pfs.ChunkSize))

	commit3, err := client.StartCommit(repo, "master")
	require.NoError(t, err)
	require.NoError(t, pfssync.PushFile(client, client, &pfs.File{
		Commit: commit3,
		Path:   "file",
	}, strings.NewReader(content3)))
	require.NoError(t, client.FinishCommit(repo, commit3.ID))

	buffer.Reset()
	require.NoError(t, client.GetFile(repo, commit3.ID, "file", 0, 0, &buffer))
	require.Equal(t, content3, buffer.String())
}

func TestSyncEmptyDir(t *testing.T) {
	client := GetPachClient(t)

	repo := "repo"
	require.NoError(t, client.CreateRepo(repo))

	commit, err := client.StartCommit(repo, "master")
	require.NoError(t, err)
	require.NoError(t, client.FinishCommit(repo, commit.ID))

	tmpDir, err := ioutil.TempDir("/tmp", "pfs")
	require.NoError(t, err)

	// We want to make sure that Pull creates an empty directory
	// when the path that we are cloning is empty.
	dir := filepath.Join(tmpDir, "tmp")

	puller := pfssync.NewPuller()
	require.NoError(t, puller.Pull(client, dir, repo, commit.ID, "/", false, false, 0, nil, ""))
	_, err = os.Stat(dir)
	require.NoError(t, err)
	_, err = puller.CleanUp()
	require.NoError(t, err)
}

func TestFlush(t *testing.T) {
	client := GetPachClient(t)
	require.NoError(t, client.CreateRepo("A"))
	require.NoError(t, client.CreateRepo("B"))
	require.NoError(t, client.CreateBranch("B", "master", "", []*pfs.Branch{pclient.NewBranch("A", "master")}))
	ACommit, err := client.StartCommit("A", "master")
	require.NoError(t, err)
	require.NoError(t, client.FinishCommit("A", "master"))
	require.NoError(t, client.FinishCommit("B", "master"))
	commitInfoIter, err := client.FlushCommit([]*pfs.Commit{pclient.NewCommit("A", ACommit.ID)}, nil)
	require.NoError(t, err)
	commitInfos, err := collectCommitInfos(commitInfoIter)
	require.NoError(t, err)
	require.Equal(t, 1, len(commitInfos))
}

// TestFlush2 implements the following DAG:
// A ─▶ B ─▶ C ─▶ D
func TestFlush2(t *testing.T) {
	client := GetPachClient(t)
	require.NoError(t, client.CreateRepo("A"))
	require.NoError(t, client.CreateRepo("B"))
	require.NoError(t, client.CreateRepo("C"))
	require.NoError(t, client.CreateRepo("D"))
	require.NoError(t, client.CreateBranch("B", "master", "", []*pfs.Branch{pclient.NewBranch("A", "master")}))
	require.NoError(t, client.CreateBranch("C", "master", "", []*pfs.Branch{pclient.NewBranch("B", "master")}))
	require.NoError(t, client.CreateBranch("D", "master", "", []*pfs.Branch{pclient.NewBranch("C", "master")}))
	ACommit, err := client.StartCommit("A", "master")
	require.NoError(t, err)
	require.NoError(t, client.FinishCommit("A", "master"))

	// do the other commits in a goro so we can block for them
	go func() {
		require.NoError(t, client.FinishCommit("B", "master"))
		require.NoError(t, client.FinishCommit("C", "master"))
		require.NoError(t, client.FinishCommit("D", "master"))
	}()

	// Flush ACommit
	commitInfoIter, err := client.FlushCommit([]*pfs.Commit{pclient.NewCommit("A", ACommit.ID)}, nil)
	require.NoError(t, err)
	commitInfos, err := collectCommitInfos(commitInfoIter)
	require.NoError(t, err)
	require.Equal(t, 3, len(commitInfos))

	commitInfoIter, err = client.FlushCommit(
		[]*pfs.Commit{pclient.NewCommit("A", ACommit.ID)},
		[]*pfs.Repo{pclient.NewRepo("C")},
	)
	require.NoError(t, err)
	commitInfos, err = collectCommitInfos(commitInfoIter)
	require.NoError(t, err)
	require.Equal(t, 1, len(commitInfos))
}

// A
//  ╲
//   ◀
//    C
//   ◀
//  ╱
// B
func TestFlush3(t *testing.T) {
	client := GetPachClient(t)
	require.NoError(t, client.CreateRepo("A"))
	require.NoError(t, client.CreateRepo("B"))
	require.NoError(t, client.CreateRepo("C"))

	require.NoError(t, client.CreateBranch("C", "master", "", []*pfs.Branch{pclient.NewBranch("A", "master"), pclient.NewBranch("B", "master")}))

	ACommit, err := client.StartCommit("A", "master")
	require.NoError(t, err)
	require.NoError(t, client.FinishCommit("A", ACommit.ID))
	require.NoError(t, client.FinishCommit("C", "master"))
	BCommit, err := client.StartCommit("B", "master")
	require.NoError(t, err)
	require.NoError(t, client.FinishCommit("B", BCommit.ID))
	require.NoError(t, client.FinishCommit("C", "master"))

	BCommit, err = client.StartCommit("B", "master")
	require.NoError(t, err)
	require.NoError(t, client.FinishCommit("B", BCommit.ID))
	require.NoError(t, client.FinishCommit("C", "master"))

	commitIter, err := client.FlushCommit([]*pfs.Commit{pclient.NewCommit("B", BCommit.ID), pclient.NewCommit("A", ACommit.ID)}, nil)
	require.NoError(t, err)
	commitInfos, err := collectCommitInfos(commitIter)
	require.NoError(t, err)
	require.Equal(t, 1, len(commitInfos))

	require.Equal(t, commitInfos[0].Commit.Repo.Name, "C")
}

func TestFlushRedundant(t *testing.T) {
	client := GetPachClient(t)
	require.NoError(t, client.CreateRepo("A"))
	ACommit, err := client.StartCommit("A", "master")
	require.NoError(t, err)
	require.NoError(t, client.FinishCommit("A", "master"))
	commitInfoIter, err := client.FlushCommit([]*pfs.Commit{pclient.NewCommit("A", ACommit.ID), pclient.NewCommit("A", ACommit.ID)}, nil)
	require.NoError(t, err)
	commitInfos, err := collectCommitInfos(commitInfoIter)
	require.NoError(t, err)
	require.Equal(t, 0, len(commitInfos))
}

func TestFlushCommitWithNoDownstreamRepos(t *testing.T) {
	c := GetPachClient(t)
	repo := "test"
	require.NoError(t, c.CreateRepo(repo))
	commit, err := c.StartCommit(repo, "master")
	require.NoError(t, err)
	require.NoError(t, c.FinishCommit(repo, commit.ID))
	commitIter, err := c.FlushCommit([]*pfs.Commit{pclient.NewCommit(repo, commit.ID)}, nil)
	require.NoError(t, err)
	commitInfos, err := collectCommitInfos(commitIter)
	require.NoError(t, err)
	require.Equal(t, 0, len(commitInfos))
}

func TestFlushOpenCommit(t *testing.T) {

	client := GetPachClient(t)
	require.NoError(t, client.CreateRepo("A"))
	require.NoError(t, client.CreateRepo("B"))
	require.NoError(t, client.CreateBranch("B", "master", "", []*pfs.Branch{pclient.NewBranch("A", "master")}))
	ACommit, err := client.StartCommit("A", "master")
	require.NoError(t, err)

	// do the other commits in a goro so we can block for them
	go func() {
		time.Sleep(5 * time.Second)
		require.NoError(t, client.FinishCommit("A", "master"))
		require.NoError(t, client.FinishCommit("B", "master"))
	}()

	// Flush ACommit
	commitIter, err := client.FlushCommit([]*pfs.Commit{pclient.NewCommit("A", ACommit.ID)}, nil)
	require.NoError(t, err)
	commitInfos, err := collectCommitInfos(commitIter)
	require.NoError(t, err)
	require.Equal(t, 1, len(commitInfos))
}

func TestEmptyFlush(t *testing.T) {

	client := GetPachClient(t)
	commitIter, err := client.FlushCommit(nil, nil)
	require.NoError(t, err)
	_, err = collectCommitInfos(commitIter)
	require.YesError(t, err)
}

func TestFlushNonExistentCommit(t *testing.T) {

	c := GetPachClient(t)
	iter, err := c.FlushCommit([]*pfs.Commit{pclient.NewCommit("fake-repo", "fake-commit")}, nil)
	require.NoError(t, err)
	_, err = collectCommitInfos(iter)
	require.YesError(t, err)
	repo := "FlushNonExistentCommit"
	require.NoError(t, c.CreateRepo(repo))
	_, err = c.FlushCommit([]*pfs.Commit{pclient.NewCommit(repo, "fake-commit")}, nil)
	require.NoError(t, err)
	_, err = collectCommitInfos(iter)
	require.YesError(t, err)
}

func TestPutFileSplit(t *testing.T) {
	if testing.Short() {
		t.Skip("Skipping integration tests in short mode")
	}

	c := GetPachClient(t)
	// create repos
	repo := tu.UniqueString("TestPutFileSplit")
	require.NoError(t, c.CreateRepo(repo))
	commit, err := c.StartCommit(repo, "master")
	require.NoError(t, err)
	_, err = c.PutFileSplit(repo, commit.ID, "none", pfs.Delimiter_NONE, 0, 0, 0, false, strings.NewReader("foo\nbar\nbuz\n"))
	require.NoError(t, err)
	_, err = c.PutFileSplit(repo, commit.ID, "line", pfs.Delimiter_LINE, 0, 0, 0, false, strings.NewReader("foo\nbar\nbuz\n"))
	require.NoError(t, err)
	_, err = c.PutFileSplit(repo, commit.ID, "line", pfs.Delimiter_LINE, 0, 0, 0, false, strings.NewReader("foo\nbar\nbuz\n"))
	require.NoError(t, err)
	_, err = c.PutFileSplit(repo, commit.ID, "line2", pfs.Delimiter_LINE, 2, 0, 0, false, strings.NewReader("foo\nbar\nbuz\nfiz\n"))
	require.NoError(t, err)
	_, err = c.PutFileSplit(repo, commit.ID, "line3", pfs.Delimiter_LINE, 0, 8, 0, false, strings.NewReader("foo\nbar\nbuz\nfiz\n"))
	require.NoError(t, err)
	_, err = c.PutFileSplit(repo, commit.ID, "json", pfs.Delimiter_JSON, 0, 0, 0, false, strings.NewReader("{}{}{}{}{}{}{}{}{}{}"))
	require.NoError(t, err)
	_, err = c.PutFileSplit(repo, commit.ID, "json", pfs.Delimiter_JSON, 0, 0, 0, false, strings.NewReader("{}{}{}{}{}{}{}{}{}{}"))
	require.NoError(t, err)
	_, err = c.PutFileSplit(repo, commit.ID, "json2", pfs.Delimiter_JSON, 2, 0, 0, false, strings.NewReader("{}{}{}{}"))
	require.NoError(t, err)
	_, err = c.PutFileSplit(repo, commit.ID, "json3", pfs.Delimiter_JSON, 0, 4, 0, false, strings.NewReader("{}{}{}{}"))
	require.NoError(t, err)

	files, err := c.ListFile(repo, commit.ID, "line2")
	require.NoError(t, err)
	require.Equal(t, 2, len(files))
	for _, fileInfo := range files {
		require.Equal(t, uint64(8), fileInfo.SizeBytes)
	}

	require.NoError(t, c.FinishCommit(repo, commit.ID))
	commit2, err := c.StartCommit(repo, "master")
	require.NoError(t, err)
	_, err = c.PutFileSplit(repo, commit2.ID, "line", pfs.Delimiter_LINE, 0, 0, 0, false, strings.NewReader("foo\nbar\nbuz\n"))
	require.NoError(t, err)
	_, err = c.PutFileSplit(repo, commit2.ID, "json", pfs.Delimiter_JSON, 0, 0, 0, false, strings.NewReader("{}{}{}{}{}{}{}{}{}{}"))
	require.NoError(t, err)

	files, err = c.ListFile(repo, commit2.ID, "line")
	require.NoError(t, err)
	require.Equal(t, 9, len(files))
	for _, fileInfo := range files {
		require.Equal(t, uint64(4), fileInfo.SizeBytes)
	}

	require.NoError(t, c.FinishCommit(repo, commit2.ID))
	fileInfo, err := c.InspectFile(repo, commit.ID, "none")
	require.NoError(t, err)
	require.Equal(t, pfs.FileType_FILE, fileInfo.FileType)
	files, err = c.ListFile(repo, commit.ID, "line")
	require.NoError(t, err)
	require.Equal(t, 6, len(files))
	for _, fileInfo := range files {
		require.Equal(t, uint64(4), fileInfo.SizeBytes)
	}
	files, err = c.ListFile(repo, commit2.ID, "line")
	require.NoError(t, err)
	require.Equal(t, 9, len(files))
	for _, fileInfo := range files {
		require.Equal(t, uint64(4), fileInfo.SizeBytes)
	}
	files, err = c.ListFile(repo, commit.ID, "line2")
	require.NoError(t, err)
	require.Equal(t, 2, len(files))
	for _, fileInfo := range files {
		require.Equal(t, uint64(8), fileInfo.SizeBytes)
	}
	files, err = c.ListFile(repo, commit.ID, "line3")
	require.NoError(t, err)
	require.Equal(t, 2, len(files))
	for _, fileInfo := range files {
		require.Equal(t, uint64(8), fileInfo.SizeBytes)
	}
	files, err = c.ListFile(repo, commit.ID, "json")
	require.NoError(t, err)
	require.Equal(t, 20, len(files))
	for _, fileInfo := range files {
		require.Equal(t, uint64(2), fileInfo.SizeBytes)
	}
	files, err = c.ListFile(repo, commit2.ID, "json")
	require.NoError(t, err)
	require.Equal(t, 30, len(files))
	for _, fileInfo := range files {
		require.Equal(t, uint64(2), fileInfo.SizeBytes)
	}
	files, err = c.ListFile(repo, commit.ID, "json2")
	require.NoError(t, err)
	require.Equal(t, 2, len(files))
	for _, fileInfo := range files {
		require.Equal(t, uint64(4), fileInfo.SizeBytes)
	}
	files, err = c.ListFile(repo, commit.ID, "json3")
	require.NoError(t, err)
	require.Equal(t, 2, len(files))
	for _, fileInfo := range files {
		require.Equal(t, uint64(4), fileInfo.SizeBytes)
	}
}

func TestPutFileSplitBig(t *testing.T) {
	if testing.Short() {
		t.Skip("Skipping integration tests in short mode")
	}

	c := GetPachClient(t)
	// create repos
	repo := tu.UniqueString("TestPutFileSplitBig")
	require.NoError(t, c.CreateRepo(repo))
	commit, err := c.StartCommit(repo, "master")
	require.NoError(t, err)
	w, err := c.PutFileSplitWriter(repo, commit.ID, "line", pfs.Delimiter_LINE, 0, 0, 0, false)
	require.NoError(t, err)
	for i := 0; i < 1000; i++ {
		_, err = w.Write([]byte("foo\n"))
		require.NoError(t, err)
	}
	require.NoError(t, w.Close())
	require.NoError(t, c.FinishCommit(repo, commit.ID))
	files, err := c.ListFile(repo, commit.ID, "line")
	require.NoError(t, err)
	require.Equal(t, 1000, len(files))
	for _, fileInfo := range files {
		require.Equal(t, uint64(4), fileInfo.SizeBytes)
	}
}

func TestPutFileSplitCSV(t *testing.T) {
	c := GetPachClient(t)
	// create repos
	repo := tu.UniqueString("TestPutFileSplitCSV")
	require.NoError(t, c.CreateRepo(repo))
	_, err := c.PutFileSplit(repo, "master", "data", pfs.Delimiter_CSV, 0, 0, 0, false,
		// Weird, but this is actually two lines ("is\na" is quoted, so one cell)
		strings.NewReader("this,is,a,test\n"+
			"\"\"\"this\"\"\",\"is\nonly\",\"a,test\"\n"))
	require.NoError(t, err)
	fileInfos, err := c.ListFile(repo, "master", "/data")
	require.NoError(t, err)
	require.Equal(t, 2, len(fileInfos))
	var contents bytes.Buffer
	c.GetFile(repo, "master", "/data/0000000000000000", 0, 0, &contents)
	require.Equal(t, "this,is,a,test\n", contents.String())
	contents.Reset()
	c.GetFile(repo, "master", "/data/0000000000000001", 0, 0, &contents)
	require.Equal(t, "\"\"\"this\"\"\",\"is\nonly\",\"a,test\"\n", contents.String())
}

func TestPutFileSplitSQL(t *testing.T) {
	c := GetPachClient(t)
	// create repos
	repo := tu.UniqueString("TestPutFileSplitSQL")
	require.NoError(t, c.CreateRepo(repo))

	_, err := c.PutFileSplit(repo, "master", "/sql", pfs.Delimiter_SQL, 0, 0, 0,
		false, strings.NewReader(tu.TestPGDump))
	require.NoError(t, err)
	fileInfos, err := c.ListFile(repo, "master", "/sql")
	require.NoError(t, err)
	require.Equal(t, 5, len(fileInfos))

	// Get one of the SQL records & validate it
	var contents bytes.Buffer
	c.GetFile(repo, "master", "/sql/0000000000000000", 0, 0, &contents)
	// Validate that the recieved pgdump file creates the cars table
	require.Matches(t, "CREATE TABLE public\\.cars", contents.String())
	// Validate the SQL header more generally by passing the output of GetFile
	// back through the SQL library & confirm that it parses correctly but only
	// has one row
	pgReader := sql.NewPGDumpReader(bufio.NewReader(bytes.NewReader(contents.Bytes())))
	record, err := pgReader.ReadRow()
	require.NoError(t, err)
	require.Equal(t, "Tesla\tRoadster\t2008\tliterally a rocket\n", string(record))
	record, err = pgReader.ReadRow()
	require.YesError(t, err)
	require.Equal(t, io.EOF, err)

	// Create a new commit that overwrites all existing data & puts it back with
	// --header-records=1
	commit, err := c.StartCommit(repo, "master")
	require.NoError(t, err)
	require.NoError(t, c.DeleteFile(repo, commit.ID, "/sql"))
	_, err = c.PutFileSplit(repo, commit.ID, "/sql", pfs.Delimiter_SQL, 0, 0, 1,
		false, strings.NewReader(tu.TestPGDump))
	require.NoError(t, err)
	require.NoError(t, c.FinishCommit(repo, commit.ID))
	fileInfos, err = c.ListFile(repo, "master", "/sql")
	require.NoError(t, err)
	require.Equal(t, 4, len(fileInfos))

	// Get one of the SQL records & validate it
	contents.Reset()
	c.GetFile(repo, "master", "/sql/0000000000000003", 0, 0, &contents)
	// Validate a that the recieved pgdump file creates the cars table
	require.Matches(t, "CREATE TABLE public\\.cars", contents.String())
	// Validate the SQL header more generally by passing the output of GetFile
	// back through the SQL library & confirm that it parses correctly but only
	// has one row
	pgReader = sql.NewPGDumpReader(bufio.NewReader(strings.NewReader(contents.String())))
	record, err = pgReader.ReadRow()
	require.NoError(t, err)
	require.Equal(t, "Tesla\tRoadster\t2008\tliterally a rocket\n", string(record))
	record, err = pgReader.ReadRow()
	require.NoError(t, err)
	require.Equal(t, "Toyota\tCorolla\t2005\tgreatest car ever made\n", string(record))
	record, err = pgReader.ReadRow()
	require.YesError(t, err)
	require.Equal(t, io.EOF, err)
}

func TestPutFileHeaderRecordsBasic(t *testing.T) {
	c := GetPachClient(t)
	// create repos
	repo := tu.UniqueString("TestPutFileHeaderRecordsBasic")
	require.NoError(t, c.CreateRepo(repo))

	// Put simple CSV document, which should become a header and two records
	_, err := c.PutFileSplit(repo, "master", "data", pfs.Delimiter_CSV, 0, 0, 1, false,
		strings.NewReader("A,B,C,D\n"+
			"this,is,a,test\n"+
			"this,is,another,test\n"))
	require.NoError(t, err)
	fileInfos, err := c.ListFile(repo, "master", "/data")
	require.NoError(t, err)
	require.Equal(t, 2, len(fileInfos))

	// Header should be returned by GetFile, and should appear exactly once at the
	// beginning
	var contents bytes.Buffer
	c.GetFile(repo, "master", "/data/0000000000000000", 0, 0, &contents)
	require.Equal(t, "A,B,C,D\nthis,is,a,test\n", contents.String())
	contents.Reset()
	c.GetFile(repo, "master", "/data/0000000000000001", 0, 0, &contents)
	require.Equal(t, "A,B,C,D\nthis,is,another,test\n",
		contents.String())
	// Header only appears once, even though the contents of two files are
	// concatenated and returned
	contents.Reset()
	c.GetFile(repo, "master", "/data/*", 0, 0, &contents)
	require.Equal(t, "A,B,C,D\nthis,is,a,test\nthis,is,another,test\n",
		contents.String())

	// Header should be included in FileInfo
	fileOneInfo, err := c.InspectFile(repo, "master", "/data/0000000000000000")
	require.NoError(t, err)
	require.Equal(t, 2, len(fileOneInfo.Objects))
	fileTwoInfo, err := c.InspectFile(repo, "master", "/data/0000000000000001")
	require.NoError(t, err)
	require.Equal(t, 2, len(fileTwoInfo.Objects))

	// Both headers should be the same object
	require.Equal(t, fileOneInfo.Objects[0].Hash, fileTwoInfo.Objects[0].Hash)
	firstHeaderHash := fileOneInfo.Objects[0].Hash

	// Put a new CSV document with a new header (and no new rows). The number of
	// files should be unchanged, but GetFile should yield new results.
	// InspectFile should reveal the new headers
	_, err = c.PutFileSplit(repo, "master", "data", pfs.Delimiter_CSV, 0, 0, 1, false,
		strings.NewReader("h_one,h_two,h_three,h_four\n"))

	// New header from GetFile
	contents.Reset()
	c.GetFile(repo, "master", "/data/0000000000000000", 0, 0, &contents)
	require.Equal(t, "h_one,h_two,h_three,h_four\nthis,is,a,test\n", contents.String())
	contents.Reset()
	c.GetFile(repo, "master", "/data/0000000000000001", 0, 0, &contents)
	require.Equal(t, "h_one,h_two,h_three,h_four\nthis,is,another,test\n",
		contents.String())
	// Header only appears once, even though the contents of two files are
	// concatenated and returned
	contents.Reset()
	c.GetFile(repo, "master", "/data/*", 0, 0, &contents)
	require.Equal(t, "h_one,h_two,h_three,h_four\nthis,is,a,test\nthis,is,another,test\n",
		contents.String())

	// Header should be included in FileInfo
	fileOneInfo, err = c.InspectFile(repo, "master", "/data/0000000000000000")
	require.NoError(t, err)
	require.Equal(t, 2, len(fileOneInfo.Objects))
	fileTwoInfo, err = c.InspectFile(repo, "master", "/data/0000000000000001")
	require.NoError(t, err)
	require.Equal(t, 2, len(fileTwoInfo.Objects))

	// Both headers should be the same object, and distinct from the first header
	require.Equal(t, fileOneInfo.Objects[0].Hash, fileTwoInfo.Objects[0].Hash)
	require.NotEqual(t, firstHeaderHash, fileTwoInfo.Objects[0].Hash)
}

// TestGetFileGlobMultipleHeaders tests the case where a commit contains two
// header/footer directories, say a/* and b/*, and a user calls
// GetFile("/*/*"). We expect the data to come back
// a_header + a/1 + ... + a/N + a_footer + b_header + b/1 + ... + b/N + b_footer
func TestGetFileGlobMultipleHeaders(t *testing.T) {
	c := GetPachClient(t)
	// create repos
	repo := tu.UniqueString("TestGetFileGlobMultipleHeaders")
	require.NoError(t, c.CreateRepo(repo))

	// Put two header directories
	_, err := c.PutFileSplit(repo, "master", "/a", pfs.Delimiter_CSV, 0, 0, 1, false,
		strings.NewReader("AA,AB,AC,AD\n"+
			"a11,a12,a13,a14\n"+
			"a21,a22,a23,a24\n"))
	require.NoError(t, err)
	fileInfos, err := c.ListFile(repo, "master", "/a")
	require.NoError(t, err)
	require.Equal(t, 2, len(fileInfos))
	_, err = c.PutFileSplit(repo, "master", "/b", pfs.Delimiter_CSV, 0, 0, 1, false,
		strings.NewReader("BA,BB,BC,BD\n"+
			"b11,b12,b13,b14\n"+
			"b21,b22,b23,b24\n"))
	require.NoError(t, err)
	fileInfos, err = c.ListFile(repo, "master", "/b")
	require.NoError(t, err)
	require.Equal(t, 2, len(fileInfos))

	// Headers appear at the beinning of data from /a and /b
	var contents bytes.Buffer
	c.GetFile(repo, "master", "/a/*", 0, 0, &contents)
	require.Equal(t, "AA,AB,AC,AD\na11,a12,a13,a14\na21,a22,a23,a24\n",
		contents.String())
	contents.Reset()
	c.GetFile(repo, "master", "/b/*", 0, 0, &contents)
	require.Equal(t, "BA,BB,BC,BD\nb11,b12,b13,b14\nb21,b22,b23,b24\n",
		contents.String())

	// Getting data from both should yield text as described at the top
	contents.Reset()
	c.GetFile(repo, "master", "/*/*", 0, 0, &contents)
	require.Equal(t, "AA,AB,AC,AD\na11,a12,a13,a14\na21,a22,a23,a24\n"+
		"BA,BB,BC,BD\nb11,b12,b13,b14\nb21,b22,b23,b24\n",
		contents.String())
}

func TestDiff(t *testing.T) {
	if testing.Short() {
		t.Skip("Skipping integration tests in short mode")
	}

	c := GetPachClient(t)
	repo := tu.UniqueString("TestDiff")
	require.NoError(t, c.CreateRepo(repo))

	// Write foo
	_, err := c.StartCommit(repo, "master")
	require.NoError(t, err)
	_, err = c.PutFile(repo, "master", "foo", strings.NewReader("foo\n"))
	require.NoError(t, err)

	newFiles, oldFiles, err := c.DiffFile(repo, "master", "", "", "", "", false)
	require.NoError(t, err)
	require.Equal(t, 1, len(newFiles))
	require.Equal(t, "foo", newFiles[0].File.Path)
	require.Equal(t, 0, len(oldFiles))

	require.NoError(t, c.FinishCommit(repo, "master"))

	newFiles, oldFiles, err = c.DiffFile(repo, "master", "", "", "", "", false)
	require.NoError(t, err)
	require.Equal(t, 1, len(newFiles))
	require.Equal(t, "foo", newFiles[0].File.Path)
	require.Equal(t, 0, len(oldFiles))

	// Change the value of foo
	_, err = c.StartCommit(repo, "master")
	require.NoError(t, err)
	require.NoError(t, c.DeleteFile(repo, "master", "foo"))
	_, err = c.PutFile(repo, "master", "foo", strings.NewReader("not foo\n"))
	require.NoError(t, err)

	newFiles, oldFiles, err = c.DiffFile(repo, "master", "", "", "", "", false)
	require.NoError(t, err)
	require.Equal(t, 1, len(newFiles))
	require.Equal(t, "foo", newFiles[0].File.Path)
	require.Equal(t, 1, len(oldFiles))
	require.Equal(t, "foo", oldFiles[0].File.Path)

	require.NoError(t, c.FinishCommit(repo, "master"))

	newFiles, oldFiles, err = c.DiffFile(repo, "master", "", "", "", "", false)
	require.NoError(t, err)
	require.Equal(t, 1, len(newFiles))
	require.Equal(t, "foo", newFiles[0].File.Path)
	require.Equal(t, 1, len(oldFiles))
	require.Equal(t, "foo", oldFiles[0].File.Path)

	// Write bar
	_, err = c.StartCommit(repo, "master")
	require.NoError(t, err)
	_, err = c.PutFile(repo, "master", "bar", strings.NewReader("bar\n"))
	require.NoError(t, err)

	newFiles, oldFiles, err = c.DiffFile(repo, "master", "", "", "", "", false)
	require.NoError(t, err)
	require.Equal(t, 1, len(newFiles))
	require.Equal(t, "bar", newFiles[0].File.Path)
	require.Equal(t, 0, len(oldFiles))

	require.NoError(t, c.FinishCommit(repo, "master"))

	newFiles, oldFiles, err = c.DiffFile(repo, "master", "", "", "", "", false)
	require.NoError(t, err)
	require.Equal(t, 1, len(newFiles))
	require.Equal(t, "bar", newFiles[0].File.Path)
	require.Equal(t, 0, len(oldFiles))

	// Delete bar
	_, err = c.StartCommit(repo, "master")
	require.NoError(t, err)
	require.NoError(t, c.DeleteFile(repo, "master", "bar"))

	newFiles, oldFiles, err = c.DiffFile(repo, "master", "", "", "", "", false)
	require.NoError(t, err)
	require.Equal(t, 0, len(newFiles))
	require.Equal(t, 1, len(oldFiles))
	require.Equal(t, "bar", oldFiles[0].File.Path)

	require.NoError(t, c.FinishCommit(repo, "master"))

	newFiles, oldFiles, err = c.DiffFile(repo, "master", "", "", "", "", false)
	require.NoError(t, err)
	require.Equal(t, 0, len(newFiles))
	require.Equal(t, 1, len(oldFiles))
	require.Equal(t, "bar", oldFiles[0].File.Path)

	// Write dir/fizz and dir/buzz
	_, err = c.StartCommit(repo, "master")
	require.NoError(t, err)
	_, err = c.PutFile(repo, "master", "dir/fizz", strings.NewReader("fizz\n"))
	require.NoError(t, err)
	_, err = c.PutFile(repo, "master", "dir/buzz", strings.NewReader("buzz\n"))
	require.NoError(t, err)

	newFiles, oldFiles, err = c.DiffFile(repo, "master", "", "", "", "", false)
	require.NoError(t, err)
	require.Equal(t, 2, len(newFiles))
	require.Equal(t, 0, len(oldFiles))

	require.NoError(t, c.FinishCommit(repo, "master"))

	newFiles, oldFiles, err = c.DiffFile(repo, "master", "", "", "", "", false)
	require.NoError(t, err)
	require.Equal(t, 2, len(newFiles))
	require.Equal(t, 0, len(oldFiles))

	// Modify dir/fizz
	_, err = c.StartCommit(repo, "master")
	require.NoError(t, err)
	_, err = c.PutFile(repo, "master", "dir/fizz", strings.NewReader("fizz\n"))
	require.NoError(t, err)

	newFiles, oldFiles, err = c.DiffFile(repo, "master", "", "", "", "", false)
	require.NoError(t, err)
	require.Equal(t, 1, len(newFiles))
	require.Equal(t, "dir/fizz", newFiles[0].File.Path)
	require.Equal(t, 1, len(oldFiles))
	require.Equal(t, "dir/fizz", oldFiles[0].File.Path)

	require.NoError(t, c.FinishCommit(repo, "master"))

	newFiles, oldFiles, err = c.DiffFile(repo, "master", "", "", "", "", false)
	require.NoError(t, err)
	require.Equal(t, 1, len(newFiles))
	require.Equal(t, "dir/fizz", newFiles[0].File.Path)
	require.Equal(t, 1, len(oldFiles))
	require.Equal(t, "dir/fizz", oldFiles[0].File.Path)
}

func TestGlobFile(t *testing.T) {
	if testing.Short() {
		t.Skip("Skipping integration tests in short mode")
	}

	c := GetPachClient(t)
	repo := tu.UniqueString("TestGlobFile")
	require.NoError(t, c.CreateRepo(repo))

	// Write foo
	numFiles := 100
	_, err := c.StartCommit(repo, "master")
	require.NoError(t, err)
	for i := 0; i < numFiles; i++ {
		_, err = c.PutFile(repo, "master", fmt.Sprintf("file%d", i), strings.NewReader("1"))
		require.NoError(t, err)
		_, err = c.PutFile(repo, "master", fmt.Sprintf("dir1/file%d", i), strings.NewReader("2"))
		require.NoError(t, err)
		_, err = c.PutFile(repo, "master", fmt.Sprintf("dir2/dir3/file%d", i), strings.NewReader("3"))
		require.NoError(t, err)
	}

	fileInfos, err := c.GlobFile(repo, "master", "*")
	require.NoError(t, err)
	require.Equal(t, numFiles+2, len(fileInfos))
	fileInfos, err = c.GlobFile(repo, "master", "file*")
	require.NoError(t, err)
	require.Equal(t, numFiles, len(fileInfos))
	fileInfos, err = c.GlobFile(repo, "master", "dir1/*")
	require.NoError(t, err)
	require.Equal(t, numFiles, len(fileInfos))
	fileInfos, err = c.GlobFile(repo, "master", "/non-existent-glob*")
	require.NoError(t, err)
	require.Equal(t, 0, len(fileInfos))
	fileInfos, err = c.GlobFile(repo, "master", "/non-existent-file")
	require.NoError(t, err)
	require.Equal(t, 0, len(fileInfos))

	fileInfos, err = c.GlobFile(repo, "master", "dir2/dir3/*")
	require.NoError(t, err)
	require.Equal(t, numFiles, len(fileInfos))
	fileInfos, err = c.GlobFile(repo, "master", "*/*")
	require.NoError(t, err)
	require.Equal(t, numFiles+1, len(fileInfos))

	require.NoError(t, c.FinishCommit(repo, "master"))

	fileInfos, err = c.GlobFile(repo, "master", "*")
	require.NoError(t, err)
	require.Equal(t, numFiles+2, len(fileInfos))
	fileInfos, err = c.GlobFile(repo, "master", "file*")
	require.NoError(t, err)
	require.Equal(t, numFiles, len(fileInfos))
	fileInfos, err = c.GlobFile(repo, "master", "dir1/*")
	require.NoError(t, err)
	require.Equal(t, numFiles, len(fileInfos))
	fileInfos, err = c.GlobFile(repo, "master", "dir2/dir3/*")
	require.NoError(t, err)
	require.Equal(t, numFiles, len(fileInfos))
	fileInfos, err = c.GlobFile(repo, "master", "*/*")
	require.NoError(t, err)
	require.Equal(t, numFiles+1, len(fileInfos))

	// Test file glob
	fileInfos, err = c.ListFile(repo, "master", "*")
	require.NoError(t, err)
	require.Equal(t, numFiles*2+1, len(fileInfos))

	fileInfos, err = c.ListFile(repo, "master", "dir2/dir3/file1?")
	require.NoError(t, err)
	require.Equal(t, 10, len(fileInfos))

	fileInfos, err = c.ListFile(repo, "master", "dir?/*")
	require.NoError(t, err)
	require.Equal(t, numFiles*2, len(fileInfos))

	var output strings.Builder
	err = c.GetFile(repo, "master", "*", 0, 0, &output)
	require.Equal(t, numFiles, len(output.String()))

	output = strings.Builder{}
	err = c.GetFile(repo, "master", "dir2/dir3/file1?", 0, 0, &output)
	require.Equal(t, 10, len(output.String()))

	output = strings.Builder{}
	err = c.GetFile(repo, "master", "**file1?", 0, 0, &output)
	require.Equal(t, 30, len(output.String()))

	output = strings.Builder{}
	err = c.GetFile(repo, "master", "**file1", 0, 0, &output)
	require.True(t, strings.Contains(output.String(), "1"))
	require.True(t, strings.Contains(output.String(), "2"))
	require.True(t, strings.Contains(output.String(), "3"))

	output = strings.Builder{}
	err = c.GetFile(repo, "master", "**file1", 1, 1, &output)
	match, err := regexp.Match("[123]", []byte(output.String()))
	require.NoError(t, err)
	require.True(t, match)

	output = strings.Builder{}
	err = c.GetFile(repo, "master", "dir?", 0, 0, &output)
	require.NoError(t, err)

	output = strings.Builder{}
	err = c.GetFile(repo, "master", "", 0, 0, &output)
	require.NoError(t, err)

	output = strings.Builder{}
	err = c.GetFile(repo, "master", "garbage", 0, 0, &output)
	require.YesError(t, err)

	_, err = c.StartCommit(repo, "master")
	require.NoError(t, err)

	err = c.DeleteFile(repo, "master", "dir2/dir3/*")
	require.NoError(t, err)
	fileInfos, err = c.GlobFile(repo, "master", "**")
	require.NoError(t, err)
	require.Equal(t, numFiles*2+3, len(fileInfos))
	err = c.DeleteFile(repo, "master", "dir?/*")
	require.NoError(t, err)
	fileInfos, err = c.GlobFile(repo, "master", "**")
	require.NoError(t, err)
	require.Equal(t, numFiles+2, len(fileInfos))
	err = c.DeleteFile(repo, "master", "/")
	require.NoError(t, err)
	fileInfos, err = c.GlobFile(repo, "master", "**")
	require.NoError(t, err)
	require.Equal(t, 0, len(fileInfos))

	require.NoError(t, c.FinishCommit(repo, "master"))

	fileInfos, err = c.GlobFile(repo, "master", "**")
	require.NoError(t, err)
	require.Equal(t, 0, len(fileInfos))
}

func TestGlobFileF(t *testing.T) {
	if testing.Short() {
		t.Skip("Skipping integration tests in short mode")
	}

	c := GetPachClient(t)
	repo := tu.UniqueString("TestGlobFileF")
	require.NoError(t, c.CreateRepo(repo))

	_, err := c.StartCommit(repo, "master")
	require.NoError(t, err)
	expectedFileNames := []string{}
	for i := 0; i < 100; i++ {
		filename := fmt.Sprintf("/%d", i)
		_, err = c.PutFile(repo, "master", filename, strings.NewReader(filename))
		require.NoError(t, err)

		if strings.HasPrefix(filename, "/1") {
			expectedFileNames = append(expectedFileNames, filename)
		}
	}
	require.NoError(t, c.FinishCommit(repo, "master"))

	actualFileNames := []string{}
	err = c.GlobFileF(repo, "master", "/1*", func(fileInfo *pfs.FileInfo) error {
		actualFileNames = append(actualFileNames, fileInfo.File.Path)
		return nil
	})
	require.NoError(t, err)

	sort.Strings(expectedFileNames)
	sort.Strings(actualFileNames)
	require.Equal(t, expectedFileNames, actualFileNames)
}

// TestGetFileGlobOrder checks that GetFile(glob) streams data back in the
// right order. GetFile(glob) is supposed to return a stream of data of the
// form file1 + file2 + .. + fileN, where file1 is the lexicographically lowest
// file matching 'glob', file2 is the next lowest, etc.
func TestGetFileGlobOrder(t *testing.T) {
	c := GetPachClient(t)
	// create repos
	repo := tu.UniqueString("TestGetFileGlobOrder")
	require.NoError(t, c.CreateRepo(repo))

	var expected bytes.Buffer
	commit, err := c.StartCommit(repo, "master")
	require.NoError(t, err)
	for i := 0; i < 25; i++ {
		next := fmt.Sprintf("%d,%d,%d,%d\n", 4*i, (4*i)+1, (4*i)+2, (4*i)+3)
		expected.WriteString(next)
		c.PutFile(repo, commit.ID, fmt.Sprintf("/data/%010d", i), strings.NewReader(next))
	}
	require.NoError(t, c.FinishCommit(repo, commit.ID))

	var output bytes.Buffer
	require.NoError(t, c.GetFile(repo, "master", "/data/*", 0, 0, &output))
	require.Equal(t, expected.String(), output.String())
}

func TestApplyWriteOrder(t *testing.T) {
	if testing.Short() {
		t.Skip("Skipping integration tests in short mode")
	}

	c := GetPachClient(t)
	repo := tu.UniqueString("TestApplyWriteOrder")
	require.NoError(t, c.CreateRepo(repo))

	// Test that fails when records are applied in lexicographic order
	// rather than mod revision order.
	_, err := c.StartCommit(repo, "master")
	require.NoError(t, err)
	_, err = c.PutFile(repo, "master", "/file", strings.NewReader(""))
	require.NoError(t, err)
	err = c.DeleteFile(repo, "master", "/")
	require.NoError(t, err)
	require.NoError(t, c.FinishCommit(repo, "master"))
	fileInfos, err := c.GlobFile(repo, "master", "**")
	require.NoError(t, err)
	require.Equal(t, 0, len(fileInfos))
}

func TestOverwrite(t *testing.T) {
	if testing.Short() {
		t.Skip("Skipping integration tests in short mode")
	}

	c := GetPachClient(t)
	repo := tu.UniqueString("TestGlob")
	require.NoError(t, c.CreateRepo(repo))

	// Write foo
	_, err := c.StartCommit(repo, "master")
	require.NoError(t, err)
	_, err = c.PutFile(repo, "master", "file1", strings.NewReader("foo"))
	_, err = c.PutFileSplit(repo, "master", "file2", pfs.Delimiter_LINE, 0, 0, 0, false, strings.NewReader("foo\nbar\nbuz\n"))
	require.NoError(t, err)
	_, err = c.PutFileSplit(repo, "master", "file3", pfs.Delimiter_LINE, 0, 0, 0, false, strings.NewReader("foo\nbar\nbuz\n"))
	require.NoError(t, err)
	require.NoError(t, c.FinishCommit(repo, "master"))
	_, err = c.StartCommit(repo, "master")
	require.NoError(t, err)
	_, err = c.PutFileOverwrite(repo, "master", "file1", strings.NewReader("bar"), 0)
	require.NoError(t, err)
	_, err = c.PutFileOverwrite(repo, "master", "file2", strings.NewReader("buzz"), 0)
	require.NoError(t, err)
	_, err = c.PutFileSplit(repo, "master", "file3", pfs.Delimiter_LINE, 0, 0, 0, true, strings.NewReader("0\n1\n2\n"))
	require.NoError(t, err)
	require.NoError(t, c.FinishCommit(repo, "master"))
	var buffer bytes.Buffer
	require.NoError(t, c.GetFile(repo, "master", "file1", 0, 0, &buffer))
	require.Equal(t, "bar", buffer.String())
	buffer.Reset()
	require.NoError(t, c.GetFile(repo, "master", "file2", 0, 0, &buffer))
	require.Equal(t, "buzz", buffer.String())
	fileInfos, err := c.ListFile(repo, "master", "file3")
	require.NoError(t, err)
	require.Equal(t, 3, len(fileInfos))
	for i := 0; i < 3; i++ {
		buffer.Reset()
		require.NoError(t, c.GetFile(repo, "master", fmt.Sprintf("file3/%016x", i), 0, 0, &buffer))
		require.Equal(t, fmt.Sprintf("%d\n", i), buffer.String())
	}
}

func TestCopyFile(t *testing.T) {
	if testing.Short() {
		t.Skip("Skipping integration tests in short mode")
	}

	c := GetPachClient(t)
	repo := tu.UniqueString("TestCopyFile")
	require.NoError(t, c.CreateRepo(repo))
	_, err := c.StartCommit(repo, "master")
	require.NoError(t, err)
	numFiles := 5
	for i := 0; i < numFiles; i++ {
		_, err = c.PutFile(repo, "master", fmt.Sprintf("files/%d", i), strings.NewReader(fmt.Sprintf("foo %d\n", i)))
		require.NoError(t, err)
	}
	require.NoError(t, c.FinishCommit(repo, "master"))
	_, err = c.StartCommit(repo, "other")
	require.NoError(t, err)
	require.NoError(t, c.CopyFile(repo, "master", "files", repo, "other", "files", false))
	require.NoError(t, c.CopyFile(repo, "master", "files/0", repo, "other", "file0", false))
	require.NoError(t, c.FinishCommit(repo, "other"))
	for i := 0; i < numFiles; i++ {
		var b bytes.Buffer
		require.NoError(t, c.GetFile(repo, "other", fmt.Sprintf("files/%d", i), 0, 0, &b))
		require.Equal(t, fmt.Sprintf("foo %d\n", i), b.String())
	}
	var b bytes.Buffer
	require.NoError(t, c.GetFile(repo, "other", "file0", 0, 0, &b))
	require.Equal(t, "foo 0\n", b.String())
	_, err = c.StartCommit(repo, "other")
	require.NoError(t, c.CopyFile(repo, "other", "files/0", repo, "other", "files", true))
	require.NoError(t, c.FinishCommit(repo, "other"))
	b.Reset()
	require.NoError(t, c.GetFile(repo, "other", "files", 0, 0, &b))
	require.Equal(t, "foo 0\n", b.String())
}

func TestCopyFileHeaderFooter(t *testing.T) {
	if testing.Short() {
		t.Skip("Skipping integration tests in short mode")
	}

	c := GetPachClient(t)
	repo := tu.UniqueString("TestCopyFileHeaderFooterOne")
	require.NoError(t, c.CreateRepo(repo))
	_, err := c.PutFileSplit(repo, "master", "/data", pfs.Delimiter_CSV, 0, 0, 1, false,
		strings.NewReader("A,B,C,D\n"+
			"this,is,a,test\n"+
			"this,is,another,test\n"))

	// 1) Try copying the header/footer dir into an open commit
	_, err = c.StartCommit(repo, "target-branch-unfinished")
	require.NoError(t, err)
	require.NoError(t, c.CopyFile(repo, "master", "/data", repo, "target-branch-unfinished", "/data", false))
	require.NoError(t, c.FinishCommit(repo, "target-branch-unfinished"))

	fs, _ := c.ListFile(repo, "target-branch-unfinished", "/*")
	require.ElementsEqualUnderFn(t,
		[]string{"/data/0000000000000000", "/data/0000000000000001"},
		fs,
		func(fii interface{}) interface{} {
			fi := fii.(*pfs.FileInfo)
			return fi.File.Path
		})

	// In target branch, header should be preserved--should be returned by
	// GetFile, and should appear exactly once at the beginning
	var contents bytes.Buffer
	c.GetFile(repo, "target-branch-unfinished", "/data/0000000000000000", 0, 0, &contents)
	require.Equal(t, "A,B,C,D\nthis,is,a,test\n", contents.String())
	contents.Reset()
	c.GetFile(repo, "target-branch-unfinished", "/data/0000000000000001", 0, 0, &contents)
	require.Equal(t, "A,B,C,D\nthis,is,another,test\n",
		contents.String())
	// Confirm header only appears once in target-branch, even though the
	// contents of two files are concatenated and returned
	contents.Reset()
	c.GetFile(repo, "target-branch-unfinished", "/data/*", 0, 0, &contents)
	require.Equal(t, "A,B,C,D\nthis,is,a,test\nthis,is,another,test\n",
		contents.String())

	// 2) Try copying the header/footer dir into a branch
	err = c.CreateBranch(repo, "target-branch-finished", "", nil)
	require.NoError(t, err)
	require.NoError(t, c.CopyFile(repo, "master", "/data", repo, "target-branch-finished", "/data", false))

	fs, _ = c.ListFile(repo, "target-branch-finished", "/*")
	require.ElementsEqualUnderFn(t,
		[]string{"/data/0000000000000000", "/data/0000000000000001"},
		fs, FileInfoToPath)

	// In target branch, header should be preserved--should be returned by
	// GetFile, and should appear exactly once at the beginning
	contents.Reset()
	c.GetFile(repo, "target-branch-finished", "/data/0000000000000000", 0, 0, &contents)
	require.Equal(t, "A,B,C,D\nthis,is,a,test\n", contents.String())
	contents.Reset()
	c.GetFile(repo, "target-branch-finished", "/data/0000000000000001", 0, 0, &contents)
	require.Equal(t, "A,B,C,D\nthis,is,another,test\n",
		contents.String())
	// Confirm header only appears once in target-branch, even though the
	// contents of two files are concatenated and returned
	contents.Reset()
	c.GetFile(repo, "target-branch-finished", "/data/*", 0, 0, &contents)
	require.Equal(t, "A,B,C,D\nthis,is,a,test\nthis,is,another,test\n",
		contents.String())
}

func TestBuildCommit(t *testing.T) {
	if testing.Short() {
		t.Skip("Skipping integration tests in short mode")
	}

	c := GetPachClient(t)
	repo := tu.UniqueString("TestBuildCommit")
	require.NoError(t, c.CreateRepo(repo))

	tree1, err := hashtree.NewDBHashTree("")
	require.NoError(t, err)
	fooObj, fooSize, err := c.PutObject(strings.NewReader("foo\n"))
	require.NoError(t, err)
	require.NoError(t, tree1.PutFile("foo", []*pfs.Object{fooObj}, fooSize))
	require.NoError(t, tree1.Hash())
	tree1Obj, err := hashtree.PutHashTree(c, tree1)
	_, err = c.BuildCommit(repo, "master", "", tree1Obj.Hash)
	require.NoError(t, err)
	repoInfo, err := c.InspectRepo(repo)
	require.NoError(t, err)
	require.Equal(t, uint64(fooSize), repoInfo.SizeBytes)
	commitInfo, err := c.InspectCommit(repo, "master")
	require.NoError(t, err)
	require.Equal(t, uint64(fooSize), commitInfo.SizeBytes)

	barObj, barSize, err := c.PutObject(strings.NewReader("bar\n"))
	require.NoError(t, err)
	require.NoError(t, tree1.PutFile("bar", []*pfs.Object{barObj}, barSize))
	require.NoError(t, tree1.Hash())
	tree2Obj, err := hashtree.PutHashTree(c, tree1)
	_, err = c.BuildCommit(repo, "master", "", tree2Obj.Hash)
	require.NoError(t, err)
	repoInfo, err = c.InspectRepo(repo)
	require.NoError(t, err)
	require.Equal(t, uint64(fooSize+barSize), repoInfo.SizeBytes)
	commitInfo, err = c.InspectCommit(repo, "master")
	require.NoError(t, err)
	require.Equal(t, uint64(fooSize+barSize), commitInfo.SizeBytes)
}

func TestPropagateCommit(t *testing.T) {
	c := GetPachClient(t)
	repo1 := tu.UniqueString("TestPropagateCommit1")
	require.NoError(t, c.CreateRepo(repo1))
	repo2 := tu.UniqueString("TestPropagateCommit2")
	require.NoError(t, c.CreateRepo(repo2))
	require.NoError(t, c.CreateBranch(repo2, "master", "", []*pfs.Branch{pclient.NewBranch(repo1, "master")}))
	commit, err := c.StartCommit(repo1, "master")
	require.NoError(t, err)
	require.NoError(t, c.FinishCommit(repo1, commit.ID))
	commits, err := c.ListCommitByRepo(repo2)
	require.NoError(t, err)
	require.Equal(t, 1, len(commits))
}

// TestBackfillBranch implements the following DAG:
//
// A ──▶ C
//  ╲   ◀
//   ╲ ╱
//    ╳
//   ╱ ╲
// 	╱   ◀
// B ──▶ D
func TestBackfillBranch(t *testing.T) {
	c := GetPachClient(t)
	require.NoError(t, c.CreateRepo("A"))
	require.NoError(t, c.CreateRepo("B"))
	require.NoError(t, c.CreateRepo("C"))
	require.NoError(t, c.CreateRepo("D"))
	require.NoError(t, c.CreateBranch("C", "master", "", []*pfs.Branch{pclient.NewBranch("A", "master"), pclient.NewBranch("B", "master")}))
	_, err := c.StartCommit("A", "master")
	require.NoError(t, err)
	require.NoError(t, c.FinishCommit("A", "master"))
	require.NoError(t, c.FinishCommit("C", "master"))
	_, err = c.StartCommit("B", "master")
	require.NoError(t, err)
	require.NoError(t, c.FinishCommit("B", "master"))
	require.NoError(t, c.FinishCommit("C", "master"))
	commits, err := c.ListCommitByRepo("C")
	require.NoError(t, err)
	require.Equal(t, 2, len(commits))

	// Create a branch in D, it should receive a single commit for the heads of `A` and `B`.
	require.NoError(t, c.CreateBranch("D", "master", "", []*pfs.Branch{pclient.NewBranch("A", "master"), pclient.NewBranch("B", "master")}))
	commits, err = c.ListCommitByRepo("D")
	require.NoError(t, err)
	require.Equal(t, 1, len(commits))
}

// TestUpdateBranch tests the following DAG:
//
// A ─▶ B ─▶ C
//
// Then updates it to:
//
// A ─▶ B ─▶ C
//      ▲
// D ───╯
//
func TestUpdateBranch(t *testing.T) {
	c := GetPachClient(t)
	require.NoError(t, c.CreateRepo("A"))
	require.NoError(t, c.CreateRepo("B"))
	require.NoError(t, c.CreateRepo("C"))
	require.NoError(t, c.CreateRepo("D"))
	require.NoError(t, c.CreateBranch("B", "master", "", []*pfs.Branch{pclient.NewBranch("A", "master")}))
	require.NoError(t, c.CreateBranch("C", "master", "", []*pfs.Branch{pclient.NewBranch("B", "master")}))
	_, err := c.StartCommit("A", "master")
	require.NoError(t, err)
	require.NoError(t, c.FinishCommit("A", "master"))
	require.NoError(t, c.FinishCommit("B", "master"))
	require.NoError(t, c.FinishCommit("C", "master"))

	_, err = c.StartCommit("D", "master")
	require.NoError(t, err)
	require.NoError(t, c.FinishCommit("D", "master"))

	require.NoError(t, c.CreateBranch("B", "master", "", []*pfs.Branch{pclient.NewBranch("A", "master"), pclient.NewBranch("D", "master")}))
	require.NoError(t, c.FinishCommit("B", "master"))
	require.NoError(t, c.FinishCommit("C", "master"))
	cCommitInfo, err := c.InspectCommit("C", "master")
	require.NoError(t, err)
	require.Equal(t, 3, len(cCommitInfo.Provenance))
}

func TestBranchProvenance(t *testing.T) {
	c := GetPachClient(t)
	tests := [][]struct {
		name       string
		directProv []string
		err        bool
		expectProv map[string][]string
		expectSubv map[string][]string
	}{{
		{name: "A"},
		{name: "B", directProv: []string{"A"}},
		{name: "C", directProv: []string{"B"}},
		{name: "D", directProv: []string{"C", "A"},
			expectProv: map[string][]string{"A": nil, "B": {"A"}, "C": {"B", "A"}, "D": {"A", "B", "C"}},
			expectSubv: map[string][]string{"A": {"B", "C", "D"}, "B": {"C", "D"}, "C": {"D"}, "D": {}}},
		// A ─▶ B ─▶ C ─▶ D
		// ╰─────────────⬏
		{name: "B",
			expectProv: map[string][]string{"A": {}, "B": {}, "C": {"B"}, "D": {"A", "B", "C"}},
			expectSubv: map[string][]string{"A": {"D"}, "B": {"C", "D"}, "C": {"D"}, "D": {}}},
		// A    B ─▶ C ─▶ D
		// ╰─────────────⬏
	}, {
		{name: "A"},
		{name: "B", directProv: []string{"A"}},
		{name: "C", directProv: []string{"A", "B"}},
		{name: "D", directProv: []string{"C"},
			expectProv: map[string][]string{"A": {}, "B": {"A"}, "C": {"A", "B"}, "D": {"A", "B", "C"}},
			expectSubv: map[string][]string{"A": {"B", "C", "D"}, "B": {"C", "D"}, "C": {"D"}, "D": {}}},
		// A ─▶ B ─▶ C ─▶ D
		// ╰────────⬏
		{name: "C", directProv: []string{"B"},
			expectProv: map[string][]string{"A": {}, "B": {"A"}, "C": {"A", "B"}, "D": {"A", "B", "C"}},
			expectSubv: map[string][]string{"A": {"B", "C", "D"}, "B": {"C", "D"}, "C": {"D"}, "D": {}}},
		// A ─▶ B ─▶ C ─▶ D
	}, {
		{name: "A"},
		{name: "B"},
		{name: "C", directProv: []string{"A", "B"}},
		{name: "D", directProv: []string{"C"}},
		{name: "E", directProv: []string{"A", "D"},
			expectProv: map[string][]string{"A": {}, "B": {}, "C": {"A", "B"}, "D": {"A", "B", "C"}, "E": {"A", "B", "C", "D"}},
			expectSubv: map[string][]string{"A": {"C", "D", "E"}, "B": {"C", "D", "E"}, "C": {"D", "E"}, "D": {"E"}, "E": {}}},
		// A    B ─▶ C ─▶ D ─▶ E
		// ├────────⬏          ▲
		// ╰───────────────────╯
		{name: "C", directProv: []string{"B"},
			expectProv: map[string][]string{"A": {}, "B": {}, "C": {"B"}, "D": {"B", "C"}, "E": {"A", "B", "C", "D"}},
			expectSubv: map[string][]string{"A": {"E"}, "B": {"C", "D", "E"}, "C": {"D", "E"}, "D": {"E"}, "E": {}}},
		// A    B ─▶ C ─▶ D ─▶ E
		// ╰──────────────────⬏
	}, {
		{name: "A", directProv: []string{"A"}, err: true},
		{name: "A"},
		{name: "A", directProv: []string{"A"}, err: true},
		{name: "B", directProv: []string{"A"}},
		{name: "A", directProv: []string{"B"}, err: true},
	},
	}
	for i, test := range tests {
		t.Run(fmt.Sprintf("%d", i), func(t *testing.T) {
			repo := tu.UniqueString("repo")
			require.NoError(t, c.CreateRepo(repo))
			for iStep, step := range test {
				var provenance []*pfs.Branch
				for _, branch := range step.directProv {
					provenance = append(provenance, pclient.NewBranch(repo, branch))
				}
				err := c.CreateBranch(repo, step.name, "", provenance)
				if step.err {
					require.YesError(t, err, "%d> CreateBranch(\"%s\", %v)", iStep, step.name, step.directProv)
				} else {
					require.NoError(t, err, "%d> CreateBranch(\"%s\", %v)", iStep, step.name, step.directProv)
				}
				for branch, expectedProv := range step.expectProv {
					bi, err := c.InspectBranch(repo, branch)
					require.NoError(t, err)
					sort.Strings(expectedProv)
					require.Equal(t, len(expectedProv), len(bi.Provenance))
					for _, b := range bi.Provenance {
						i := sort.SearchStrings(expectedProv, b.Name)
						if i >= len(expectedProv) || expectedProv[i] != b.Name {
							t.Fatalf("provenance for %s contains: %s, but should only contain: %v", branch, b.Name, expectedProv)
						}
					}
				}
				for branch, expectedSubv := range step.expectSubv {
					bi, err := c.InspectBranch(repo, branch)
					require.NoError(t, err)
					sort.Strings(expectedSubv)
					require.Equal(t, len(expectedSubv), len(bi.Subvenance))
					for _, b := range bi.Subvenance {
						i := sort.SearchStrings(expectedSubv, b.Name)
						if i >= len(expectedSubv) || expectedSubv[i] != b.Name {
							t.Fatalf("subvenance for %s contains: %s, but should only contain: %v", branch, b.Name, expectedSubv)
						}
					}
				}
			}
		})
	}
	// t.Run("1", func(t *testing.T) {
	// 	c := getPachClient(t)
	// 	require.NoError(t, c.CreateRepo("A"))
	// 	require.NoError(t, c.CreateRepo("B"))
	// 	require.NoError(t, c.CreateRepo("C"))
	// 	require.NoError(t, c.CreateRepo("D"))

	// 	require.NoError(t, c.CreateBranch("B", "master", "", []*pfs.Branch{pclient.NewBranch("A", "master")}))
	// 	require.NoError(t, c.CreateBranch("C", "master", "", []*pfs.Branch{pclient.NewBranch("B", "master")}))
	// 	require.NoError(t, c.CreateBranch("D", "master", "", []*pfs.Branch{pclient.NewBranch("C", "master"), pclient.NewBranch("A", "master")}))

	// 	aMaster, err := c.InspectBranch("A", "master")
	// 	require.NoError(t, err)
	// 	require.Equal(t, 3, len(aMaster.Subvenance))

	// 	cMaster, err := c.InspectBranch("C", "master")
	// 	require.NoError(t, err)
	// 	require.Equal(t, 2, len(cMaster.Provenance))

	// 	dMaster, err := c.InspectBranch("D", "master")
	// 	require.NoError(t, err)
	// 	require.Equal(t, 3, len(dMaster.Provenance))

	// 	require.NoError(t, c.CreateBranch("B", "master", "", nil))

	// 	aMaster, err = c.InspectBranch("A", "master")
	// 	require.NoError(t, err)
	// 	require.Equal(t, 1, len(aMaster.Subvenance))

	// 	cMaster, err = c.InspectBranch("C", "master")
	// 	require.NoError(t, err)
	// 	require.Equal(t, 1, len(cMaster.Provenance))

	// 	dMaster, err = c.InspectBranch("D", "master")
	// 	require.NoError(t, err)
	// 	require.Equal(t, 3, len(dMaster.Provenance))
	// })
	// t.Run("2", func(t *testing.T) {
	// 	c := getPachClient(t)
	// 	require.NoError(t, c.CreateRepo("A"))
	// 	require.NoError(t, c.CreateRepo("B"))
	// 	require.NoError(t, c.CreateRepo("C"))
	// 	require.NoError(t, c.CreateRepo("D"))

	// 	require.NoError(t, c.CreateBranch("B", "master", "", []*pfs.Branch{pclient.NewBranch("A", "master")}))
	// 	require.NoError(t, c.CreateBranch("C", "master", "", []*pfs.Branch{pclient.NewBranch("B", "master"), pclient.NewBranch("A", "master")}))
	// 	require.NoError(t, c.CreateBranch("D", "master", "", []*pfs.Branch{pclient.NewBranch("C", "master")}))
	// })
}

func TestChildCommits(t *testing.T) {
	c := GetPachClient(t)
	require.NoError(t, c.CreateRepo("A"))
	require.NoError(t, c.CreateBranch("A", "master", "", nil))

	// Small helper function wrapping c.InspectCommit, because it's called a lot
	inspect := func(repo, commit string) *pfs.CommitInfo {
		commitInfo, err := c.InspectCommit(repo, commit)
		require.NoError(t, err)
		return commitInfo
	}

	commit1, err := c.StartCommit("A", "master")
	require.NoError(t, err)
	commits, err := c.ListCommit("A", "master", "", 0)
	t.Logf("%v", commits)
	require.NoError(t, c.FinishCommit("A", "master"))

	commit2, err := c.StartCommit("A", "master")
	require.NoError(t, err)

	// Inspect commit 1 and 2
	commit1Info, commit2Info := inspect("A", commit1.ID), inspect("A", commit2.ID)
	require.Equal(t, commit1.ID, commit2Info.ParentCommit.ID)
	require.ElementsEqualUnderFn(t, []string{commit2.ID}, commit1Info.ChildCommits, CommitToID)

	// Delete commit 2 and make sure it's removed from commit1.ChildCommits
	require.NoError(t, c.DeleteCommit("A", commit2.ID))
	commit1Info = inspect("A", commit1.ID)
	require.ElementsEqualUnderFn(t, nil, commit1Info.ChildCommits, CommitToID)

	// Re-create commit2, and create a third commit also extending from commit1.
	// Make sure both appear in commit1.children
	commit2, err = c.StartCommit("A", "master")
	require.NoError(t, err)
	require.NoError(t, c.FinishCommit("A", commit2.ID))
	commit3, err := c.PfsAPIClient.StartCommit(c.Ctx(), &pfs.StartCommitRequest{
		Parent: pclient.NewCommit("A", commit1.ID),
	})
	require.NoError(t, err)
	commit1Info = inspect("A", commit1.ID)
	require.ElementsEqualUnderFn(t, []string{commit2.ID, commit3.ID}, commit1Info.ChildCommits, CommitToID)

	// Delete commit3 and make sure commit1 has the right children
	require.NoError(t, c.DeleteCommit("A", commit3.ID))
	commit1Info = inspect("A", commit1.ID)
	require.ElementsEqualUnderFn(t, []string{commit2.ID}, commit1Info.ChildCommits, CommitToID)

	// Create a downstream branch in the same repo, then commit to "A" and make
	// sure the new HEAD commit is in the parent's children (i.e. test
	// propagateCommit)
	require.NoError(t, c.CreateBranch("A", "out", "", []*pfs.Branch{
		pclient.NewBranch("A", "master"),
	}))
	outCommit1ID := inspect("A", "out").Commit.ID
	commit3, err = c.StartCommit("A", "master")
	require.NoError(t, err)
	c.FinishCommit("A", commit3.ID)
	// Re-inspect outCommit1, which has been updated by StartCommit
	outCommit1, outCommit2 := inspect("A", outCommit1ID), inspect("A", "out")
	require.Equal(t, outCommit1.Commit.ID, outCommit2.ParentCommit.ID)
	require.ElementsEqualUnderFn(t, []string{outCommit2.Commit.ID}, outCommit1.ChildCommits, CommitToID)

	// create a new branch in a different repo and do the same test again
	require.NoError(t, c.CreateRepo("B"))
	require.NoError(t, c.CreateBranch("B", "master", "", []*pfs.Branch{
		pclient.NewBranch("A", "master"),
	}))
	bCommit1ID := inspect("B", "master").Commit.ID
	commit3, err = c.StartCommit("A", "master")
	require.NoError(t, err)
	c.FinishCommit("A", commit3.ID)
	// Re-inspect bCommit1, which has been updated by StartCommit
	bCommit1, bCommit2 := inspect("B", bCommit1ID), inspect("B", "master")
	require.Equal(t, bCommit1.Commit.ID, bCommit2.ParentCommit.ID)
	require.ElementsEqualUnderFn(t, []string{bCommit2.Commit.ID}, bCommit1.ChildCommits, CommitToID)

	// create a new branch in a different repo, then update it so that two commits
	// are generated. Make sure the second commit is in the parent's children
	require.NoError(t, c.CreateRepo("C"))
	require.NoError(t, c.CreateBranch("C", "master", "", []*pfs.Branch{
		pclient.NewBranch("A", "master"),
	}))
	cCommit1ID := inspect("C", "master").Commit.ID // Get new commit's ID
	require.NoError(t, c.CreateBranch("C", "master", "master", []*pfs.Branch{
		pclient.NewBranch("A", "master"),
		pclient.NewBranch("B", "master"),
	}))
	// Re-inspect cCommit1, which has been updated by CreateBranch
	cCommit1, cCommit2 := inspect("C", cCommit1ID), inspect("C", "master")
	require.Equal(t, cCommit1.Commit.ID, cCommit2.ParentCommit.ID)
	require.ElementsEqualUnderFn(t, []string{cCommit2.Commit.ID}, cCommit1.ChildCommits, CommitToID)
}

func TestStartCommitFork(t *testing.T) {
	c := GetPachClient(t)
	require.NoError(t, c.CreateRepo("A"))
	require.NoError(t, c.CreateBranch("A", "master", "", nil))
	commit, err := c.StartCommit("A", "master")
	require.NoError(t, err)
	c.FinishCommit("A", commit.ID)
	commit2, err := c.PfsAPIClient.StartCommit(c.Ctx(), &pfs.StartCommitRequest{
		Branch: "master2",
		Parent: pclient.NewCommit("A", "master"),
	})
	require.NoError(t, err)
	require.NoError(t, c.FinishCommit("A", commit2.ID))

	commits, err := c.ListCommit("A", "master2", "", 0)
	require.NoError(t, err)
	require.ElementsEqualUnderFn(t, []string{commit.ID, commit2.ID}, commits, CommitInfoToID)
}

// TestUpdateBranchNewOutputCommit tests the following corner case:
// A ──▶ C
// B
//
// Becomes:
//
// A  ╭▶ C
// B ─╯
//
// C should create a new output commit to process its unprocessed inputs in B
func TestUpdateBranchNewOutputCommit(t *testing.T) {
	c := GetPachClient(t)
	require.NoError(t, c.CreateRepo("A"))
	require.NoError(t, c.CreateRepo("B"))
	require.NoError(t, c.CreateRepo("C"))
	require.NoError(t, c.CreateBranch("A", "master", "", nil))
	require.NoError(t, c.CreateBranch("B", "master", "", nil))
	require.NoError(t, c.CreateBranch("C", "master", "",
		[]*pfs.Branch{pclient.NewBranch("A", "master")}))

	// Create commits in A and B
	commit, err := c.StartCommit("A", "master")
	require.NoError(t, err)
	c.FinishCommit("A", commit.ID)
	commit, err = c.StartCommit("B", "master")
	require.NoError(t, err)
	c.FinishCommit("A", commit.ID)

	// Check for first output commit in C
	commits, err := c.ListCommit("C", "master", "", 0)
	require.NoError(t, err)
	require.Equal(t, 1, len(commits))

	// Update the provenance of C/master and make sure it creates a new commit
	require.NoError(t, c.CreateBranch("C", "master", "master",
		[]*pfs.Branch{pclient.NewBranch("B", "master")}))
	commits, err = c.ListCommit("C", "master", "", 0)
	require.NoError(t, err)
	require.Equal(t, 2, len(commits))
}

// TestDeleteCommitBigSubvenance deletes a commit that is upstream of a large
// stack of pipeline outputs and makes sure that parenthood and such are handled
// correctly.
// DAG (dots are commits):
//  schema:
//   ...   ─────╮
//              │  pipeline:
//  logs:       ├─▶ .............
//   .......... ╯
// Tests:
//   there are four cases tested here, in this order (b/c easy setup)
// 1. Delete parent commit -> child rewritten to point to a live commit
// 2. Delete branch HEAD   -> output branch rewritten to point to a live commit
// 3. Delete branch HEAD   -> output branch rewritten to point to nil
// 4. Delete parent commit -> child rewritten to point to nil
func TestDeleteCommitBigSubvenance(t *testing.T) {
	c := GetPachClient(t)

	// two input repos, one with many commits (logs), and one with few (schema)
	require.NoError(t, c.CreateRepo("logs"))
	require.NoError(t, c.CreateRepo("schema"))

	// Commit to logs and schema (so that "pipeline" has an initial output commit,
	// and we can check that it updates this initial commit's child appropriately)
	for _, repo := range []string{"schema", "logs"} {
		commit, err := c.StartCommit(repo, "master")
		require.NoError(t, err)
		require.NoError(t, c.FinishCommit(repo, commit.ID))
	}

	// Create an output branch, in "pipeline"
	require.NoError(t, c.CreateRepo("pipeline"))
	require.NoError(t, c.CreateBranch("pipeline", "master", "", []*pfs.Branch{
		pclient.NewBranch("schema", "master"),
		pclient.NewBranch("logs", "master"),
	}))
	commits, err := c.ListCommit("pipeline", "master", "", 0)
	require.NoError(t, err)
	require.Equal(t, 1, len(commits))

	// Case 1
	// - Commit to "schema", creating a second output commit in 'pipeline' (this
	//   is bigSubvCommit)
	// - Commit to "logs" 10 more times, so that the commit to "schema" has 11
	//   commits in its subvenance
	// - Commit to "schema" again creating a 12th commit in 'pipeline'
	// - Delete bigSubvCommit
	// - Now there are 2 output commits in 'pipeline', and the parent of the first
	//   commit is the second commit (makes sure that the first commit's parent is
	//   rewritten back to the last live commit)
	bigSubvCommit, err := c.StartCommit("schema", "master")
	require.NoError(t, err)
	require.NoError(t, c.FinishCommit("schema", bigSubvCommit.ID))
	for i := 0; i < 10; i++ {
		commit, err := c.StartCommit("logs", "master")
		require.NoError(t, err)
		require.NoError(t, c.FinishCommit("logs", commit.ID))
	}
	commit, err := c.StartCommit("schema", "master")
	require.NoError(t, err)
	require.NoError(t, c.FinishCommit("schema", commit.ID))

	// Make sure there are 13 output commits in 'pipeline' to start (one from
	// creation, one from the second 'schema' commit, 10 from the 'logs' commits,
	// and one more from the third 'schema' commit)
	commits, err = c.ListCommit("pipeline", "master", "", 0)
	require.NoError(t, err)
	require.Equal(t, 13, len(commits))

	require.NoError(t, c.DeleteCommit("schema", bigSubvCommit.ID))

	commits, err = c.ListCommit("pipeline", "master", "", 0)
	require.NoError(t, err)
	require.Equal(t, 2, len(commits))
	require.Equal(t, commits[1].Commit.ID, commits[0].ParentCommit.ID)
	require.Equal(t, commits[1].ChildCommits[0].ID, commits[0].Commit.ID)

	// Case 2
	// - reset bigSubvCommit to be the head commit of 'schema/master'
	// - commit to 'logs' 10 more times
	// - delete bigSubvCommit
	// - Now there should be two commits in 'pipeline':
	//   - One started by DeleteCommit (with provenance schema/master and
	//     logs/masterand
	//   - The oldest commit in 'pipeline', from the setup
	// - The second commit is the parent of the first
	//
	// This makes sure that the branch pipeline/master is rewritten back to
	// the last live commit, and that it creates a new output commit when branches
	// have unprocesed HEAD commits
	commits, err = c.ListCommit("schema", "master", "", 0)
	require.NoError(t, err)
	require.Equal(t, 2, len(commits))
	bigSubvCommitInfo, err := c.InspectCommit("schema", "master")
	require.NoError(t, err)
	bigSubvCommit = bigSubvCommitInfo.Commit
	for i := 0; i < 10; i++ {
		commit, err = c.StartCommit("logs", "master")
		require.NoError(t, err)
		require.NoError(t, c.FinishCommit("logs", commit.ID))
	}

	require.NoError(t, c.DeleteCommit("schema", bigSubvCommit.ID))

	commits, err = c.ListCommit("pipeline", "master", "", 0)
	require.NoError(t, err)
	require.Equal(t, 2, len(commits))
	pipelineMaster, err := c.InspectCommit("pipeline", "master")
	require.NoError(t, err)
	require.Equal(t, pipelineMaster.Commit.ID, commits[0].Commit.ID)
	require.Equal(t, pipelineMaster.ParentCommit.ID, commits[1].Commit.ID)

	// Case 3
	// - reset bigSubvCommit to be the head of 'schema/master' (the only commit)
	// - commit to 'logs' 10 more times
	// - delete bigSubvCommit
	// - Now there should be one commit in 'pipeline' (started by DeleteCommit, to
	//   process 'logs/master' alone) and its parent should be nil
	//   (makes sure that the branch pipeline/master is rewritten back to nil)
	// - Further test: delete all commits in schema and logs, and make sure that
	//   'pipeline/master' actually points to nil, as there are no input commits
	commits, err = c.ListCommit("schema", "master", "", 0)
	require.NoError(t, err)
	require.Equal(t, 1, len(commits))
	bigSubvCommit = commits[0].Commit
	// bigSubvCommitInfo, err = c.InspectCommit(schema, "master")
	// require.NoError(t, err)
	// bigSubvCommit = bigSubvCommitInfo.Commit
	for i := 0; i < 10; i++ {
		commit, err = c.StartCommit("logs", "master")
		require.NoError(t, err)
		require.NoError(t, c.FinishCommit("logs", commit.ID))
	}

	require.NoError(t, c.DeleteCommit("schema", bigSubvCommit.ID))

	commits, err = c.ListCommit("pipeline", "master", "", 0)
	require.NoError(t, err)
	require.Equal(t, 1, len(commits))
	pipelineMaster, err = c.InspectCommit("pipeline", "master")
	require.NoError(t, err)
	require.Equal(t, pipelineMaster.Commit.ID, commits[0].Commit.ID)
	require.Nil(t, pipelineMaster.ParentCommit)

	// Delete all input commits--DeleteCommit should reset 'pipeline/master' to
	// nil, and should not create a new output commit this time
	commits, err = c.ListCommit("schema", "master", "", 0)
	require.NoError(t, err)
	for _, commitInfo := range commits {
		require.NoError(t, c.DeleteCommit("schema", commitInfo.Commit.ID))
	}
	commits, err = c.ListCommit("logs", "master", "", 0)
	require.NoError(t, err)
	for _, commitInfo := range commits {
		require.NoError(t, c.DeleteCommit("logs", commitInfo.Commit.ID))
	}
	commits, err = c.ListCommit("pipeline", "master", "", 0)
	require.NoError(t, err)
	require.Equal(t, 0, len(commits))
	pipelineMaster, err = c.InspectCommit("pipeline", "master")
	require.YesError(t, err)
	require.Matches(t, "has no head", err.Error())

	// Case 4
	// - commit to 'schema' and reset bigSubvCommit to be the head
	//   (bigSubvCommit is now the only commit in 'schema/master')
	// - Commit to 'logs' 10 more times
	// - Commit to schema again
	// - Delete bigSubvCommit
	// - Now there should be one commit in 'pipeline', and its parent is nil
	// (makes sure that the the commit is rewritten back to 'nil'
	// schema, logs, and pipeline are now all completely empty again
	commits, err = c.ListCommit("schema", "master", "", 0)
	require.NoError(t, err)
	require.Equal(t, 0, len(commits))
	bigSubvCommit, err = c.StartCommit("schema", "master")
	require.NoError(t, err)
	require.NoError(t, c.FinishCommit("schema", bigSubvCommit.ID))
	for i := 0; i < 10; i++ {
		commit, err = c.StartCommit("logs", "master")
		require.NoError(t, err)
		require.NoError(t, c.FinishCommit("logs", commit.ID))
	}
	commit, err = c.StartCommit("schema", "master")
	require.NoError(t, err)
	require.NoError(t, c.FinishCommit("schema", commit.ID))

	require.NoError(t, c.DeleteCommit("schema", bigSubvCommit.ID))

	commits, err = c.ListCommit("pipeline", "master", "", 0)
	require.NoError(t, err)
	require.Equal(t, 1, len(commits))
	pipelineMaster, err = c.InspectCommit("pipeline", "master")
	require.NoError(t, err)
	require.Nil(t, pipelineMaster.ParentCommit)
}

// TestDeleteCommitMultipleChildrenSingleCommit tests that when you have the
// following commit graph in a repo:
// c   d
//  ↘ ↙
//   b
//   ↓
//   a
//
// and you delete commit 'b', what you end up with is:
//
// c   d
//  ↘ ↙
//   a
func TestDeleteCommitMultipleChildrenSingleCommit(t *testing.T) {
	cli := GetPachClient(t)
	require.NoError(t, cli.CreateRepo("repo"))
	require.NoError(t, cli.CreateBranch("repo", "master", "", nil))

	// Create commits 'a' and 'b'
	a, err := cli.StartCommit("repo", "master")
	require.NoError(t, err)
	require.NoError(t, cli.FinishCommit("repo", a.ID))
	b, err := cli.StartCommit("repo", "master")
	require.NoError(t, err)
	require.NoError(t, cli.FinishCommit("repo", b.ID))

	// Create second branch
	require.NoError(t, cli.CreateBranch("repo", "master2", "master", nil))

	// Create commits 'c' and 'd'
	c, err := cli.StartCommit("repo", "master")
	require.NoError(t, err)
	require.NoError(t, cli.FinishCommit("repo", c.ID))
	d, err := cli.StartCommit("repo", "master2")
	require.NoError(t, err)
	require.NoError(t, cli.FinishCommit("repo", d.ID))

	// Collect info re: a, b, c, and d, and make sure that the parent/child
	// relationships are all correct
	aInfo, err := cli.InspectCommit("repo", a.ID)
	bInfo, err := cli.InspectCommit("repo", b.ID)
	cInfo, err := cli.InspectCommit("repo", c.ID)
	dInfo, err := cli.InspectCommit("repo", d.ID)

	require.Nil(t, aInfo.ParentCommit)
	require.ElementsEqualUnderFn(t, []string{b.ID}, aInfo.ChildCommits, CommitToID)

	require.Equal(t, a.ID, bInfo.ParentCommit.ID)
	require.ElementsEqualUnderFn(t, []string{c.ID, d.ID}, bInfo.ChildCommits, CommitToID)

	require.Equal(t, b.ID, cInfo.ParentCommit.ID)
	require.Equal(t, 0, len(cInfo.ChildCommits))

	require.Equal(t, b.ID, dInfo.ParentCommit.ID)
	require.Equal(t, 0, len(dInfo.ChildCommits))

	// Delete commit 'b'
	cli.DeleteCommit("repo", b.ID)

	// Collect info re: a, c, and d, and make sure that the parent/child
	// relationships are still correct
	aInfo, err = cli.InspectCommit("repo", a.ID)
	cInfo, err = cli.InspectCommit("repo", c.ID)
	dInfo, err = cli.InspectCommit("repo", d.ID)

	require.Nil(t, aInfo.ParentCommit)
	require.ElementsEqualUnderFn(t, []string{c.ID, d.ID}, aInfo.ChildCommits, CommitToID)

	require.Equal(t, a.ID, cInfo.ParentCommit.ID)
	require.Equal(t, 0, len(cInfo.ChildCommits))

	require.Equal(t, a.ID, dInfo.ParentCommit.ID)
	require.Equal(t, 0, len(dInfo.ChildCommits))
}

// TestDeleteCommitMultiLevelChildrenNilParent tests that when you have the
// following commit graph in a repo:
//
//    ↙f
//   c
//   ↓↙e
//   b
//   ↓↙d
//   a
//
// and you delete commits 'a', 'b' and 'c' (in a single call), what you end up
// with is:
//
// d e f
//  ↘↓↙
//  nil
func TestDeleteCommitMultiLevelChildrenNilParent(t *testing.T) {
	cli := GetPachClient(t)
	require.NoError(t, cli.CreateRepo("upstream1"))
	require.NoError(t, cli.CreateRepo("upstream2"))
	// commit to both inputs
	_, err := cli.StartCommit("upstream1", "master")
	require.NoError(t, err)
	require.NoError(t, cli.FinishCommit("upstream1", "master"))
	deleteMeCommit, err := cli.StartCommit("upstream2", "master")
	require.NoError(t, err)
	require.NoError(t, cli.FinishCommit("upstream2", "master"))

	// Create main repo (will have the commit graphs above
	require.NoError(t, cli.CreateRepo("repo"))
	require.NoError(t, cli.CreateBranch("repo", "master", "", []*pfs.Branch{
		pclient.NewBranch("upstream1", "master"),
		pclient.NewBranch("upstream2", "master"),
	}))

	// Create commit 'a'
	aInfo, err := cli.InspectCommit("repo", "master")
	require.NoError(t, err)
	a := aInfo.Commit
	require.NoError(t, cli.FinishCommit("repo", a.ID))

	// Create 'd'
	resp, err := cli.PfsAPIClient.StartCommit(cli.Ctx(), &pfs.StartCommitRequest{
		Parent: pclient.NewCommit("repo", a.ID),
	})
	require.NoError(t, err)
	d := pclient.NewCommit("repo", resp.ID)
	require.NoError(t, cli.FinishCommit("repo", resp.ID))

	// Create 'b'
	// (commit to upstream1, so that a & b have same prov commit in upstream2)
	_, err = cli.StartCommit("upstream1", "master")
	require.NoError(t, err)
	require.NoError(t, cli.FinishCommit("upstream1", "master"))
	bInfo, err := cli.InspectCommit("repo", "master")
	require.NoError(t, err)
	b := bInfo.Commit
	require.NoError(t, cli.FinishCommit("repo", b.ID))

	// Create 'e'
	resp, err = cli.PfsAPIClient.StartCommit(cli.Ctx(), &pfs.StartCommitRequest{
		Parent: pclient.NewCommit("repo", b.ID),
	})
	require.NoError(t, err)
	e := pclient.NewCommit("repo", resp.ID)
	require.NoError(t, cli.FinishCommit("repo", resp.ID))

	// Create 'c'
	// (commit to upstream1, so that a, b & c have same prov commit in upstream2)
	_, err = cli.StartCommit("upstream1", "master")
	require.NoError(t, err)
	require.NoError(t, cli.FinishCommit("upstream1", "master"))
	cInfo, err := cli.InspectCommit("repo", "master")
	require.NoError(t, err)
	c := cInfo.Commit
	require.NoError(t, cli.FinishCommit("repo", c.ID))

	// Create 'f'
	resp, err = cli.PfsAPIClient.StartCommit(cli.Ctx(), &pfs.StartCommitRequest{
		Parent: pclient.NewCommit("repo", c.ID),
	})
	require.NoError(t, err)
	f := pclient.NewCommit("repo", resp.ID)
	require.NoError(t, cli.FinishCommit("repo", resp.ID))

	// Make sure child/parent relationships are as shown in first diagram
	commits, err := cli.ListCommit("repo", "", "", 0)
	require.Equal(t, 6, len(commits))
	aInfo, err = cli.InspectCommit("repo", a.ID)
	require.NoError(t, err)
	bInfo, err = cli.InspectCommit("repo", b.ID)
	require.NoError(t, err)
	cInfo, err = cli.InspectCommit("repo", c.ID)
	require.NoError(t, err)
	dInfo, err := cli.InspectCommit("repo", d.ID)
	require.NoError(t, err)
	eInfo, err := cli.InspectCommit("repo", e.ID)
	require.NoError(t, err)
	fInfo, err := cli.InspectCommit("repo", f.ID)
	require.NoError(t, err)

	require.Nil(t, aInfo.ParentCommit)
	require.Equal(t, a.ID, bInfo.ParentCommit.ID)
	require.Equal(t, a.ID, dInfo.ParentCommit.ID)
	require.Equal(t, b.ID, cInfo.ParentCommit.ID)
	require.Equal(t, b.ID, eInfo.ParentCommit.ID)
	require.Equal(t, c.ID, fInfo.ParentCommit.ID)
	require.ElementsEqualUnderFn(t, []string{b.ID, d.ID}, aInfo.ChildCommits, CommitToID)
	require.ElementsEqualUnderFn(t, []string{c.ID, e.ID}, bInfo.ChildCommits, CommitToID)
	require.ElementsEqualUnderFn(t, []string{f.ID}, cInfo.ChildCommits, CommitToID)
	require.Nil(t, dInfo.ChildCommits)
	require.Nil(t, eInfo.ChildCommits)
	require.Nil(t, fInfo.ChildCommits)

	// Delete commit in upstream2, which deletes b & c
	require.NoError(t, cli.DeleteCommit("upstream2", deleteMeCommit.ID))

	// Re-read commit info to get new parents/children
	dInfo, err = cli.InspectCommit("repo", d.ID)
	require.NoError(t, err)
	eInfo, err = cli.InspectCommit("repo", e.ID)
	require.NoError(t, err)
	fInfo, err = cli.InspectCommit("repo", f.ID)
	require.NoError(t, err)

	// Make sure child/parent relationships are as shown in second diagram
	commits, err = cli.ListCommit("repo", "", "", 0)
	// Delete commit does start an additional output commit, but we're ignoring it
	require.Equal(t, 4, len(commits))
	require.Nil(t, eInfo.ParentCommit)
	require.Nil(t, fInfo.ParentCommit)
	require.Nil(t, dInfo.ChildCommits)
	require.Nil(t, eInfo.ChildCommits)
	require.Nil(t, fInfo.ChildCommits)
}

// Tests that when you have the following commit graph in a *downstream* repo:
//
//    ↙f
//   c
//   ↓↙e
//   b
//   ↓↙d
//   a
//
// and you delete commits 'b' and 'c' (in a single call), what you end up with
// is:
//
// d e f
//  ↘↓↙
//   a
// This makes sure that multiple live children are re-pointed at a live parent
// if appropriate
func TestDeleteCommitMultiLevelChildren(t *testing.T) {
	cli := GetPachClient(t)
	require.NoError(t, cli.CreateRepo("upstream1"))
	require.NoError(t, cli.CreateRepo("upstream2"))
	// commit to both inputs
	_, err := cli.StartCommit("upstream1", "master")
	require.NoError(t, err)
	require.NoError(t, cli.FinishCommit("upstream1", "master"))
	_, err = cli.StartCommit("upstream2", "master")
	require.NoError(t, err)
	require.NoError(t, cli.FinishCommit("upstream2", "master"))

	// Create main repo (will have the commit graphs above
	require.NoError(t, cli.CreateRepo("repo"))
	require.NoError(t, cli.CreateBranch("repo", "master", "", []*pfs.Branch{
		pclient.NewBranch("upstream1", "master"),
		pclient.NewBranch("upstream2", "master"),
	}))

	// Create commit 'a'
	aInfo, err := cli.InspectCommit("repo", "master")
	require.NoError(t, err)
	a := aInfo.Commit
	require.NoError(t, cli.FinishCommit("repo", a.ID))

	// Create 'd'
	resp, err := cli.PfsAPIClient.StartCommit(cli.Ctx(), &pfs.StartCommitRequest{
		Parent: pclient.NewCommit("repo", a.ID),
	})
	require.NoError(t, err)
	d := pclient.NewCommit("repo", resp.ID)
	require.NoError(t, cli.FinishCommit("repo", resp.ID))

	// Create 'b'
	// (a & b have same prov commit in upstream2, so this is the commit that will
	// be deleted, as both b and c are provenant on it)
	deleteMeCommit, err := cli.StartCommit("upstream1", "master")
	require.NoError(t, err)
	require.NoError(t, cli.FinishCommit("upstream1", "master"))
	bInfo, err := cli.InspectCommit("repo", "master")
	require.NoError(t, err)
	b := bInfo.Commit
	require.NoError(t, cli.FinishCommit("repo", b.ID))

	// Create 'e'
	resp, err = cli.PfsAPIClient.StartCommit(cli.Ctx(), &pfs.StartCommitRequest{
		Parent: pclient.NewCommit("repo", b.ID),
	})
	require.NoError(t, err)
	e := pclient.NewCommit("repo", resp.ID)
	require.NoError(t, cli.FinishCommit("repo", resp.ID))

	// Create 'c'
	// (commit to upstream2, so that b & c have same prov commit in upstream1)
	_, err = cli.StartCommit("upstream2", "master")
	require.NoError(t, err)
	require.NoError(t, cli.FinishCommit("upstream2", "master"))
	cInfo, err := cli.InspectCommit("repo", "master")
	require.NoError(t, err)
	c := cInfo.Commit
	require.NoError(t, cli.FinishCommit("repo", c.ID))

	// Create 'f'
	resp, err = cli.PfsAPIClient.StartCommit(cli.Ctx(), &pfs.StartCommitRequest{
		Parent: pclient.NewCommit("repo", c.ID),
	})
	require.NoError(t, err)
	f := pclient.NewCommit("repo", resp.ID)
	require.NoError(t, cli.FinishCommit("repo", resp.ID))

	// Make sure child/parent relationships are as shown in first diagram
	commits, err := cli.ListCommit("repo", "", "", 0)
	require.Equal(t, 6, len(commits))
	aInfo, err = cli.InspectCommit("repo", a.ID)
	require.NoError(t, err)
	bInfo, err = cli.InspectCommit("repo", b.ID)
	require.NoError(t, err)
	cInfo, err = cli.InspectCommit("repo", c.ID)
	require.NoError(t, err)
	dInfo, err := cli.InspectCommit("repo", d.ID)
	require.NoError(t, err)
	eInfo, err := cli.InspectCommit("repo", e.ID)
	require.NoError(t, err)
	fInfo, err := cli.InspectCommit("repo", f.ID)
	require.NoError(t, err)

	require.Nil(t, aInfo.ParentCommit)
	require.Equal(t, a.ID, bInfo.ParentCommit.ID)
	require.Equal(t, a.ID, dInfo.ParentCommit.ID)
	require.Equal(t, b.ID, cInfo.ParentCommit.ID)
	require.Equal(t, b.ID, eInfo.ParentCommit.ID)
	require.Equal(t, c.ID, fInfo.ParentCommit.ID)
	require.ElementsEqualUnderFn(t, []string{b.ID, d.ID}, aInfo.ChildCommits, CommitToID)
	require.ElementsEqualUnderFn(t, []string{c.ID, e.ID}, bInfo.ChildCommits, CommitToID)
	require.ElementsEqualUnderFn(t, []string{f.ID}, cInfo.ChildCommits, CommitToID)
	require.Nil(t, dInfo.ChildCommits)
	require.Nil(t, eInfo.ChildCommits)
	require.Nil(t, fInfo.ChildCommits)

	// Delete second commit in upstream2, which deletes b & c
	require.NoError(t, cli.DeleteCommit("upstream1", deleteMeCommit.ID))

	// Re-read commit info to get new parents/children
	aInfo, err = cli.InspectCommit("repo", a.ID)
	require.NoError(t, err)
	dInfo, err = cli.InspectCommit("repo", d.ID)
	require.NoError(t, err)
	eInfo, err = cli.InspectCommit("repo", e.ID)
	require.NoError(t, err)
	fInfo, err = cli.InspectCommit("repo", f.ID)
	require.NoError(t, err)

	// Make sure child/parent relationships are as shown in second diagram. Note
	// that after 'b' and 'c' are deleted, DeleteCommit creates a new commit:
	// - 'repo/master' points to 'a'
	// - DeleteCommit starts a new output commit to process 'upstream1/master'
	//   and 'upstream2/master'
	// - The new output commit is started in 'repo/master' and is also a child of
	//   'a'
	commits, err = cli.ListCommit("repo", "", "", 0)
	require.Equal(t, 5, len(commits))
	require.Nil(t, aInfo.ParentCommit)
	require.Equal(t, a.ID, dInfo.ParentCommit.ID)
	require.Equal(t, a.ID, eInfo.ParentCommit.ID)
	require.Equal(t, a.ID, fInfo.ParentCommit.ID)
	newCommitInfo, err := cli.InspectCommit("repo", "master")
	require.NoError(t, err)
	require.ElementsEqualUnderFn(t,
		[]string{d.ID, e.ID, f.ID, newCommitInfo.Commit.ID},
		aInfo.ChildCommits, CommitToID)
	require.Nil(t, dInfo.ChildCommits)
	require.Nil(t, eInfo.ChildCommits)
	require.Nil(t, fInfo.ChildCommits)
}

// TestDeleteCommitShrinkSubvRange is like TestDeleteCommitBigSubvenance, but
// instead of deleting commits from "schema", this test deletes them from
// "logs", to make sure that the subvenance of "schema" commits is rewritten
// correctly. As before, there are four cases:
// 1. Subvenance "Lower" is increased
// 2. Subvenance "Upper" is decreased
// 3. Subvenance is not affected, because the deleted commit is between "Lower" and "Upper"
// 4. The entire subvenance range is deleted
func TestDeleteCommitShrinkSubvRange(t *testing.T) {
	c := GetPachClient(t)

	// two input repos, one with many commits (logs), and one with few (schema)
	require.NoError(t, c.CreateRepo("logs"))
	require.NoError(t, c.CreateRepo("schema"))

	// Commit to logs and schema
	logsCommit := make([]*pfs.Commit, 10)
	var err error
	logsCommit[0], err = c.StartCommit("logs", "master")
	require.NoError(t, err)
	require.NoError(t, c.FinishCommit("logs", logsCommit[0].ID))
	schemaCommit, err := c.StartCommit("schema", "master")
	require.NoError(t, err)
	require.NoError(t, c.FinishCommit("schema", schemaCommit.ID))

	// Create an output branch, in "pipeline"
	require.NoError(t, c.CreateRepo("pipeline"))
	require.NoError(t, c.CreateBranch("pipeline", "master", "", []*pfs.Branch{
		pclient.NewBranch("schema", "master"),
		pclient.NewBranch("logs", "master"),
	}))
	commits, err := c.ListCommit("pipeline", "master", "", 0)
	require.NoError(t, err)
	require.Equal(t, 1, len(commits))

	// Commit to "logs" 9 more times, so that the commit to "schema" has 10
	// commits in its subvenance
	for i := 1; i < 10; i++ {
		logsCommit[i], err = c.StartCommit("logs", "master")
		require.NoError(t, err)
		require.NoError(t, c.FinishCommit("logs", logsCommit[i].ID))
	}
	pipelineCommitInfos, err := c.ListCommit("pipeline", "master", "", 0)
	require.Equal(t, 10, len(pipelineCommitInfos))
	pipelineCommit := make([]string, 10)
	for i := range pipelineCommitInfos {
		// ListCommit sorts from newest to oldest, but we want the reverse (0 is
		// oldest, like how logsCommit[0] is the oldest)
		pipelineCommit[9-i] = pipelineCommitInfos[i].Commit.ID
	}
	require.NoError(t, err)
	// Make sure the subvenance of the one commit in "schema" includes all commits
	// in "pipeline"
	schemaCommitInfo, err := c.InspectCommit("schema", schemaCommit.ID)
	require.Equal(t, 1, len(schemaCommitInfo.Subvenance))
	require.Equal(t, pipelineCommit[0], schemaCommitInfo.Subvenance[0].Lower.ID)
	require.Equal(t, pipelineCommit[9], schemaCommitInfo.Subvenance[0].Upper.ID)

	// Case 1
	// - Delete the first commit in "logs" and make sure that the subvenance of
	//   the single commit in "schema" has increased its Lower value
	require.NoError(t, c.DeleteCommit("logs", logsCommit[0].ID))
	schemaCommitInfo, err = c.InspectCommit("schema", schemaCommit.ID)
	require.Equal(t, 1, len(schemaCommitInfo.Subvenance))
	require.Equal(t, pipelineCommit[1], schemaCommitInfo.Subvenance[0].Lower.ID)
	require.Equal(t, pipelineCommit[9], schemaCommitInfo.Subvenance[0].Upper.ID)

	// Case 2
	// - Delete the last commit in "logs" and make sure that the subvenance of
	//   the single commit in "schema" has decreased its Upper value
	require.NoError(t, c.DeleteCommit("logs", logsCommit[9].ID))
	schemaCommitInfo, err = c.InspectCommit("schema", schemaCommit.ID)
	require.Equal(t, 1, len(schemaCommitInfo.Subvenance))
	require.Equal(t, pipelineCommit[1], schemaCommitInfo.Subvenance[0].Lower.ID)
	require.Equal(t, pipelineCommit[8], schemaCommitInfo.Subvenance[0].Upper.ID)

	// Case 3
	// - Delete the middle commit in "logs" and make sure that the subvenance of
	//   the single commit in "schema" hasn't changed
	require.NoError(t, c.DeleteCommit("logs", logsCommit[5].ID))
	schemaCommitInfo, err = c.InspectCommit("schema", schemaCommit.ID)
	require.Equal(t, 1, len(schemaCommitInfo.Subvenance))
	require.Equal(t, pipelineCommit[1], schemaCommitInfo.Subvenance[0].Lower.ID)
	require.Equal(t, pipelineCommit[8], schemaCommitInfo.Subvenance[0].Upper.ID)

	// Case 4
	// - Delete the remaining commits in "logs" and make sure that the subvenance
	//   of the single commit in "schema" has a single, new commit (started by
	//   DeleteCommit), which is only provenant on the commit in "schema"
	for _, i := range []int{1, 2, 3, 4, 6, 7, 8} {
		require.NoError(t, c.DeleteCommit("logs", logsCommit[i].ID))
	}
	schemaCommitInfo, err = c.InspectCommit("schema", schemaCommit.ID)
	require.Equal(t, 1, len(schemaCommitInfo.Subvenance))
	require.Equal(t, schemaCommitInfo.Subvenance[0].Lower.ID,
		schemaCommitInfo.Subvenance[0].Upper.ID)
	outputCommitInfo, err := c.InspectCommit("pipeline", "master")
	require.NoError(t, err)
	require.Equal(t, 1, len(outputCommitInfo.Provenance))
	require.Equal(t, schemaCommit.ID, outputCommitInfo.Provenance[0].Commit.ID)
}

func TestCommitState(t *testing.T) {
	c := GetPachClient(t)

	// two input repos, one with many commits (logs), and one with few (schema)
	require.NoError(t, c.CreateRepo("A"))
	require.NoError(t, c.CreateRepo("B"))

	require.NoError(t, c.CreateBranch("B", "master", "", []*pfs.Branch{pclient.NewBranch("A", "master")}))

	// Start a commit on A/master, this will create a non-ready commit on B/master.
	_, err := c.StartCommit("A", "master")
	require.NoError(t, err)

	ctx, cancel := context.WithTimeout(context.Background(), time.Second*10)
	defer cancel()
	_, err = c.PfsAPIClient.InspectCommit(ctx, &pfs.InspectCommitRequest{
		Commit:     pclient.NewCommit("B", "master"),
		BlockState: pfs.CommitState_READY,
	})
	require.YesError(t, err)

	// Finish the commit on A/master, that will make the B/master ready.
	require.NoError(t, c.FinishCommit("A", "master"))

	ctx, cancel = context.WithTimeout(context.Background(), time.Second*10)
	defer cancel()
	_, err = c.PfsAPIClient.InspectCommit(ctx, &pfs.InspectCommitRequest{
		Commit:     pclient.NewCommit("B", "master"),
		BlockState: pfs.CommitState_READY,
	})
	require.NoError(t, err)

	// Create a new branch C/master with A/master as provenance. It should start out ready.
	require.NoError(t, c.CreateRepo("C"))
	require.NoError(t, c.CreateBranch("C", "master", "", []*pfs.Branch{pclient.NewBranch("A", "master")}))

	ctx, cancel = context.WithTimeout(context.Background(), time.Second*10)
	defer cancel()
	_, err = c.PfsAPIClient.InspectCommit(ctx, &pfs.InspectCommitRequest{
		Commit:     pclient.NewCommit("C", "master"),
		BlockState: pfs.CommitState_READY,
	})
	require.NoError(t, err)
}

func TestSubscribeStates(t *testing.T) {
	c := GetPachClient(t)

	require.NoError(t, c.CreateRepo("A"))
	require.NoError(t, c.CreateRepo("B"))
	require.NoError(t, c.CreateRepo("C"))

	require.NoError(t, c.CreateBranch("B", "master", "", []*pfs.Branch{pclient.NewBranch("A", "master")}))
	require.NoError(t, c.CreateBranch("C", "master", "", []*pfs.Branch{pclient.NewBranch("B", "master")}))

	ctx, cancel := context.WithCancel(c.Ctx())
	defer cancel()
	c = c.WithCtx(ctx)

	var readyCommits int64
	go func() {
		c.SubscribeCommitF("B", "master", "", pfs.CommitState_READY, func(ci *pfs.CommitInfo) error {
			atomic.AddInt64(&readyCommits, 1)
			return nil
		})
	}()
	go func() {
		c.SubscribeCommitF("C", "master", "", pfs.CommitState_READY, func(ci *pfs.CommitInfo) error {
			atomic.AddInt64(&readyCommits, 1)
			return nil
		})
	}()
	_, err := c.StartCommit("A", "master")
	require.NoError(t, err)
	require.NoError(t, c.FinishCommit("A", "master"))

	require.NoErrorWithinTRetry(t, time.Second*10, func() error {
		if atomic.LoadInt64(&readyCommits) != 1 {
			return fmt.Errorf("wrong number of ready commits")
		}
		return nil
	})

	require.NoError(t, c.FinishCommit("B", "master"))

	require.NoErrorWithinTRetry(t, time.Second*10, func() error {
		if atomic.LoadInt64(&readyCommits) != 2 {
			return fmt.Errorf("wrong number of ready commits")
		}
		return nil
	})
}

func TestPutFileCommit(t *testing.T) {
	c := GetPachClient(t)

	numFiles := 25
	repo := "repo"
	require.NoError(t, c.CreateRepo(repo))

	var eg errgroup.Group
	for i := 0; i < numFiles; i++ {
		i := i
		eg.Go(func() error {
			_, err := c.PutFile(repo, "master", fmt.Sprintf("%d", i), strings.NewReader(fmt.Sprintf("%d", i)))
			return err
		})
	}
	require.NoError(t, eg.Wait())

	for i := 0; i < numFiles; i++ {
		var b bytes.Buffer
		require.NoError(t, c.GetFile(repo, "master", fmt.Sprintf("%d", i), 0, 0, &b))
		require.Equal(t, fmt.Sprintf("%d", i), b.String())
	}

	bi, err := c.InspectBranch(repo, "master")
	require.NoError(t, err)

	eg = errgroup.Group{}
	for i := 0; i < numFiles; i++ {
		i := i
		eg.Go(func() error {
			return c.CopyFile(repo, bi.Head.ID, fmt.Sprintf("%d", i), repo, "master", fmt.Sprintf("%d", (i+1)%numFiles), true)
		})
	}
	require.NoError(t, eg.Wait())

	for i := 0; i < numFiles; i++ {
		var b bytes.Buffer
		require.NoError(t, c.GetFile(repo, "master", fmt.Sprintf("%d", (i+1)%numFiles), 0, 0, &b))
		require.Equal(t, fmt.Sprintf("%d", i), b.String())
	}

	eg = errgroup.Group{}
	for i := 0; i < numFiles; i++ {
		i := i
		eg.Go(func() error {
			return c.DeleteFile(repo, "master", fmt.Sprintf("%d", i))
		})
	}
	require.NoError(t, eg.Wait())

	fileInfos, err := c.ListFile(repo, "master", "")
	require.NoError(t, err)
	require.Equal(t, 0, len(fileInfos))
}

func TestPutFileCommitNilBranch(t *testing.T) {
	c := GetPachClient(t)
	repo := "repo"
	require.NoError(t, c.CreateRepo(repo))
	require.NoError(t, c.CreateBranch(repo, "master", "", nil))

	_, err := c.PutFile(repo, "master", "file", strings.NewReader("file"))
	require.NoError(t, err)
}

func TestPutFileCommitOverwrite(t *testing.T) {
	c := GetPachClient(t)

	numFiles := 5
	repo := "repo"
	require.NoError(t, c.CreateRepo(repo))

	for i := 0; i < numFiles; i++ {
		_, err := c.PutFileOverwrite(repo, "master", "file", strings.NewReader(fmt.Sprintf("%d", i)), 0)
		require.NoError(t, err)
	}

	var b bytes.Buffer
	require.NoError(t, c.GetFile(repo, "master", "file", 0, 0, &b))
	require.Equal(t, fmt.Sprintf("%d", numFiles-1), b.String())
}

func TestStartCommitOutputBranch(t *testing.T) {
	c := GetPachClient(t)

	require.NoError(t, c.CreateRepo("in"))
	require.NoError(t, c.CreateRepo("out"))
	require.NoError(t, c.CreateBranch("out", "master", "", []*pfs.Branch{pclient.NewBranch("in", "master")}))
	_, err := c.StartCommit("out", "master")
	require.YesError(t, err)
}

func TestWalk(t *testing.T) {
	c := GetPachClient(t)
	repo := "repo"
	require.NoError(t, c.CreateRepo(repo))
	_, err := c.PutFile(repo, "master", "dir/bar", strings.NewReader("bar"))
	require.NoError(t, err)
	_, err = c.PutFile(repo, "master", "dir/dir2/buzz", strings.NewReader("buzz"))
	require.NoError(t, err)
	_, err = c.PutFile(repo, "master", "foo", strings.NewReader("foo"))
	require.NoError(t, err)

	expectedPaths := []string{"/", "/dir", "/dir/bar", "/dir/dir2", "/dir/dir2/buzz", "/foo"}
	i := 0
	require.NoError(t, c.Walk(repo, "master", "", func(fi *pfs.FileInfo) error {
		require.Equal(t, expectedPaths[i], fi.File.Path)
		i++
		return nil
	}))
	require.Equal(t, len(expectedPaths), i)
}

func TestReadSizeLimited(t *testing.T) {
	c := GetPachClient(t)
	require.NoError(t, c.CreateRepo("test"))
	_, err := c.PutFile("test", "master", "file", strings.NewReader(strings.Repeat("a", 100*MB)))
	require.NoError(t, err)

	var b bytes.Buffer
	require.NoError(t, c.GetFile("test", "master", "file", 0, 2*MB, &b))
	require.Equal(t, 2*MB, b.Len())

	b.Reset()
	require.NoError(t, c.GetFile("test", "master", "file", 2*MB, 2*MB, &b))
	require.Equal(t, 2*MB, b.Len())
}

func TestPutFiles(t *testing.T) {
	c := GetPachClient(t)
	require.NoError(t, c.CreateRepo("repo"))
	pfclient, err := c.PfsAPIClient.PutFile(context.Background())
	require.NoError(t, err)
	paths := []string{"foo", "bar", "fizz", "buzz"}
	for _, path := range paths {
		require.NoError(t, pfclient.Send(&pfs.PutFileRequest{
			File:  pclient.NewFile("repo", "master", path),
			Value: []byte(path),
		}))
	}
	_, err = pfclient.CloseAndRecv()
	require.NoError(t, err)

	cis, err := c.ListCommit("repo", "", "", 0)
	require.Equal(t, 1, len(cis))

	for _, path := range paths {
		var b bytes.Buffer
		require.NoError(t, c.GetFile("repo", "master", path, 0, 0, &b))
		require.Equal(t, path, b.String())
	}
}

func TestPutFilesURL(t *testing.T) {
	c := GetPachClient(t)
	require.NoError(t, c.CreateRepo("repo"))
	pfclient, err := c.PfsAPIClient.PutFile(context.Background())
	require.NoError(t, err)
	paths := []string{"README.md", "CHANGELOG.md", "CONTRIBUTING.md"}
	for _, path := range paths {
		require.NoError(t, pfclient.Send(&pfs.PutFileRequest{
			File: pclient.NewFile("repo", "master", path),
			Url:  fmt.Sprintf("https://raw.githubusercontent.com/pachyderm/pachyderm/master/%s", path),
		}))
	}
	_, err = pfclient.CloseAndRecv()
	require.NoError(t, err)

	cis, err := c.ListCommit("repo", "", "", 0)
	require.Equal(t, 1, len(cis))

	for _, path := range paths {
		fileInfo, err := c.InspectFile("repo", "master", path)
		require.NoError(t, err)
		require.True(t, fileInfo.SizeBytes > 0)
	}
}

func writeObj(t *testing.T, c obj.Client, path, content string) {
	w, err := c.Writer(context.Background(), path)
	require.NoError(t, err)
	defer func() {
		require.NoError(t, w.Close())
	}()
	_, err = w.Write([]byte(content))
	require.NoError(t, err)
}

func TestPutFilesObjURL(t *testing.T) {
	paths := []string{"files/foo", "files/bar", "files/fizz"}
	wd, err := os.Getwd()
	require.NoError(t, err)
	objC, err := obj.NewLocalClient(wd)
	require.NoError(t, err)
	for _, path := range paths {
		writeObj(t, objC, path, path)
	}
	defer func() {
		for _, path := range paths {
			// ignored error, this is just cleanup, not actually part of the test
			objC.Delete(context.Background(), path)
		}
	}()

	c := GetPachClient(t)
	require.NoError(t, c.CreateRepo("repo"))
	pfclient, err := c.PfsAPIClient.PutFile(context.Background())
	require.NoError(t, err)
	for _, path := range paths {
		require.NoError(t, pfclient.Send(&pfs.PutFileRequest{
			File: pclient.NewFile("repo", "master", path),
			Url:  fmt.Sprintf("local://%s/%s", wd, path),
		}))
	}
	require.NoError(t, pfclient.Send(&pfs.PutFileRequest{
		File:      pclient.NewFile("repo", "master", "recursive"),
		Url:       fmt.Sprintf("local://%s/files", wd),
		Recursive: true,
	}))
	_, err = pfclient.CloseAndRecv()
	require.NoError(t, err)

	cis, err := c.ListCommit("repo", "", "", 0)
	require.Equal(t, 1, len(cis))

	for _, path := range paths {
		var b bytes.Buffer
		require.NoError(t, c.GetFile("repo", "master", path, 0, 0, &b))
		require.Equal(t, path, b.String())
		b.Reset()
		require.NoError(t, c.GetFile("repo", "master", filepath.Join("recursive", filepath.Base(path)), 0, 0, &b))
		require.Equal(t, path, b.String())
	}
}

func TestFileHistory(t *testing.T) {
	client := GetPachClient(t)
	var err error

	repo := "test"
	require.NoError(t, client.CreateRepo(repo))
	numCommits := 10
	for i := 0; i < numCommits; i++ {
		_, err = client.PutFile(repo, "master", "file", strings.NewReader("foo\n"))
		require.NoError(t, err)
	}
	fileInfos, err := client.ListFileHistory(repo, "master", "file", -1)
	require.NoError(t, err)
	require.Equal(t, numCommits, len(fileInfos))

	for i := 1; i < numCommits; i++ {
		fileInfos, err := client.ListFileHistory(repo, "master", "file", int64(i))
		require.NoError(t, err)
		require.Equal(t, i, len(fileInfos))
	}

	require.NoError(t, client.DeleteFile(repo, "master", "file"))
	for i := 0; i < numCommits; i++ {
		_, err = client.PutFile(repo, "master", "file", strings.NewReader("foo\n"))
		require.NoError(t, err)
		_, err = client.PutFile(repo, "master", "unrelated", strings.NewReader("foo\n"))
		require.NoError(t, err)
	}
	fileInfos, err = client.ListFileHistory(repo, "master", "file", -1)
	require.NoError(t, err)
	require.Equal(t, numCommits, len(fileInfos))

	for i := 1; i < numCommits; i++ {
		fileInfos, err := client.ListFileHistory(repo, "master", "file", int64(i))
		require.NoError(t, err)
		require.Equal(t, i, len(fileInfos))
	}
}

func TestUpdateRepo(t *testing.T) {
	var err error
	client := GetPachClient(t)
	repo := "test"
	_, err = client.PfsAPIClient.CreateRepo(
		client.Ctx(),
		&pfs.CreateRepoRequest{
			Repo:   pclient.NewRepo(repo),
			Update: true,
		},
	)
	require.NoError(t, err)
	ri, err := client.InspectRepo(repo)
	require.NoError(t, err)
	created, err := types.TimestampFromProto(ri.Created)
	require.NoError(t, err)
	desc := "foo"
	_, err = client.PfsAPIClient.CreateRepo(
		client.Ctx(),
		&pfs.CreateRepoRequest{
			Repo:        pclient.NewRepo(repo),
			Update:      true,
			Description: desc,
		},
	)
	require.NoError(t, err)
	ri, err = client.InspectRepo(repo)
	require.NoError(t, err)
	newCreated, err := types.TimestampFromProto(ri.Created)
	require.Equal(t, created, newCreated)
	require.Equal(t, desc, ri.Description)
}

<<<<<<< HEAD
func TestPutObjectAsync(t *testing.T) {
	client := GetPachClient(t)
	// Write and tag an object greater than grpc max message size.
	tag := &pfs.Tag{Name: "tag"}
	w, err := client.PutObjectAsync([]*pfs.Tag{tag})
	require.NoError(t, err)
	expected := []byte(generateRandomString(30 * MB))
	_, err = w.Write(expected)
	require.NoError(t, err)
	require.NoError(t, w.Close())
	// Check actual results of write.
	actual := &bytes.Buffer{}
	require.NoError(t, client.GetTag(tag.Name, actual))
	require.Equal(t, expected, actual.Bytes())
=======
func TestDeferredProcessing(t *testing.T) {
	client := GetPachClient(t)
	require.NoError(t, client.CreateRepo("input"))
	require.NoError(t, client.CreateRepo("output1"))
	require.NoError(t, client.CreateRepo("output2"))
	require.NoError(t, client.CreateBranch("output1", "staging", "", []*pfs.Branch{pclient.NewBranch("input", "master")}))
	require.NoError(t, client.CreateBranch("output2", "staging", "", []*pfs.Branch{pclient.NewBranch("output1", "master")}))
	_, err := client.PutFile("input", "staging", "file", strings.NewReader("foo"))
	require.NoError(t, err)

	commits, err := client.FlushCommitAll([]*pfs.Commit{pclient.NewCommit("input", "staging")}, nil)
	require.NoError(t, err)
	require.Equal(t, 0, len(commits))

	require.NoError(t, client.CreateBranch("input", "master", "staging", nil))
	require.NoError(t, client.FinishCommit("output1", "staging"))
	commits, err = client.FlushCommitAll([]*pfs.Commit{pclient.NewCommit("input", "staging")}, nil)
	require.NoError(t, err)
	require.Equal(t, 1, len(commits))

	require.NoError(t, client.CreateBranch("output1", "master", "staging", nil))
	require.NoError(t, client.FinishCommit("output2", "staging"))
	commits, err = client.FlushCommitAll([]*pfs.Commit{pclient.NewCommit("input", "staging")}, nil)
	require.NoError(t, err)
	require.Equal(t, 2, len(commits))
>>>>>>> dce58fb4
}<|MERGE_RESOLUTION|>--- conflicted
+++ resolved
@@ -4867,7 +4867,6 @@
 	require.Equal(t, desc, ri.Description)
 }
 
-<<<<<<< HEAD
 func TestPutObjectAsync(t *testing.T) {
 	client := GetPachClient(t)
 	// Write and tag an object greater than grpc max message size.
@@ -4882,7 +4881,8 @@
 	actual := &bytes.Buffer{}
 	require.NoError(t, client.GetTag(tag.Name, actual))
 	require.Equal(t, expected, actual.Bytes())
-=======
+}
+
 func TestDeferredProcessing(t *testing.T) {
 	client := GetPachClient(t)
 	require.NoError(t, client.CreateRepo("input"))
@@ -4908,5 +4908,4 @@
 	commits, err = client.FlushCommitAll([]*pfs.Commit{pclient.NewCommit("input", "staging")}, nil)
 	require.NoError(t, err)
 	require.Equal(t, 2, len(commits))
->>>>>>> dce58fb4
 }