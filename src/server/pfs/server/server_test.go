--- conflicted
+++ resolved
@@ -2053,10 +2053,6 @@
 	if testing.Short() {
 		t.Skip("Skipping long tests in short mode")
 	}
-<<<<<<< HEAD
-
-=======
->>>>>>> b31dab5c
 	client := getClient(t)
 
 	repo := "test"
@@ -2099,12 +2095,7 @@
 	require.Equal(t, string(expectedOutput), buffer.String())
 }
 
-<<<<<<< HEAD
-func TestPutFileNullCharacter(t *testing.T) {
-=======
 func TestPutFileValidCharacters(t *testing.T) {
-	t.Parallel()
->>>>>>> b31dab5c
 	client := getClient(t)
 
 	repo := "test"
