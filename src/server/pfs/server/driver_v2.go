--- conflicted
+++ resolved
@@ -588,7 +588,6 @@
 	})
 }
 
-<<<<<<< HEAD
 func (d *driverV2) clearCommit(pachClient *client.APIClient, commit *pfs.Commit) error {
 	ctx := pachClient.Ctx()
 	commitInfo, err := d.inspectCommit(pachClient, commit, pfs.CommitState_STARTED)
@@ -599,7 +598,8 @@
 		return errors.Errorf("cannot clear finished commit")
 	}
 	return d.storage.Delete(ctx, commitPath(commit))
-=======
+}
+
 func (d *driverV2) deleteRepo(txnCtx *txnenv.TransactionContext, repo *pfs.Repo, force bool) error {
 	ctx := txnCtx.ClientContext
 	if err := d.storage.WalkFileSet(ctx, repo.Name, func(p string) error {
@@ -905,5 +905,4 @@
 	}
 
 	return nil
->>>>>>> 1312934b
 }