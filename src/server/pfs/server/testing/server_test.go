package testing

import (
	"archive/tar"
	"bytes"
	"context"
	"fmt"
	"io"
	"io/ioutil"
	"math/rand"
	"path"
	"path/filepath"
	"regexp"
	"runtime"
	"sort"
	"strconv"
	"strings"
	"sync"
	"sync/atomic"
	"testing"
	"time"

	units "github.com/docker/go-units"
	"github.com/gogo/protobuf/types"
	"github.com/pachyderm/pachyderm/v2/src/client"
	pclient "github.com/pachyderm/pachyderm/v2/src/client"
	"github.com/pachyderm/pachyderm/v2/src/internal/ancestry"
	"github.com/pachyderm/pachyderm/v2/src/internal/backoff"
	"github.com/pachyderm/pachyderm/v2/src/internal/errors"
	"github.com/pachyderm/pachyderm/v2/src/internal/errutil"
	"github.com/pachyderm/pachyderm/v2/src/internal/obj"
	"github.com/pachyderm/pachyderm/v2/src/internal/pfsdb"
	"github.com/pachyderm/pachyderm/v2/src/internal/require"
	"github.com/pachyderm/pachyderm/v2/src/internal/serviceenv"
	"github.com/pachyderm/pachyderm/v2/src/internal/storage/fileset"
	"github.com/pachyderm/pachyderm/v2/src/internal/tarutil"
	"github.com/pachyderm/pachyderm/v2/src/internal/testpachd"
	tu "github.com/pachyderm/pachyderm/v2/src/internal/testutil"
	"github.com/pachyderm/pachyderm/v2/src/internal/testutil/random"
	"github.com/pachyderm/pachyderm/v2/src/internal/uuid"
	"github.com/pachyderm/pachyderm/v2/src/pfs"
	"github.com/stretchr/testify/assert"
	"golang.org/x/sync/errgroup"
)

func CommitToID(commit interface{}) interface{} {
	return commit.(*pfs.Commit).ID
}

func CommitInfoToID(commit interface{}) interface{} {
	return commit.(*pfs.CommitInfo).Commit.ID
}

func RepoInfoToName(repoInfo interface{}) interface{} {
	return repoInfo.(*pfs.RepoInfo).Repo.Name
}

func FileInfoToPath(fileInfo interface{}) interface{} {
	return fileInfo.(*pfs.FileInfo).File.Path
}

type fileSetSpec map[string]tarutil.File

func (fs fileSetSpec) makeTarStream() io.Reader {
	buf := &bytes.Buffer{}
	if err := tarutil.WithWriter(buf, func(tw *tar.Writer) error {
		for _, file := range fs {
			if err := tarutil.WriteFile(tw, file); err != nil {
				panic(err)
			}
		}
		return nil
	}); err != nil {
		panic(err)
	}
	return buf
}

func finfosToPaths(finfos []*pfs.FileInfo) (paths []string) {
	for _, finfo := range finfos {
		paths = append(paths, finfo.File.Path)
	}
	return paths
}

func TestPFS(suite *testing.T) {
	suite.Parallel()

	suite.Run("InvalidRepo", func(t *testing.T) {
		t.Parallel()
		env := testpachd.NewRealEnv(t, tu.NewTestDBConfig(t))

		require.YesError(t, env.PachClient.CreateRepo("/repo"))

		require.NoError(t, env.PachClient.CreateRepo("lenny"))
		require.NoError(t, env.PachClient.CreateRepo("lenny123"))
		require.NoError(t, env.PachClient.CreateRepo("lenny_123"))
		require.NoError(t, env.PachClient.CreateRepo("lenny-123"))

		require.YesError(t, env.PachClient.CreateRepo("lenny.123"))
		require.YesError(t, env.PachClient.CreateRepo("lenny:"))
		require.YesError(t, env.PachClient.CreateRepo("lenny,"))
		require.YesError(t, env.PachClient.CreateRepo("lenny#"))
	})

	suite.Run("CreateSameRepoInParallel", func(t *testing.T) {
		t.Parallel()
		env := testpachd.NewRealEnv(t, tu.NewTestDBConfig(t))

		numGoros := 1000
		errCh := make(chan error)
		for i := 0; i < numGoros; i++ {
			go func() {
				errCh <- env.PachClient.CreateRepo("repo")
			}()
		}
		successCount := 0
		totalCount := 0
		for err := range errCh {
			totalCount++
			if err == nil {
				successCount++
			}
			if totalCount == numGoros {
				break
			}
		}
		// When creating the same repo, precisiely one attempt should succeed
		require.Equal(t, 1, successCount)
	})

	suite.Run("CreateDifferentRepoInParallel", func(t *testing.T) {
		t.Parallel()
		env := testpachd.NewRealEnv(t, tu.NewTestDBConfig(t))

		numGoros := 1000
		errCh := make(chan error)
		for i := 0; i < numGoros; i++ {
			i := i
			go func() {
				errCh <- env.PachClient.CreateRepo(fmt.Sprintf("repo%d", i))
			}()
		}
		successCount := 0
		totalCount := 0
		for err := range errCh {
			totalCount++
			if err == nil {
				successCount++
			}
			if totalCount == numGoros {
				break
			}
		}
		require.Equal(t, numGoros, successCount)
	})

	suite.Run("CreateRepoDeleteRepoRace", func(t *testing.T) {
		t.Parallel()
		env := testpachd.NewRealEnv(t, tu.NewTestDBConfig(t))

		for i := 0; i < 100; i++ {
			require.NoError(t, env.PachClient.CreateRepo("foo"))
			require.NoError(t, env.PachClient.CreateRepo("bar"))
			errCh := make(chan error)
			go func() {
				errCh <- env.PachClient.DeleteRepo("foo", false)
			}()
			go func() {
				errCh <- env.PachClient.CreateBranch("bar", "master", "", "", []*pfs.Branch{pclient.NewBranch("foo", "master")})
			}()
			err1 := <-errCh
			err2 := <-errCh
			// these two operations should never race in such a way that they
			// both succeed, leaving us with a repo bar that has a nonexistent
			// provenance foo
			require.True(t, err1 != nil || err2 != nil)
			env.PachClient.DeleteRepo("bar", true)
			env.PachClient.DeleteRepo("foo", true)
		}
	})

	suite.Run("Branch", func(t *testing.T) {
		t.Parallel()
		env := testpachd.NewRealEnv(t, tu.NewTestDBConfig(t))

		repo := "repo"
		require.NoError(t, env.PachClient.CreateRepo(repo))
		_, err := env.PachClient.StartCommit(repo, "master")
		require.NoError(t, err)
		require.NoError(t, env.PachClient.FinishCommit(repo, "master", ""))
		commitInfo, err := env.PachClient.InspectCommit(repo, "master", "")
		require.NoError(t, err)
		require.Nil(t, commitInfo.ParentCommit)

		_, err = env.PachClient.StartCommit(repo, "master")
		require.NoError(t, err)
		require.NoError(t, env.PachClient.FinishCommit(repo, "master", ""))
		commitInfo, err = env.PachClient.InspectCommit(repo, "master", "")
		require.NoError(t, err)
		require.NotNil(t, commitInfo.ParentCommit)
	})

	suite.Run("ToggleBranchProvenance", func(t *testing.T) {
		t.Parallel()
		env := testpachd.NewRealEnv(t, tu.NewTestDBConfig(t))

		require.NoError(t, env.PachClient.CreateRepo("in"))
		require.NoError(t, env.PachClient.CreateRepo("out"))
		require.NoError(t, env.PachClient.CreateBranch("out", "master", "", "", []*pfs.Branch{
			pclient.NewBranch("in", "master"),
		}))

		// Create initial input commit, and make sure we get an output commit
		require.NoError(t, env.PachClient.PutFile(client.NewCommit("in", "master", ""), "1", strings.NewReader("1")))
		cis, err := env.PachClient.ListCommit("out", "master", "", "", "", 0)
		require.NoError(t, err)
		require.Equal(t, 1, len(cis))
		require.NoError(t, env.PachClient.FinishCommit("out", "master", ""))
		// make sure output commit has the right provenance
		ci, err := env.PachClient.InspectCommit("in", "master", "")
		require.NoError(t, err)
		expectedProv := map[string]bool{
			path.Join("in", ci.Commit.Branch.Name, ci.Commit.ID): true,
		}
		ci, err = env.PachClient.InspectCommit("out", "master", "")
		require.NoError(t, err)
		require.Equal(t, len(expectedProv), len(ci.Provenance))
		for _, c := range ci.Provenance {
			require.True(t, expectedProv[path.Join(c.Commit.Branch.Repo.Name, c.Commit.Branch.Name, c.Commit.ID)])
		}

		// Toggle out@master provenance off
		require.NoError(t, env.PachClient.CreateBranch("out", "master", "master", "", nil))

		// Create new input commit & make sure no new output commit is created
		require.NoError(t, env.PachClient.PutFile(client.NewCommit("in", "master", ""), "2", strings.NewReader("2")))
		cis, err = env.PachClient.ListCommit("out", "master", "", "", "", 0)
		require.NoError(t, err)
		require.Equal(t, 1, len(cis))
		// make sure output commit still has the right provenance
		ci, err = env.PachClient.InspectCommit("in", "", "master~1") // old input commit
		require.NoError(t, err)
		expectedProv = map[string]bool{
			path.Join("in", ci.Commit.Branch.Name, ci.Commit.ID): true,
		}
		ci, err = env.PachClient.InspectCommit("out", "master", "")
		require.NoError(t, err)
		require.Equal(t, len(expectedProv), len(ci.Provenance))
		for _, c := range ci.Provenance {
			require.True(t, expectedProv[path.Join(c.Commit.Branch.Repo.Name, c.Commit.Branch.Name, c.Commit.ID)])
		}

		// Toggle out@master provenance back on, creating a new output commit
		require.NoError(t, env.PachClient.CreateBranch("out", "master", "master", "", []*pfs.Branch{
			pclient.NewBranch("in", "master"),
		}))
		cis, err = env.PachClient.ListCommit("out", "master", "", "", "", 0)
		require.NoError(t, err)
		require.Equal(t, 2, len(cis))
		// make sure new output commit has the right provenance
		ci, err = env.PachClient.InspectCommit("in", "master", "") // newest input commit
		require.NoError(t, err)
		expectedProv = map[string]bool{
			path.Join("in", ci.Commit.Branch.Name, ci.Commit.ID): true,
		}
		ci, err = env.PachClient.InspectCommit("out", "master", "")
		require.NoError(t, err)
		require.Equal(t, len(expectedProv), len(ci.Provenance))
		for _, c := range ci.Provenance {
			require.True(t, expectedProv[path.Join(c.Commit.Branch.Repo.Name, c.Commit.Branch.Name, c.Commit.ID)])
		}
	})

	suite.Run("RecreateBranchProvenance", func(t *testing.T) {
		t.Parallel()
		env := testpachd.NewRealEnv(t, tu.NewTestDBConfig(t))

		require.NoError(t, env.PachClient.CreateRepo("in"))
		require.NoError(t, env.PachClient.CreateRepo("out"))
		require.NoError(t, env.PachClient.CreateBranch("out", "master", "", "", []*pfs.Branch{pclient.NewBranch("in", "master")}))
		require.NoError(t, env.PachClient.PutFile(client.NewCommit("in", "master", ""), "foo", strings.NewReader("foo")))
		cis, err := env.PachClient.ListCommit("out", "", "", "", "", 0)
		require.NoError(t, err)
		require.Equal(t, 1, len(cis))
		id := cis[0].Commit.ID
		require.NoError(t, env.PachClient.DeleteBranch("out", "master", false))
		require.NoError(t, env.PachClient.CreateBranch("out", "master", "", id, []*pfs.Branch{pclient.NewBranch("in", "master")}))
		cis, err = env.PachClient.ListCommit("out", "", "", "", "", 0)
		require.NoError(t, err)
		require.Equal(t, 1, len(cis))
		require.Equal(t, id, cis[0].Commit.ID)
	})

	suite.Run("CreateAndInspectRepo", func(t *testing.T) {
		t.Parallel()
		env := testpachd.NewRealEnv(t, tu.NewTestDBConfig(t))

		repo := "repo"
		require.NoError(t, env.PachClient.CreateRepo(repo))

		repoInfo, err := env.PachClient.InspectRepo(repo)
		require.NoError(t, err)
		require.Equal(t, repo, repoInfo.Repo.Name)
		require.NotNil(t, repoInfo.Created)
		require.Equal(t, 0, int(repoInfo.SizeBytes))

		require.YesError(t, env.PachClient.CreateRepo(repo))
		_, err = env.PachClient.InspectRepo("nonexistent")
		require.YesError(t, err)

		_, err = env.PachClient.PfsAPIClient.CreateRepo(context.Background(), &pfs.CreateRepoRequest{
			Repo: pclient.NewRepo("somerepo1"),
		})
		require.NoError(t, err)
	})

	suite.Run("ListRepo", func(t *testing.T) {
		t.Parallel()
		env := testpachd.NewRealEnv(t, tu.NewTestDBConfig(t))

		numRepos := 10
		var repoNames []string
		for i := 0; i < numRepos; i++ {
			repo := fmt.Sprintf("repo%d", i)
			require.NoError(t, env.PachClient.CreateRepo(repo))
			repoNames = append(repoNames, repo)
		}

		repoInfos, err := env.PachClient.ListRepo()
		require.NoError(t, err)
		require.ElementsEqualUnderFn(t, repoNames, repoInfos, RepoInfoToName)
	})

	// Make sure that commits of deleted repos do not resurface
	suite.Run("CreateDeletedRepo", func(t *testing.T) {
		t.Parallel()
		env := testpachd.NewRealEnv(t, tu.NewTestDBConfig(t))

		repo := "repo"
		require.NoError(t, env.PachClient.CreateRepo(repo))

		commit, err := env.PachClient.StartCommit(repo, "master")
		require.NoError(t, err)
		require.NoError(t, env.PachClient.PutFile(commit, "foo", strings.NewReader("foo")))
		require.NoError(t, env.PachClient.FinishCommit(repo, commit.Branch.Name, commit.ID))

		commitInfos, err := env.PachClient.ListCommit(repo, "", "", "", "", 0)
		require.NoError(t, err)
		require.Equal(t, 1, len(commitInfos))

		require.NoError(t, env.PachClient.DeleteRepo(repo, false))
		require.NoError(t, env.PachClient.CreateRepo(repo))

		commitInfos, err = env.PachClient.ListCommit(repo, "", "", "", "", 0)
		require.NoError(t, err)
		require.Equal(t, 0, len(commitInfos))
	})

	// Make sure that commits of deleted repos do not resurface
	suite.Run("ListCommitLimit", func(t *testing.T) {
		t.Parallel()
		env := testpachd.NewRealEnv(t, tu.NewTestDBConfig(t))

		repo := "repo"
		commit := client.NewCommit(repo, "master", "")
		require.NoError(t, env.PachClient.CreateRepo(repo))
		require.NoError(t, env.PachClient.PutFile(commit, "foo", strings.NewReader("foo")))
		require.NoError(t, env.PachClient.PutFile(commit, "bar", strings.NewReader("bar")))
		commitInfos, err := env.PachClient.ListCommit(repo, "", "", "", "", 1)
		require.NoError(t, err)
		require.Equal(t, 1, len(commitInfos))
	})

	// The DAG looks like this before the update:
	// prov1 prov2
	//   \    /
	//    repo
	//   /    \
	// d1      d2
	//
	// Looks like this after the update:
	//
	// prov2 prov3
	//   \    /
	//    repo
	//   /    \
	// d1      d2
	suite.Run("UpdateProvenance", func(t *testing.T) {
		t.Parallel()
		env := testpachd.NewRealEnv(t, tu.NewTestDBConfig(t))

		prov1 := "prov1"
		require.NoError(t, env.PachClient.CreateRepo(prov1))
		prov2 := "prov2"
		require.NoError(t, env.PachClient.CreateRepo(prov2))
		prov3 := "prov3"
		require.NoError(t, env.PachClient.CreateRepo(prov3))

		repo := "repo"
		require.NoError(t, env.PachClient.CreateRepo(repo))
		require.NoError(t, env.PachClient.CreateBranch(repo, "master", "", "", []*pfs.Branch{pclient.NewBranch(prov1, "master"), pclient.NewBranch(prov2, "master")}))

		downstream1 := "downstream1"
		require.NoError(t, env.PachClient.CreateRepo(downstream1))
		require.NoError(t, env.PachClient.CreateBranch(downstream1, "master", "", "", []*pfs.Branch{pclient.NewBranch(repo, "master")}))

		downstream2 := "downstream2"
		require.NoError(t, env.PachClient.CreateRepo(downstream2))
		require.NoError(t, env.PachClient.CreateBranch(downstream2, "master", "", "", []*pfs.Branch{pclient.NewBranch(repo, "master")}))

		// Without the Update flag it should fail
		require.YesError(t, env.PachClient.CreateRepo(repo))

		_, err := env.PachClient.PfsAPIClient.CreateRepo(context.Background(), &pfs.CreateRepoRequest{
			Repo:   pclient.NewRepo(repo),
			Update: true,
		})
		require.NoError(t, err)

		require.NoError(t, env.PachClient.CreateBranch(repo, "master", "", "", []*pfs.Branch{pclient.NewBranch(prov2, "master"), pclient.NewBranch(prov3, "master")}))

		// We should be able to delete prov1 since it's no longer the provenance
		// of other repos.
		require.NoError(t, env.PachClient.DeleteRepo(prov1, false))

		// We shouldn't be able to delete prov3 since it's now a provenance
		// of other repos.
		require.YesError(t, env.PachClient.DeleteRepo(prov3, false))
	})

	suite.Run("PutFileIntoOpenCommit", func(t *testing.T) {
		t.Parallel()
		env := testpachd.NewRealEnv(t, tu.NewTestDBConfig(t))

		repo := "test"
		require.NoError(t, env.PachClient.CreateRepo(repo))

		commit1, err := env.PachClient.StartCommit(repo, "master")
		require.NoError(t, err)
		require.NoError(t, env.PachClient.PutFile(commit1, "foo", strings.NewReader("foo\n")))
		require.NoError(t, env.PachClient.FinishCommit(repo, commit1.Branch.Name, commit1.ID))

		require.YesError(t, env.PachClient.PutFile(commit1, "foo", strings.NewReader("foo\n")))

		commit2, err := env.PachClient.StartCommit(repo, "master")
		require.NoError(t, err)
		require.NoError(t, env.PachClient.PutFile(commit2, "foo", strings.NewReader("foo\n")))
		require.NoError(t, env.PachClient.FinishCommit(repo, "master", ""))

		require.YesError(t, env.PachClient.PutFile(commit2, "foo", strings.NewReader("foo\n")))
	})

	suite.Run("PutFileDirectoryTraversal", func(t *testing.T) {
		t.Parallel()
		env := testpachd.NewRealEnv(t, tu.NewTestDBConfig(t))

		require.NoError(t, env.PachClient.CreateRepo("repo"))

		_, err := env.PachClient.StartCommit("repo", "master")
		require.NoError(t, err)
		masterCommit := client.NewCommit("repo", "master", "")

		mfc, err := env.PachClient.NewModifyFileClient(masterCommit)
		require.NoError(t, err)
		require.NoError(t, mfc.PutFile("../foo", strings.NewReader("foo\n")))
		require.YesError(t, mfc.Close())

		fis, err := env.PachClient.ListFileAll(masterCommit, "")
		require.NoError(t, err)
		require.Equal(t, 0, len(fis))

		mfc, err = env.PachClient.NewModifyFileClient(masterCommit)
		require.NoError(t, err)
		require.NoError(t, mfc.PutFile("foo/../../bar", strings.NewReader("foo\n")))
		require.YesError(t, mfc.Close())

		mfc, err = env.PachClient.NewModifyFileClient(masterCommit)
		require.NoError(t, err)
		require.NoError(t, mfc.PutFile("foo/../bar", strings.NewReader("foo\n")))
		require.YesError(t, mfc.Close())

		fis, err = env.PachClient.ListFileAll(masterCommit, "")
		require.NoError(t, err)
		require.Equal(t, 0, len(fis))
	})

	suite.Run("CreateInvalidBranchName", func(t *testing.T) {
		t.Parallel()
		env := testpachd.NewRealEnv(t, tu.NewTestDBConfig(t))

		repo := "test"
		require.NoError(t, env.PachClient.CreateRepo(repo))

		// Create a branch that's the same length as a commit ID
		_, err := env.PachClient.StartCommit(repo, uuid.NewWithoutDashes())
		require.YesError(t, err)
	})

	suite.Run("DeleteRepo", func(t *testing.T) {
		t.Parallel()
		env := testpachd.NewRealEnv(t, tu.NewTestDBConfig(t))

		numRepos := 10
		repoNames := make(map[string]bool)
		for i := 0; i < numRepos; i++ {
			repo := fmt.Sprintf("repo%d", i)
			require.NoError(t, env.PachClient.CreateRepo(repo))
			repoNames[repo] = true
		}

		reposToRemove := 5
		for i := 0; i < reposToRemove; i++ {
			// Pick one random element from repoNames
			for repoName := range repoNames {
				require.NoError(t, env.PachClient.DeleteRepo(repoName, false))
				delete(repoNames, repoName)
				break
			}
		}

		repoInfos, err := env.PachClient.ListRepo()
		require.NoError(t, err)

		for _, repoInfo := range repoInfos {
			require.True(t, repoNames[repoInfo.Repo.Name])
		}

		require.Equal(t, len(repoInfos), numRepos-reposToRemove)
	})

	suite.Run("DeleteRepoProvenance", func(t *testing.T) {
		t.Parallel()
		env := testpachd.NewRealEnv(t, tu.NewTestDBConfig(t))

		// Create two repos, one as another's provenance
		require.NoError(t, env.PachClient.CreateRepo("A"))
		require.NoError(t, env.PachClient.CreateRepo("B"))
		require.NoError(t, env.PachClient.CreateBranch("B", "master", "", "", []*pfs.Branch{pclient.NewBranch("A", "master")}))

		commit, err := env.PachClient.StartCommit("A", "master")
		require.NoError(t, err)
		require.NoError(t, env.PachClient.FinishCommit("A", commit.Branch.Name, commit.ID))

		// Delete the provenance repo; that should fail.
		require.YesError(t, env.PachClient.DeleteRepo("A", false))

		// Delete the leaf repo, then the provenance repo; that should succeed
		require.NoError(t, env.PachClient.DeleteRepo("B", false))

		// Should be in a consistent state after B is deleted
		require.NoError(t, env.PachClient.FsckFastExit())

		require.NoError(t, env.PachClient.DeleteRepo("A", false))

		repoInfos, err := env.PachClient.ListRepo()
		require.NoError(t, err)
		require.Equal(t, 0, len(repoInfos))

		// Create two repos again
		require.NoError(t, env.PachClient.CreateRepo("A"))
		require.NoError(t, env.PachClient.CreateRepo("B"))
		require.NoError(t, env.PachClient.CreateBranch("B", "master", "", "", []*pfs.Branch{pclient.NewBranch("A", "master")}))

		// Force delete should succeed
		require.NoError(t, env.PachClient.DeleteRepo("A", true))

		repoInfos, err = env.PachClient.ListRepo()
		require.NoError(t, err)
		require.Equal(t, 1, len(repoInfos))

		// Everything should be consistent
		require.NoError(t, env.PachClient.FsckFastExit())
	})

	suite.Run("InspectCommit", func(t *testing.T) {
		t.Parallel()
		env := testpachd.NewRealEnv(t, tu.NewTestDBConfig(t))

		repo := "test"
		require.NoError(t, env.PachClient.CreateRepo(repo))

		started := time.Now()
		commit, err := env.PachClient.StartCommit(repo, "master")
		require.NoError(t, err)

		fileContent := "foo\n"
		require.NoError(t, env.PachClient.PutFile(commit, "foo", strings.NewReader(fileContent)))

		commitInfo, err := env.PachClient.InspectCommit(repo, commit.Branch.Name, commit.ID)
		require.NoError(t, err)

		tStarted, err := types.TimestampFromProto(commitInfo.Started)
		require.NoError(t, err)

		require.Equal(t, commit, commitInfo.Commit)
		require.Nil(t, commitInfo.Finished)
		// PutFile does not update commit size; only FinishCommit does
		require.Equal(t, 0, int(commitInfo.SizeBytes))
		require.True(t, started.Before(tStarted))
		require.Nil(t, commitInfo.Finished)

		require.NoError(t, env.PachClient.FinishCommit(repo, commit.Branch.Name, commit.ID))
		finished := time.Now()

		commitInfo, err = env.PachClient.InspectCommit(repo, commit.Branch.Name, commit.ID)
		require.NoError(t, err)

		tStarted, err = types.TimestampFromProto(commitInfo.Started)
		require.NoError(t, err)

		tFinished, err := types.TimestampFromProto(commitInfo.Finished)
		require.NoError(t, err)

		require.Equal(t, commit, commitInfo.Commit)
		require.NotNil(t, commitInfo.Finished)
		// TODO (2.0 required)
		// require.Equal(t, len(fileContent), int(commitInfo.SizeBytes))
		require.True(t, started.Before(tStarted))
		require.True(t, finished.After(tFinished))
	})

	suite.Run("InspectCommitBlock", func(t *testing.T) {
		t.Parallel()
		env := testpachd.NewRealEnv(t, tu.NewTestDBConfig(t))

		repo := "test"
		require.NoError(t, env.PachClient.CreateRepo(repo))
		commit, err := env.PachClient.StartCommit(repo, "master")
		require.NoError(t, err)

		var eg errgroup.Group
		eg.Go(func() error {
			time.Sleep(2 * time.Second)
			return env.PachClient.FinishCommit(repo, commit.Branch.Name, commit.ID)
		})

		commitInfo, err := env.PachClient.BlockCommit(commit.Branch.Repo.Name, commit.Branch.Name, commit.ID)
		require.NoError(t, err)
		require.NotNil(t, commitInfo.Finished)

		require.NoError(t, eg.Wait())
	})

	suite.Run("SquashCommit", func(t *testing.T) {
		t.Parallel()
		env := testpachd.NewRealEnv(t, tu.NewTestDBConfig(t))

		repo := "test"
		require.NoError(t, env.PachClient.CreateRepo(repo))

		commit1, err := env.PachClient.StartCommit(repo, "master")
		require.NoError(t, err)

		fileContent := "foo\n"
		require.NoError(t, env.PachClient.PutFile(commit1, "foo", strings.NewReader(fileContent)))

		require.NoError(t, env.PachClient.FinishCommit(repo, "master", ""))

		commit2, err := env.PachClient.StartCommit(repo, "master")
		require.NoError(t, err)

		require.NoError(t, env.PachClient.SquashCommit(repo, commit2.Branch.Name, commit2.ID))

		_, err = env.PachClient.InspectCommit(repo, commit2.Branch.Name, commit2.ID)
		require.YesError(t, err)

		// Check that the head has been set to the parent
		commitInfo, err := env.PachClient.InspectCommit(repo, "master", "")
		require.NoError(t, err)
		require.Equal(t, commit1.ID, commitInfo.Commit.ID)

		// Check that the branch still exists
		branchInfos, err := env.PachClient.ListBranch(repo)
		require.NoError(t, err)
		require.Equal(t, 1, len(branchInfos))
	})

	suite.Run("SquashCommitOnlyCommitInBranch", func(t *testing.T) {
		t.Parallel()
		env := testpachd.NewRealEnv(t, tu.NewTestDBConfig(t))

		repo := "test"
		require.NoError(t, env.PachClient.CreateRepo(repo))

		commit, err := env.PachClient.StartCommit(repo, "master")
		require.NoError(t, err)
		require.NoError(t, env.PachClient.PutFile(commit, "foo", strings.NewReader("foo\n")))
		require.NoError(t, env.PachClient.SquashCommit(repo, "master", ""))

		// The branch has not been deleted, though it has no commits
		branchInfos, err := env.PachClient.ListBranch(repo)
		require.NoError(t, err)
		require.Equal(t, 1, len(branchInfos))
		commits, err := env.PachClient.ListCommit(repo, "master", "", "", "", 0)
		require.NoError(t, err)
		require.Equal(t, 0, len(commits))

		// Check that repo size is back to 0
		repoInfo, err := env.PachClient.InspectRepo(repo)
		require.NoError(t, err)
		require.Equal(t, 0, int(repoInfo.SizeBytes))
	})

	suite.Run("SquashCommitFinished", func(t *testing.T) {
		t.Parallel()
		env := testpachd.NewRealEnv(t, tu.NewTestDBConfig(t))

		repo := "test"
		require.NoError(t, env.PachClient.CreateRepo(repo))

		commit, err := env.PachClient.StartCommit(repo, "master")
		require.NoError(t, err)
		require.NoError(t, env.PachClient.PutFile(commit, "foo", strings.NewReader("foo\n")))
		require.NoError(t, env.PachClient.FinishCommit(repo, commit.Branch.Name, commit.ID))
		require.NoError(t, env.PachClient.SquashCommit(repo, "master", ""))

		// The branch has not been deleted, though it has no commits
		branchInfos, err := env.PachClient.ListBranch(repo)
		require.NoError(t, err)
		require.Equal(t, 1, len(branchInfos))
		commits, err := env.PachClient.ListCommit(repo, "master", "", "", "", 0)
		require.NoError(t, err)
		require.Equal(t, 0, len(commits))

		// Check that repo size is back to 0
		repoInfo, err := env.PachClient.InspectRepo(repo)
		require.NoError(t, err)
		require.Equal(t, 0, int(repoInfo.SizeBytes))
	})

	suite.Run("BasicFile", func(t *testing.T) {
		t.Parallel()
		env := testpachd.NewRealEnv(t, tu.NewTestDBConfig(t))

		repo := "repo"
		require.NoError(t, env.PachClient.CreateRepo(repo))

		commit, err := env.PachClient.StartCommit(repo, "master")
		require.NoError(t, err)

		file := "file"
		data := "data"
		require.NoError(t, env.PachClient.PutFile(commit, file, strings.NewReader(data)))

		require.NoError(t, env.PachClient.FinishCommit(repo, commit.Branch.Name, commit.ID))

		var b bytes.Buffer
		require.NoError(t, env.PachClient.GetFile(commit, "file", &b))
		require.Equal(t, data, b.String())
	})

	suite.Run("SimpleFile", func(t *testing.T) {
		t.Parallel()
		env := testpachd.NewRealEnv(t, tu.NewTestDBConfig(t))

		repo := "test"
		require.NoError(t, env.PachClient.CreateRepo(repo))

		commit1, err := env.PachClient.StartCommit(repo, "master")
		require.NoError(t, err)
		require.NoError(t, env.PachClient.PutFile(commit1, "foo", strings.NewReader("foo\n"), pclient.WithAppendPutFile()))
		require.NoError(t, env.PachClient.FinishCommit(repo, commit1.Branch.Name, commit1.ID))

		var buffer bytes.Buffer
		require.NoError(t, env.PachClient.GetFile(commit1, "foo", &buffer))
		require.Equal(t, "foo\n", buffer.String())

		commit2, err := env.PachClient.StartCommit(repo, "master")
		require.NoError(t, err)
		require.NoError(t, env.PachClient.PutFile(commit2, "foo", strings.NewReader("foo\n"), pclient.WithAppendPutFile()))
		err = env.PachClient.FinishCommit(repo, commit2.Branch.Name, commit2.ID)
		require.NoError(t, err)

		buffer.Reset()
		require.NoError(t, env.PachClient.GetFile(commit1, "foo", &buffer))
		require.Equal(t, "foo\n", buffer.String())
		buffer.Reset()
		require.NoError(t, env.PachClient.GetFile(commit2, "foo", &buffer))
		require.Equal(t, "foo\nfoo\n", buffer.String())
	})

	suite.Run("StartCommitWithUnfinishedParent", func(t *testing.T) {
		t.Parallel()
		env := testpachd.NewRealEnv(t, tu.NewTestDBConfig(t))

		repo := "test"
		require.NoError(t, env.PachClient.CreateRepo(repo))

		commit1, err := env.PachClient.StartCommit(repo, "master")
		require.NoError(t, err)
		_, err = env.PachClient.StartCommit(repo, "master")
		// fails because the parent commit has not been finished
		require.YesError(t, err)

		require.NoError(t, env.PachClient.FinishCommit(repo, commit1.Branch.Name, commit1.ID))
		_, err = env.PachClient.StartCommit(repo, "master")
		require.NoError(t, err)
	})

	suite.Run("StartCommitWithDuplicatedCommitProvenance", func(t *testing.T) {
		t.Parallel()
		env := testpachd.NewRealEnv(t, tu.NewTestDBConfig(t))

		repo := "test"
		require.NoError(t, env.PachClient.CreateRepo(repo))

		commit1, err := env.PachClient.StartCommit(repo, "master")
		require.NoError(t, err)

		require.NoError(t, env.PachClient.FinishCommit(repo, commit1.Branch.Name, commit1.ID))

		commit2, err := env.PachClient.StartCommit(repo, "master")
		require.NoError(t, err)

		_, err = env.PachClient.PfsAPIClient.StartCommit(env.PachClient.Ctx(), &pfs.StartCommitRequest{
			Branch:     pclient.NewBranch(repo, "foo"),
			Provenance: []*pfs.CommitProvenance{commit2.NewProvenance(), commit2.NewProvenance()},
		})

		require.NoError(t, err)
	})

	suite.Run("AncestrySyntax", func(t *testing.T) {
		t.Parallel()
		env := testpachd.NewRealEnv(t, tu.NewTestDBConfig(t))

		repo := "test"
		require.NoError(t, env.PachClient.CreateRepo(repo))

		commit1, err := env.PachClient.StartCommit(repo, "master")
		require.NoError(t, err)
		require.NoError(t, env.PachClient.PutFile(commit1, "file", strings.NewReader("1")))
		require.NoError(t, env.PachClient.FinishCommit(repo, commit1.Branch.Name, commit1.ID))

		commit2, err := env.PachClient.StartCommit(repo, "master")
		require.NoError(t, err)
		require.NoError(t, env.PachClient.PutFile(commit2, "file", strings.NewReader("2")))
		require.NoError(t, env.PachClient.FinishCommit(repo, commit2.Branch.Name, commit2.ID))

		commit3, err := env.PachClient.StartCommit(repo, "master")
		require.NoError(t, err)
		require.NoError(t, env.PachClient.PutFile(commit3, "file", strings.NewReader("3")))
		require.NoError(t, env.PachClient.FinishCommit(repo, commit3.Branch.Name, commit3.ID))

		commitInfo, err := env.PachClient.InspectCommit(repo, "", "master^")
		require.NoError(t, err)
		require.Equal(t, commit2, commitInfo.Commit)

		commitInfo, err = env.PachClient.InspectCommit(repo, "", "master~")
		require.NoError(t, err)
		require.Equal(t, commit2, commitInfo.Commit)

		commitInfo, err = env.PachClient.InspectCommit(repo, "", "master^1")
		require.NoError(t, err)
		require.Equal(t, commit2, commitInfo.Commit)

		commitInfo, err = env.PachClient.InspectCommit(repo, "", "master~1")
		require.NoError(t, err)
		require.Equal(t, commit2, commitInfo.Commit)

		commitInfo, err = env.PachClient.InspectCommit(repo, "", "master^^")
		require.NoError(t, err)
		require.Equal(t, commit1, commitInfo.Commit)

		commitInfo, err = env.PachClient.InspectCommit(repo, "", "master~~")
		require.NoError(t, err)
		require.Equal(t, commit1, commitInfo.Commit)

		commitInfo, err = env.PachClient.InspectCommit(repo, "", "master^2")
		require.NoError(t, err)
		require.Equal(t, commit1, commitInfo.Commit)

		commitInfo, err = env.PachClient.InspectCommit(repo, "", "master~2")
		require.NoError(t, err)
		require.Equal(t, commit1, commitInfo.Commit)

		commitInfo, err = env.PachClient.InspectCommit(repo, "", "master.1")
		require.NoError(t, err)
		require.Equal(t, commit1, commitInfo.Commit)

		commitInfo, err = env.PachClient.InspectCommit(repo, "", "master.2")
		require.NoError(t, err)
		require.Equal(t, commit2, commitInfo.Commit)

		commitInfo, err = env.PachClient.InspectCommit(repo, "", "master.3")
		require.NoError(t, err)
		require.Equal(t, commit3, commitInfo.Commit)

		_, err = env.PachClient.InspectCommit(repo, "", "master^^^")
		require.YesError(t, err)

		_, err = env.PachClient.InspectCommit(repo, "", "master~~~")
		require.YesError(t, err)

		_, err = env.PachClient.InspectCommit(repo, "", "master^3")
		require.YesError(t, err)

		_, err = env.PachClient.InspectCommit(repo, "", "master~3")
		require.YesError(t, err)

		for i := 1; i <= 2; i++ {
			_, err := env.PachClient.InspectFile(client.NewCommit(repo, "", fmt.Sprintf("%v^%v", commit3.ID, 3-i)), "file")
			require.NoError(t, err)
		}

		var buffer bytes.Buffer
		require.NoError(t, env.PachClient.GetFile(client.NewCommit(repo, "", ancestry.Add("master", 0)), "file", &buffer))
		require.Equal(t, "3", buffer.String())
		buffer.Reset()
		require.NoError(t, env.PachClient.GetFile(client.NewCommit(repo, "", ancestry.Add("master", 1)), "file", &buffer))
		require.Equal(t, "2", buffer.String())
		buffer.Reset()
		require.NoError(t, env.PachClient.GetFile(client.NewCommit(repo, "", ancestry.Add("master", 2)), "file", &buffer))
		require.Equal(t, "1", buffer.String())
		buffer.Reset()
		require.NoError(t, env.PachClient.GetFile(client.NewCommit(repo, "", ancestry.Add("master", -1)), "file", &buffer))
		require.Equal(t, "1", buffer.String())
		buffer.Reset()
		require.NoError(t, env.PachClient.GetFile(client.NewCommit(repo, "", ancestry.Add("master", -2)), "file", &buffer))
		require.Equal(t, "2", buffer.String())
		buffer.Reset()
		require.NoError(t, env.PachClient.GetFile(client.NewCommit(repo, "", ancestry.Add("master", -3)), "file", &buffer))
		require.Equal(t, "3", buffer.String())

		// Adding a bunch of commits to the head of the branch shouldn't change the forward references.
		// (It will change backward references.)
		for i := 0; i < 10; i++ {
			require.NoError(t, env.PachClient.PutFile(client.NewCommit(repo, "master", ""), "file", strings.NewReader(fmt.Sprintf("%d", i+4))))
		}
		commitInfo, err = env.PachClient.InspectCommit(repo, "", "master.1")
		require.NoError(t, err)
		require.Equal(t, commit1, commitInfo.Commit)

		commitInfo, err = env.PachClient.InspectCommit(repo, "", "master.2")
		require.NoError(t, err)
		require.Equal(t, commit2, commitInfo.Commit)

		commitInfo, err = env.PachClient.InspectCommit(repo, "", "master.3")
		require.NoError(t, err)
		require.Equal(t, commit3, commitInfo.Commit)
	})

	// Provenance implements the following DAG
	//  A ─▶ B ─▶ C ─▶ D
	//            ▲
	//  E ────────╯

	suite.Run("Provenance", func(t *testing.T) {
		t.Parallel()
		env := testpachd.NewRealEnv(t, tu.NewTestDBConfig(t))

		require.NoError(t, env.PachClient.CreateRepo("A"))
		require.NoError(t, env.PachClient.CreateRepo("B"))
		require.NoError(t, env.PachClient.CreateRepo("C"))
		require.NoError(t, env.PachClient.CreateRepo("D"))
		require.NoError(t, env.PachClient.CreateRepo("E"))

		require.NoError(t, env.PachClient.CreateBranch("B", "master", "", "", []*pfs.Branch{pclient.NewBranch("A", "master")}))
		require.NoError(t, env.PachClient.CreateBranch("C", "master", "", "", []*pfs.Branch{pclient.NewBranch("B", "master"), pclient.NewBranch("E", "master")}))
		require.NoError(t, env.PachClient.CreateBranch("D", "master", "", "", []*pfs.Branch{pclient.NewBranch("C", "master")}))

		branchInfo, err := env.PachClient.InspectBranch("B", "master")
		require.NoError(t, err)
		require.Equal(t, 1, len(branchInfo.Provenance))
		branchInfo, err = env.PachClient.InspectBranch("C", "master")
		require.NoError(t, err)
		require.Equal(t, 3, len(branchInfo.Provenance))
		branchInfo, err = env.PachClient.InspectBranch("D", "master")
		require.NoError(t, err)
		require.Equal(t, 4, len(branchInfo.Provenance))

		ACommit, err := env.PachClient.StartCommit("A", "master")
		require.NoError(t, err)
		require.NoError(t, env.PachClient.FinishCommit("A", ACommit.Branch.Name, ACommit.ID))
		ECommit, err := env.PachClient.StartCommit("E", "master")
		require.NoError(t, err)
		require.NoError(t, env.PachClient.FinishCommit("E", ECommit.Branch.Name, ECommit.ID))

		commitInfo, err := env.PachClient.InspectCommit("B", "master", "")
		require.NoError(t, err)
		require.Equal(t, 1, len(commitInfo.Provenance))

		commitInfo, err = env.PachClient.InspectCommit("C", "master", "")
		require.NoError(t, err)
		require.Equal(t, 3, len(commitInfo.Provenance))

		commitInfo, err = env.PachClient.InspectCommit("D", "master", "")
		require.NoError(t, err)
		require.Equal(t, 4, len(commitInfo.Provenance))
	})

	suite.Run("StartCommitWithBranchNameProvenance", func(t *testing.T) {
		t.Parallel()
		env := testpachd.NewRealEnv(t, tu.NewTestDBConfig(t))

		require.NoError(t, env.PachClient.CreateRepo("A"))
		require.NoError(t, env.PachClient.CreateRepo("B"))
		require.NoError(t, env.PachClient.CreateRepo("C"))

		require.NoError(t, env.PachClient.CreateBranch("B", "master", "", "", []*pfs.Branch{pclient.NewBranch("A", "master")}))
		require.NoError(t, env.PachClient.CreateBranch("C", "master", "", "", []*pfs.Branch{pclient.NewBranch("B", "master")}))

		masterCommit, err := env.PachClient.StartCommit("A", "master")
		require.NoError(t, err)
		require.NoError(t, env.PachClient.FinishCommit("A", masterCommit.Branch.Name, masterCommit.ID))

		masterCommitInfo, err := env.PachClient.InspectCommit(masterCommit.Branch.Repo.Name, masterCommit.Branch.Name, masterCommit.ID)
		require.NoError(t, err)

		bCommitInfo, err := env.PachClient.InspectCommit("B", "master", "")
		require.NoError(t, err)

		// We're specifying the same commit three times - once by branch name, once
		// by commit ID, and once indirectly through B, these should be collapsed to
		// one provenance entry.
		newCommit, err := env.PachClient.PfsAPIClient.StartCommit(env.Context, &pfs.StartCommitRequest{
			Branch: pclient.NewBranch("C", "foo"),
			Provenance: []*pfs.CommitProvenance{
				pclient.NewCommitProvenance("A", "master", ""),
				masterCommitInfo.Commit.NewProvenance(),
				bCommitInfo.Commit.NewProvenance(),
			},
		})
		require.NoError(t, err)

		newCommitInfo, err := env.PachClient.InspectCommit(newCommit.Branch.Repo.Name, newCommit.Branch.Name, newCommit.ID)
		require.NoError(t, err)

		// Stupid require.ElementsEqual can't handle arrays of pointers
		expectedProvenanceA := &pfs.CommitProvenance{Commit: masterCommitInfo.Commit}
		expectedProvenanceB := &pfs.CommitProvenance{Commit: bCommitInfo.Commit}
		require.Equal(t, 2, len(newCommitInfo.Provenance))
		if newCommitInfo.Provenance[0].Commit.Branch.Repo.Name == "A" {
			require.Equal(t, expectedProvenanceA, newCommitInfo.Provenance[0])
			require.Equal(t, expectedProvenanceB, newCommitInfo.Provenance[1])
		} else {
			require.Equal(t, expectedProvenanceB, newCommitInfo.Provenance[0])
			require.Equal(t, expectedProvenanceA, newCommitInfo.Provenance[1])
		}
	})

	suite.Run("CommitBranch", func(t *testing.T) {
		t.Parallel()
		env := testpachd.NewRealEnv(t, tu.NewTestDBConfig(t))

		require.NoError(t, env.PachClient.CreateRepo("repo"))
		// Make two branches provenant on the master branch
		require.NoError(t, env.PachClient.CreateBranch("repo", "A", "", "", []*pfs.Branch{pclient.NewBranch("repo", "master")}))
		require.NoError(t, env.PachClient.CreateBranch("repo", "B", "", "", []*pfs.Branch{pclient.NewBranch("repo", "master")}))

		// Now make a commit on the master branch, which should trigger a downstream commit on each of the two branches
		masterCommit, err := env.PachClient.StartCommit("repo", "master")
		require.NoError(t, err)
		require.NoError(t, env.PachClient.FinishCommit("repo", masterCommit.Branch.Name, masterCommit.ID))

		// Check that the commit in branch A has the information and provenance we expect
		commitInfo, err := env.PachClient.InspectCommit("repo", "A", "")
		require.NoError(t, err)
		require.Equal(t, "A", commitInfo.Commit.Branch.Name)
		require.Equal(t, 1, len(commitInfo.Provenance))
		require.Equal(t, "master", commitInfo.Provenance[0].Commit.Branch.Name)

		// Check that the commit in branch B has the information and provenance we expect
		commitInfo, err = env.PachClient.InspectCommit("repo", "B", "")
		require.NoError(t, err)
		require.Equal(t, "B", commitInfo.Commit.Branch.Name)
		require.Equal(t, 1, len(commitInfo.Provenance))
		require.Equal(t, "master", commitInfo.Provenance[0].Commit.Branch.Name)
	})

	suite.Run("CommitOnTwoBranchesProvenance", func(t *testing.T) {
		t.Parallel()
		env := testpachd.NewRealEnv(t, tu.NewTestDBConfig(t))

		require.NoError(t, env.PachClient.CreateRepo("repo"))

		parentCommit, err := env.PachClient.StartCommit("repo", "master")
		require.NoError(t, err)
		require.NoError(t, env.PachClient.FinishCommit("repo", parentCommit.Branch.Name, parentCommit.ID))

		masterCommit, err := env.PachClient.StartCommit("repo", "master")
		require.NoError(t, err)
		require.NoError(t, env.PachClient.FinishCommit("repo", masterCommit.Branch.Name, masterCommit.ID))

		// Make two branches provenant on the same commit on the master branch
		require.NoError(t, env.PachClient.CreateBranch("repo", "A", "", masterCommit.ID, nil))
		require.NoError(t, env.PachClient.CreateBranch("repo", "B", "", masterCommit.ID, nil))

		// Now create a branch provenant on both branches A and B
		require.NoError(t, env.PachClient.CreateBranch("repo", "C", "", "", []*pfs.Branch{pclient.NewBranch("repo", "A"), pclient.NewBranch("repo", "B")}))

		// The head commit of the C branch should have branches A and B both represented in the provenance
		// This is important because jobInput looks up commits by branch
		ci, err := env.PachClient.InspectCommit("repo", "C", "")
		require.NoError(t, err)
		require.Equal(t, 2, len(ci.Provenance))

		// We should also be able to delete the head commit of A
		require.NoError(t, env.PachClient.SquashCommit("repo", "A", ""))

		// And the head of branch B should go back to the parent of the deleted commit
		branchInfo, err := env.PachClient.InspectBranch("repo", "B")
		require.NoError(t, err)
		require.Equal(t, parentCommit.ID, branchInfo.Head.ID)

		// We should also be able to delete the head commit of A
		require.NoError(t, env.PachClient.SquashCommit("repo", parentCommit.Branch.Name, parentCommit.ID))

		// It should also be ok to make new commits on branches A and B
		aCommit, err := env.PachClient.StartCommit("repo", "A")
		require.NoError(t, err)
		require.NoError(t, env.PachClient.FinishCommit("repo", aCommit.Branch.Name, aCommit.ID))

		bCommit, err := env.PachClient.StartCommit("repo", "B")
		require.NoError(t, err)
		require.NoError(t, env.PachClient.FinishCommit("repo", bCommit.Branch.Name, bCommit.ID))
	})

	suite.Run("Branch1", func(t *testing.T) {
		t.Parallel()
		env := testpachd.NewRealEnv(t, tu.NewTestDBConfig(t))

		repo := "test"
		require.NoError(t, env.PachClient.CreateRepo(repo))
		masterCommit := client.NewCommit(repo, "master", "")
		commit, err := env.PachClient.StartCommit(repo, "master")
		require.NoError(t, err)
		require.NoError(t, env.PachClient.PutFile(masterCommit, "foo", strings.NewReader("foo\n"), pclient.WithAppendPutFile()))
		require.NoError(t, env.PachClient.FinishCommit(repo, "master", ""))
		var buffer bytes.Buffer
		require.NoError(t, env.PachClient.GetFile(masterCommit, "foo", &buffer))
		require.Equal(t, "foo\n", buffer.String())
		branchInfos, err := env.PachClient.ListBranch(repo)
		require.NoError(t, err)
		require.Equal(t, 1, len(branchInfos))
		require.Equal(t, "master", branchInfos[0].Branch.Name)

		_, err = env.PachClient.StartCommit(repo, "master")
		require.NoError(t, err)
		require.NoError(t, env.PachClient.PutFile(masterCommit, "foo", strings.NewReader("foo\n"), pclient.WithAppendPutFile()))
		require.NoError(t, env.PachClient.FinishCommit(repo, "master", ""))
		buffer = bytes.Buffer{}
		require.NoError(t, env.PachClient.GetFile(masterCommit, "foo", &buffer))
		require.Equal(t, "foo\nfoo\n", buffer.String())
		branchInfos, err = env.PachClient.ListBranch(repo)
		require.NoError(t, err)
		require.Equal(t, 1, len(branchInfos))
		require.Equal(t, "master", branchInfos[0].Branch.Name)

		require.NoError(t, env.PachClient.CreateBranch(repo, "master2", commit.Branch.Name, commit.ID, nil))
		require.NoError(t, env.PachClient.CreateBranch(repo, "master3", "", commit.ID, nil))

		branchInfos, err = env.PachClient.ListBranch(repo)
		require.NoError(t, err)
		require.Equal(t, 3, len(branchInfos))
		require.Equal(t, "master3", branchInfos[0].Branch.Name)
		require.Equal(t, "master2", branchInfos[1].Branch.Name)
		require.Equal(t, "master", branchInfos[2].Branch.Name)
	})

	suite.Run("PutFileBig", func(t *testing.T) {
		t.Parallel()
		env := testpachd.NewRealEnv(t, tu.NewTestDBConfig(t))

		repo := "test"
		require.NoError(t, env.PachClient.CreateRepo(repo))

		// Write a big blob that would normally not fit in a block
		fileSize := int(pfs.ChunkSize + 5*1024*1024)
		expectedOutputA := random.String(fileSize)
		r := strings.NewReader(string(expectedOutputA))

		commit1, err := env.PachClient.StartCommit(repo, "master")
		require.NoError(t, err)
		require.NoError(t, env.PachClient.PutFile(commit1, "foo", r))
		require.NoError(t, env.PachClient.FinishCommit(repo, commit1.Branch.Name, commit1.ID))

		fileInfo, err := env.PachClient.InspectFile(commit1, "foo")
		require.NoError(t, err)
		require.Equal(t, fileSize, int(fileInfo.SizeBytes))

		var buffer bytes.Buffer
		require.NoError(t, env.PachClient.GetFile(commit1, "foo", &buffer))
		require.Equal(t, string(expectedOutputA), buffer.String())
	})

	suite.Run("PutFile", func(t *testing.T) {
		t.Parallel()
		env := testpachd.NewRealEnv(t, tu.NewTestDBConfig(t))

		repo := "test"
		require.NoError(t, env.PachClient.CreateRepo(repo))
		masterCommit := client.NewCommit(repo, "master", "")
		require.NoError(t, env.PachClient.PutFile(masterCommit, "file", strings.NewReader("foo")))
		var buf bytes.Buffer
		require.NoError(t, env.PachClient.GetFile(masterCommit, "file", &buf))
		require.Equal(t, "foo", buf.String())
		require.NoError(t, env.PachClient.PutFile(masterCommit, "file", strings.NewReader("bar")))
		buf.Reset()
		require.NoError(t, env.PachClient.GetFile(masterCommit, "file", &buf))
		require.Equal(t, "bar", buf.String())
		require.NoError(t, env.PachClient.DeleteFile(masterCommit, "file"))
		require.NoError(t, env.PachClient.PutFile(masterCommit, "file", strings.NewReader("buzz")))
		buf.Reset()
		require.NoError(t, env.PachClient.GetFile(masterCommit, "file", &buf))
		require.Equal(t, "buzz", buf.String())
	})

	suite.Run("PutFile2", func(t *testing.T) {
		t.Parallel()
		env := testpachd.NewRealEnv(t, tu.NewTestDBConfig(t))

		repo := "test"
		require.NoError(t, env.PachClient.CreateRepo(repo))
		commit1, err := env.PachClient.StartCommit(repo, "master")
		masterCommit := client.NewCommit(repo, "master", "")
		require.NoError(t, err)
		require.NoError(t, env.PachClient.PutFile(commit1, "file", strings.NewReader("foo\n"), pclient.WithAppendPutFile()))
		require.NoError(t, env.PachClient.PutFile(commit1, "file", strings.NewReader("bar\n"), pclient.WithAppendPutFile()))
		require.NoError(t, env.PachClient.PutFile(masterCommit, "file", strings.NewReader("buzz\n"), pclient.WithAppendPutFile()))
		require.NoError(t, env.PachClient.FinishCommit(repo, commit1.Branch.Name, commit1.ID))

		expected := "foo\nbar\nbuzz\n"
		buffer := &bytes.Buffer{}
		require.NoError(t, env.PachClient.GetFile(commit1, "file", buffer))
		require.Equal(t, expected, buffer.String())
		buffer.Reset()
		require.NoError(t, env.PachClient.GetFile(masterCommit, "file", buffer))
		require.Equal(t, expected, buffer.String())

		commit2, err := env.PachClient.StartCommit(repo, "master")
		require.NoError(t, err)
		require.NoError(t, env.PachClient.PutFile(commit2, "file", strings.NewReader("foo\n"), pclient.WithAppendPutFile()))
		require.NoError(t, env.PachClient.PutFile(commit2, "file", strings.NewReader("bar\n"), pclient.WithAppendPutFile()))
		require.NoError(t, env.PachClient.PutFile(masterCommit, "file", strings.NewReader("buzz\n"), pclient.WithAppendPutFile()))
		require.NoError(t, env.PachClient.FinishCommit(repo, "master", ""))

		expected = "foo\nbar\nbuzz\nfoo\nbar\nbuzz\n"
		buffer.Reset()
		require.NoError(t, env.PachClient.GetFile(commit2, "file", buffer))
		require.Equal(t, expected, buffer.String())
		buffer.Reset()
		require.NoError(t, env.PachClient.GetFile(masterCommit, "file", buffer))
		require.Equal(t, expected, buffer.String())

		commit3, err := env.PachClient.StartCommit(repo, "master")
		require.NoError(t, err)
		require.NoError(t, env.PachClient.CreateBranch(repo, "foo", "", commit3.ID, nil))
		fooCommit := client.NewCommit(repo, "foo", "")
		require.NoError(t, env.PachClient.PutFile(fooCommit, "file", strings.NewReader("foo\nbar\nbuzz\n"), pclient.WithAppendPutFile()))
		require.NoError(t, env.PachClient.FinishCommit(repo, "foo", ""))

		expected = "foo\nbar\nbuzz\nfoo\nbar\nbuzz\nfoo\nbar\nbuzz\n"
		buffer.Reset()
		require.NoError(t, env.PachClient.GetFile(fooCommit, "file", buffer))
		require.Equal(t, expected, buffer.String())
	})

	suite.Run("PutFileBranchCommitID", func(t *testing.T) {
		t.Parallel()
		env := testpachd.NewRealEnv(t, tu.NewTestDBConfig(t))

		repo := "test"
		require.NoError(t, env.PachClient.CreateRepo(repo))

		err := env.PachClient.PutFile(client.NewCommit(repo, "", "master"), "foo", strings.NewReader("foo\n"), pclient.WithAppendPutFile())
		require.NoError(t, err)
	})

	suite.Run("PutSameFileInParallel", func(t *testing.T) {
		t.Parallel()
		env := testpachd.NewRealEnv(t, tu.NewTestDBConfig(t))

		repo := "test"
		require.NoError(t, env.PachClient.CreateRepo(repo))

		commit, err := env.PachClient.StartCommit(repo, "master")
		require.NoError(t, err)
		var eg errgroup.Group
		for i := 0; i < 3; i++ {
			eg.Go(func() error {
				return env.PachClient.PutFile(commit, "foo", strings.NewReader("foo\n"), pclient.WithAppendPutFile())
			})
		}
		require.NoError(t, eg.Wait())
		require.NoError(t, env.PachClient.FinishCommit(repo, commit.Branch.Name, commit.ID))

		var buffer bytes.Buffer
		require.NoError(t, env.PachClient.GetFile(commit, "foo", &buffer))
		require.Equal(t, "foo\nfoo\nfoo\n", buffer.String())
	})

	suite.Run("InspectFile", func(t *testing.T) {
		t.Parallel()
		env := testpachd.NewRealEnv(t, tu.NewTestDBConfig(t))

		repo := "test"
		require.NoError(t, env.PachClient.CreateRepo(repo))

		fileContent1 := "foo\n"
		commit1, err := env.PachClient.StartCommit(repo, "master")
		require.NoError(t, err)
		require.NoError(t, env.PachClient.PutFile(commit1, "foo", strings.NewReader(fileContent1), pclient.WithAppendPutFile()))
		checks := func() {
			fileInfo, err := env.PachClient.InspectFile(commit1, "foo")
			require.NoError(t, err)
			require.Equal(t, pfs.FileType_FILE, fileInfo.FileType)
			require.Equal(t, len(fileContent1), int(fileInfo.SizeBytes))
		}
		checks()
		require.NoError(t, env.PachClient.FinishCommit(repo, commit1.Branch.Name, commit1.ID))
		checks()

		fileContent2 := "barbar\n"
		commit2, err := env.PachClient.StartCommit(repo, "master")
		require.NoError(t, err)
		require.NoError(t, env.PachClient.PutFile(commit2, "foo", strings.NewReader(fileContent2), pclient.WithAppendPutFile()))

		require.NoError(t, env.PachClient.FinishCommit(repo, commit2.Branch.Name, commit2.ID))

		fileInfo, err := env.PachClient.InspectFile(commit2, "foo")
		require.NoError(t, err)
		require.Equal(t, pfs.FileType_FILE, fileInfo.FileType)
		require.Equal(t, len(fileContent1+fileContent2), int(fileInfo.SizeBytes))

		fileInfo, err = env.PachClient.InspectFile(commit2, "foo")
		require.NoError(t, err)
		require.Equal(t, pfs.FileType_FILE, fileInfo.FileType)
		require.Equal(t, len(fileContent1)+len(fileContent2), int(fileInfo.SizeBytes))

		fileContent3 := "bar\n"
		commit3, err := env.PachClient.StartCommit(repo, "master")
		require.NoError(t, err)
		require.NoError(t, env.PachClient.PutFile(commit3, "bar", strings.NewReader(fileContent3), pclient.WithAppendPutFile()))
		require.NoError(t, env.PachClient.FinishCommit(repo, commit3.Branch.Name, commit3.ID))

		fis, err := env.PachClient.ListFileAll(commit3, "")
		require.NoError(t, err)
		require.Equal(t, 2, len(fis))

		require.Equal(t, len(fis), 2)
	})

	suite.Run("InspectFile2", func(t *testing.T) {
		t.Parallel()
		env := testpachd.NewRealEnv(t, tu.NewTestDBConfig(t))

		repo := "test"
		require.NoError(t, env.PachClient.CreateRepo(repo))
		commit := client.NewCommit(repo, "master", "")

		fileContent1 := "foo\n"
		fileContent2 := "buzz\n"

		_, err := env.PachClient.StartCommit(repo, "master")
		require.NoError(t, err)
		require.NoError(t, env.PachClient.PutFile(commit, "file", strings.NewReader(fileContent1), pclient.WithAppendPutFile()))
		require.NoError(t, env.PachClient.FinishCommit(repo, "master", ""))

		fileInfo, err := env.PachClient.InspectFile(commit, "/file")
		require.NoError(t, err)
		require.Equal(t, len(fileContent1), int(fileInfo.SizeBytes))
		require.Equal(t, "/file", fileInfo.File.Path)
		require.Equal(t, pfs.FileType_FILE, fileInfo.FileType)

		_, err = env.PachClient.StartCommit(repo, "master")
		require.NoError(t, err)
		require.NoError(t, env.PachClient.PutFile(commit, "file", strings.NewReader(fileContent1), pclient.WithAppendPutFile()))
		require.NoError(t, env.PachClient.FinishCommit(repo, "master", ""))

		fileInfo, err = env.PachClient.InspectFile(commit, "file")
		require.NoError(t, err)
		require.Equal(t, len(fileContent1)*2, int(fileInfo.SizeBytes))
		require.Equal(t, "/file", fileInfo.File.Path)

		_, err = env.PachClient.StartCommit(repo, "master")
		require.NoError(t, err)
		require.NoError(t, env.PachClient.DeleteFile(commit, "file"))
		require.NoError(t, env.PachClient.PutFile(commit, "file", strings.NewReader(fileContent2), pclient.WithAppendPutFile()))
		require.NoError(t, env.PachClient.FinishCommit(repo, "master", ""))

		fileInfo, err = env.PachClient.InspectFile(commit, "file")
		require.NoError(t, err)
		require.Equal(t, len(fileContent2), int(fileInfo.SizeBytes))
	})

	suite.Run("InspectFile3", func(t *testing.T) {
		t.Parallel()
		env := testpachd.NewRealEnv(t, tu.NewTestDBConfig(t))

		repo := "test"
		require.NoError(t, env.PachClient.CreateRepo(repo))

		fileContent1 := "foo\n"
		commit1, err := env.PachClient.StartCommit(repo, "master")
		require.NoError(t, err)
		require.NoError(t, env.PachClient.PutFile(commit1, "foo/bar", strings.NewReader(fileContent1)))
		fileInfo, err := env.PachClient.InspectFile(commit1, "foo")
		require.NoError(t, err)
		require.NotNil(t, fileInfo)

		require.NoError(t, env.PachClient.FinishCommit(repo, commit1.Branch.Name, commit1.ID))

		fi, err := env.PachClient.InspectFile(commit1, "foo/bar")
		require.NoError(t, err)
		require.NotNil(t, fi)

		fileContent2 := "barbar\n"
		commit2, err := env.PachClient.StartCommit(repo, "master")
		require.NoError(t, err)
		require.NoError(t, env.PachClient.PutFile(commit2, "foo", strings.NewReader(fileContent2)))

		fileInfo, err = env.PachClient.InspectFile(commit2, "foo")
		require.NoError(t, err)
		require.NotNil(t, fileInfo)

		require.NoError(t, env.PachClient.FinishCommit(repo, commit2.Branch.Name, commit2.ID))

		fi, err = env.PachClient.InspectFile(commit2, "foo")
		require.NoError(t, err)
		require.NotNil(t, fi)

		fileContent3 := "bar\n"
		commit3, err := env.PachClient.StartCommit(repo, "master")
		require.NoError(t, err)
		require.NoError(t, env.PachClient.PutFile(commit3, "bar", strings.NewReader(fileContent3)))
		require.NoError(t, env.PachClient.FinishCommit(repo, commit3.Branch.Name, commit3.ID))
		fi, err = env.PachClient.InspectFile(commit3, "bar")
		require.NoError(t, err)
		require.NotNil(t, fi)
	})

	suite.Run("InspectDir", func(t *testing.T) {
		t.Parallel()
		env := testpachd.NewRealEnv(t, tu.NewTestDBConfig(t))

		repo := "test"
		require.NoError(t, env.PachClient.CreateRepo(repo))

		commit1, err := env.PachClient.StartCommit(repo, "master")
		require.NoError(t, err)

		fileContent := "foo\n"
		require.NoError(t, env.PachClient.PutFile(commit1, "dir/foo", strings.NewReader(fileContent)))

		require.NoError(t, env.PachClient.FinishCommit(repo, commit1.Branch.Name, commit1.ID))

		fileInfo, err := env.PachClient.InspectFile(commit1, "dir/foo")
		require.NoError(t, err)
		require.Equal(t, len(fileContent), int(fileInfo.SizeBytes))
		require.Equal(t, pfs.FileType_FILE, fileInfo.FileType)

		fileInfo, err = env.PachClient.InspectFile(commit1, "dir")
		require.NoError(t, err)
		require.Equal(t, len(fileContent), int(fileInfo.SizeBytes))
		require.Equal(t, pfs.FileType_DIR, fileInfo.FileType)

		_, err = env.PachClient.InspectFile(commit1, "")
		require.NoError(t, err)
		require.Equal(t, len(fileContent), int(fileInfo.SizeBytes))
		require.Equal(t, pfs.FileType_DIR, fileInfo.FileType)
	})

	suite.Run("InspectDir2", func(t *testing.T) {
		t.Parallel()
		env := testpachd.NewRealEnv(t, tu.NewTestDBConfig(t))

		repo := "test"
		require.NoError(t, env.PachClient.CreateRepo(repo))
		commit := client.NewCommit(repo, "master", "")

		fileContent := "foo\n"

		_, err := env.PachClient.StartCommit(repo, "master")
		require.NoError(t, err)
		require.NoError(t, env.PachClient.PutFile(commit, "dir/1", strings.NewReader(fileContent)))
		require.NoError(t, env.PachClient.PutFile(commit, "dir/2", strings.NewReader(fileContent)))

		require.NoError(t, env.PachClient.FinishCommit(repo, "master", ""))

		fileInfo, err := env.PachClient.InspectFile(commit, "/dir")
		require.NoError(t, err)
		require.Equal(t, "/dir/", fileInfo.File.Path)
		require.Equal(t, pfs.FileType_DIR, fileInfo.FileType)

		_, err = env.PachClient.StartCommit(repo, "master")
		require.NoError(t, err)
		require.NoError(t, env.PachClient.PutFile(commit, "dir/3", strings.NewReader(fileContent)))

		require.NoError(t, env.PachClient.FinishCommit(repo, "master", ""))

		_, err = env.PachClient.InspectFile(commit, "dir")
		require.NoError(t, err)

		_, err = env.PachClient.StartCommit(repo, "master")
		require.NoError(t, err)
		err = env.PachClient.DeleteFile(commit, "dir/2")
		require.NoError(t, err)
		require.NoError(t, env.PachClient.FinishCommit(repo, "master", ""))

		_, err = env.PachClient.InspectFile(commit, "dir")
		require.NoError(t, err)
	})

	suite.Run("ListFileTwoCommits", func(t *testing.T) {
		t.Parallel()
		env := testpachd.NewRealEnv(t, tu.NewTestDBConfig(t))

		repo := "test"
		require.NoError(t, env.PachClient.CreateRepo(repo))

		numFiles := 5

		commit1, err := env.PachClient.StartCommit(repo, "master")
		require.NoError(t, err)

		for i := 0; i < numFiles; i++ {
			require.NoError(t, env.PachClient.PutFile(commit1, fmt.Sprintf("file%d", i), strings.NewReader("foo\n")))
		}

		require.NoError(t, env.PachClient.FinishCommit(repo, commit1.Branch.Name, commit1.ID))

		fis, err := env.PachClient.ListFileAll(commit1, "")
		require.NoError(t, err)
		require.Equal(t, numFiles, len(fis))

		commit2, err := env.PachClient.StartCommit(repo, "master")
		require.NoError(t, err)

		for i := 0; i < numFiles; i++ {
			require.NoError(t, env.PachClient.PutFile(commit2, fmt.Sprintf("file2-%d", i), strings.NewReader("foo\n")))
		}

		require.NoError(t, env.PachClient.FinishCommit(repo, commit2.Branch.Name, commit2.ID))

		fis, err = env.PachClient.ListFileAll(commit2, "")
		require.NoError(t, err)
		require.Equal(t, 2*numFiles, len(fis))

		fis, err = env.PachClient.ListFileAll(commit1, "")
		require.NoError(t, err)
		require.Equal(t, numFiles, len(fis))

		fis, err = env.PachClient.ListFileAll(commit2, "")
		require.NoError(t, err)
		require.Equal(t, 2*numFiles, len(fis))
	})

	suite.Run("ListFile", func(t *testing.T) {
		t.Parallel()
		env := testpachd.NewRealEnv(t, tu.NewTestDBConfig(t))

		repo := "test"
		require.NoError(t, env.PachClient.CreateRepo(repo))

		commit, err := env.PachClient.StartCommit(repo, "master")
		require.NoError(t, err)

		fileContent1 := "foo\n"
		require.NoError(t, env.PachClient.PutFile(commit, "dir/foo", strings.NewReader(fileContent1)))

		fileContent2 := "bar\n"
		require.NoError(t, env.PachClient.PutFile(commit, "dir/bar", strings.NewReader(fileContent2)))

		checks := func() {
			fileInfos, err := env.PachClient.ListFileAll(commit, "dir")
			require.NoError(t, err)
			require.Equal(t, 2, len(fileInfos))
			require.True(t, fileInfos[0].File.Path == "/dir/foo" && fileInfos[1].File.Path == "/dir/bar" || fileInfos[0].File.Path == "/dir/bar" && fileInfos[1].File.Path == "/dir/foo")
			require.True(t, fileInfos[0].SizeBytes == fileInfos[1].SizeBytes && fileInfos[0].SizeBytes == uint64(len(fileContent1)))

		}
		checks()
		require.NoError(t, env.PachClient.FinishCommit(repo, commit.Branch.Name, commit.ID))
		checks()
	})

	suite.Run("ListFile2", func(t *testing.T) {
		t.Parallel()
		env := testpachd.NewRealEnv(t, tu.NewTestDBConfig(t))

		repo := "test"
		require.NoError(t, env.PachClient.CreateRepo(repo))
		commit := client.NewCommit(repo, "master", "")

		fileContent := "foo\n"

		_, err := env.PachClient.StartCommit(repo, "master")
		require.NoError(t, err)
		require.NoError(t, env.PachClient.PutFile(commit, "dir/1", strings.NewReader(fileContent)))
		require.NoError(t, env.PachClient.PutFile(commit, "dir/2", strings.NewReader(fileContent)))
		require.NoError(t, err)

		require.NoError(t, env.PachClient.FinishCommit(repo, "master", ""))

		fileInfos, err := env.PachClient.ListFileAll(commit, "dir")
		require.NoError(t, err)
		require.Equal(t, 2, len(fileInfos))

		_, err = env.PachClient.StartCommit(repo, "master")
		require.NoError(t, err)
		require.NoError(t, env.PachClient.PutFile(commit, "dir/3", strings.NewReader(fileContent)))
		require.NoError(t, env.PachClient.FinishCommit(repo, "master", ""))

		fileInfos, err = env.PachClient.ListFileAll(commit, "dir")
		require.NoError(t, err)
		require.Equal(t, 3, len(fileInfos))

		_, err = env.PachClient.StartCommit(repo, "master")
		require.NoError(t, err)
		err = env.PachClient.DeleteFile(commit, "dir/2")
		require.NoError(t, err)
		require.NoError(t, env.PachClient.FinishCommit(repo, "master", ""))

		fileInfos, err = env.PachClient.ListFileAll(commit, "dir")
		require.NoError(t, err)
		require.Equal(t, 2, len(fileInfos))
	})

	suite.Run("ListFile3", func(t *testing.T) {
		t.Parallel()
		env := testpachd.NewRealEnv(t, tu.NewTestDBConfig(t))

		repo := "test"
		require.NoError(t, env.PachClient.CreateRepo(repo))
		commit := client.NewCommit(repo, "master", "")

		fileContent := "foo\n"

		_, err := env.PachClient.StartCommit(repo, "master")
		require.NoError(t, err)
		require.NoError(t, env.PachClient.PutFile(commit, "dir/1", strings.NewReader(fileContent)))
		require.NoError(t, env.PachClient.PutFile(commit, "dir/2", strings.NewReader(fileContent)))
		require.NoError(t, env.PachClient.FinishCommit(repo, "master", ""))

		fileInfos, err := env.PachClient.ListFileAll(commit, "dir")
		require.NoError(t, err)
		require.Equal(t, 2, len(fileInfos))

		_, err = env.PachClient.StartCommit(repo, "master")
		require.NoError(t, err)
		require.NoError(t, env.PachClient.PutFile(commit, "dir/3/foo", strings.NewReader(fileContent)))
		require.NoError(t, env.PachClient.PutFile(commit, "dir/3/bar", strings.NewReader(fileContent)))
		require.NoError(t, env.PachClient.FinishCommit(repo, "master", ""))

		fileInfos, err = env.PachClient.ListFileAll(commit, "dir")
		require.NoError(t, err)
		require.Equal(t, 3, len(fileInfos))
		require.Equal(t, int(fileInfos[2].SizeBytes), len(fileContent)*2)

		_, err = env.PachClient.StartCommit(repo, "master")
		require.NoError(t, err)
		err = env.PachClient.DeleteFile(commit, "dir/3/bar")
		require.NoError(t, err)
		require.NoError(t, env.PachClient.FinishCommit(repo, "master", ""))

		fileInfos, err = env.PachClient.ListFileAll(commit, "dir")
		require.NoError(t, err)
		require.Equal(t, 3, len(fileInfos))
		require.Equal(t, int(fileInfos[2].SizeBytes), len(fileContent))

		_, err = env.PachClient.StartCommit(repo, "master")
		require.NoError(t, err)
		require.NoError(t, env.PachClient.PutFile(commit, "file", strings.NewReader(fileContent)))
		require.NoError(t, env.PachClient.FinishCommit(repo, "master", ""))

		fileInfos, err = env.PachClient.ListFileAll(commit, "/")
		require.NoError(t, err)
		require.Equal(t, 2, len(fileInfos))
	})

	suite.Run("ListFile4", func(t *testing.T) {
		t.Parallel()
		env := testpachd.NewRealEnv(t, tu.NewTestDBConfig(t))

		repo := "test"
		require.NoError(t, env.PachClient.CreateRepo(repo))

		commit1, err := env.PachClient.StartCommit(repo, "master")
		require.NoError(t, err)

		require.NoError(t, env.PachClient.PutFile(commit1, "/dir1/file1.1", &bytes.Buffer{}))
		require.NoError(t, env.PachClient.PutFile(commit1, "/dir1/file1.2", &bytes.Buffer{}))
		require.NoError(t, env.PachClient.PutFile(commit1, "/dir2/file2.1", &bytes.Buffer{}))
		require.NoError(t, env.PachClient.PutFile(commit1, "/dir2/file2.2", &bytes.Buffer{}))

		require.NoError(t, env.PachClient.FinishCommit(repo, commit1.Branch.Name, commit1.ID))
		// should list a directory but not siblings
		var fis []*pfs.FileInfo
		require.NoError(t, env.PachClient.ListFile(commit1, "/dir1", func(fi *pfs.FileInfo) error {
			fis = append(fis, fi)
			return nil
		}))
		require.ElementsEqual(t, []string{"/dir1/file1.1", "/dir1/file1.2"}, finfosToPaths(fis))
		// should list the root
		fis = nil
		require.NoError(t, env.PachClient.ListFile(commit1, "/", func(fi *pfs.FileInfo) error {
			fis = append(fis, fi)
			return nil
		}))
		require.ElementsEqual(t, []string{"/dir1/", "/dir2/"}, finfosToPaths(fis))
	})

	suite.Run("RootDirectory", func(t *testing.T) {
		t.Parallel()
		env := testpachd.NewRealEnv(t, tu.NewTestDBConfig(t))

		repo := "test"
		require.NoError(t, env.PachClient.CreateRepo(repo))

		fileContent := "foo\n"

		commit, err := env.PachClient.StartCommit(repo, "master")
		require.NoError(t, err)
		require.NoError(t, env.PachClient.PutFile(commit, "foo", strings.NewReader(fileContent)))

		require.NoError(t, env.PachClient.FinishCommit(repo, commit.Branch.Name, commit.ID))

		fileInfos, err := env.PachClient.ListFileAll(commit, "")
		require.NoError(t, err)
		require.Equal(t, 1, len(fileInfos))
	})

	suite.Run("DeleteFile", func(t *testing.T) {
		t.Parallel()
		env := testpachd.NewRealEnv(t, tu.NewTestDBConfig(t))

		repo := "test"
		require.NoError(t, env.PachClient.CreateRepo(repo))

		// Commit 1: Add two files; delete one file within the commit
		commit1, err := env.PachClient.StartCommit(repo, "master")
		require.NoError(t, err)

		fileContent1 := "foo\n"
		require.NoError(t, env.PachClient.PutFile(commit1, "foo", strings.NewReader(fileContent1)))

		fileContent2 := "bar\n"
		require.NoError(t, env.PachClient.PutFile(commit1, "bar", strings.NewReader(fileContent2)))

		require.NoError(t, env.PachClient.DeleteFile(commit1, "foo"))

		require.NoError(t, env.PachClient.FinishCommit(repo, commit1.Branch.Name, commit1.ID))

		_, err = env.PachClient.InspectFile(commit1, "foo")
		require.YesError(t, err)

		// Should see one file
		fileInfos, err := env.PachClient.ListFileAll(commit1, "")
		require.NoError(t, err)
		require.Equal(t, 1, len(fileInfos))

		// Deleting a file in a finished commit should result in an error
		require.YesError(t, env.PachClient.DeleteFile(commit1, "bar"))

		// Empty commit
		commit2, err := env.PachClient.StartCommit(repo, "master")
		require.NoError(t, err)
		require.NoError(t, env.PachClient.FinishCommit(repo, commit2.Branch.Name, commit2.ID))

		// Should still see one files
		fileInfos, err = env.PachClient.ListFileAll(commit2, "")
		require.NoError(t, err)
		require.Equal(t, 1, len(fileInfos))

		// Delete bar
		commit3, err := env.PachClient.StartCommit(repo, "master")
		require.NoError(t, err)
		require.NoError(t, env.PachClient.DeleteFile(commit3, "bar"))

		require.NoError(t, env.PachClient.FinishCommit(repo, commit3.Branch.Name, commit3.ID))

		// Should see no file
		fileInfos, err = env.PachClient.ListFileAll(commit3, "")
		require.NoError(t, err)
		require.Equal(t, 0, len(fileInfos))

		_, err = env.PachClient.InspectFile(commit3, "bar")
		require.YesError(t, err)

		// Delete a nonexistent file; it should be no-op
		commit4, err := env.PachClient.StartCommit(repo, "master")
		require.NoError(t, err)
		require.NoError(t, env.PachClient.DeleteFile(commit4, "nonexistent"))
		require.NoError(t, env.PachClient.FinishCommit(repo, commit4.Branch.Name, commit4.ID))
	})

	suite.Run("DeleteFile2", func(t *testing.T) {
		t.Parallel()
		env := testpachd.NewRealEnv(t, tu.NewTestDBConfig(t))

		repo := "test"
		require.NoError(t, env.PachClient.CreateRepo(repo))

		commit1, err := env.PachClient.StartCommit(repo, "master")
		require.NoError(t, err)
		require.NoError(t, env.PachClient.PutFile(commit1, "file", strings.NewReader("foo\n")))
		require.NoError(t, env.PachClient.FinishCommit(repo, commit1.Branch.Name, commit1.ID))

		commit2, err := env.PachClient.StartCommit(repo, "master")
		require.NoError(t, err)
		err = env.PachClient.DeleteFile(commit2, "file")
		require.NoError(t, err)
		require.NoError(t, env.PachClient.PutFile(commit2, "file", strings.NewReader("bar\n")))
		require.NoError(t, env.PachClient.FinishCommit(repo, commit2.Branch.Name, commit2.ID))

		expected := "bar\n"
		var buffer bytes.Buffer
		require.NoError(t, env.PachClient.GetFile(client.NewCommit(repo, "master", ""), "file", &buffer))
		require.Equal(t, expected, buffer.String())

		commit3, err := env.PachClient.StartCommit(repo, "master")
		require.NoError(t, err)
		require.NoError(t, env.PachClient.PutFile(commit3, "file", strings.NewReader("buzz\n")))
		err = env.PachClient.DeleteFile(commit3, "file")
		require.NoError(t, err)
		require.NoError(t, env.PachClient.PutFile(commit3, "file", strings.NewReader("foo\n")))
		require.NoError(t, env.PachClient.FinishCommit(repo, commit3.Branch.Name, commit3.ID))

		expected = "foo\n"
		buffer.Reset()
		require.NoError(t, env.PachClient.GetFile(commit3, "file", &buffer))
		require.Equal(t, expected, buffer.String())
	})

	suite.Run("DeleteFile3", func(t *testing.T) {
		t.Parallel()
		env := testpachd.NewRealEnv(t, tu.NewTestDBConfig(t))

		repo := "test"
		require.NoError(t, env.PachClient.CreateRepo(repo))
		commit1, err := env.PachClient.StartCommit(repo, "master")
		require.NoError(t, err)
		fileContent := "bar\n"
		require.NoError(t, env.PachClient.PutFile(commit1, "/bar", strings.NewReader(fileContent)))
		require.NoError(t, env.PachClient.PutFile(commit1, "/dir1/dir2/bar", strings.NewReader(fileContent)))
		require.NoError(t, env.PachClient.FinishCommit(repo, commit1.Branch.Name, commit1.ID))

		commit2, err := env.PachClient.StartCommit(repo, "master")
		require.NoError(t, err)
		require.NoError(t, env.PachClient.DeleteFile(commit2, "/"))
		require.NoError(t, env.PachClient.PutFile(commit2, "/bar", strings.NewReader(fileContent)))
		require.NoError(t, env.PachClient.PutFile(commit2, "/dir1/bar", strings.NewReader(fileContent)))
		require.NoError(t, env.PachClient.PutFile(commit2, "/dir1/dir2/bar", strings.NewReader(fileContent)))
		require.NoError(t, env.PachClient.PutFile(commit2, "/dir1/dir2/barbar", strings.NewReader(fileContent)))
		require.NoError(t, env.PachClient.FinishCommit(repo, commit2.Branch.Name, commit2.ID))

		commit3, err := env.PachClient.StartCommit(repo, "master")
		require.NoError(t, err)
		require.NoError(t, env.PachClient.DeleteFile(commit3, "/dir1/dir2/"))
		require.NoError(t, env.PachClient.FinishCommit(repo, commit3.Branch.Name, commit3.ID))

		_, err = env.PachClient.InspectFile(commit3, "/dir1")
		require.NoError(t, err)
		_, err = env.PachClient.InspectFile(commit3, "/dir1/bar")
		require.NoError(t, err)
		_, err = env.PachClient.InspectFile(commit3, "/dir1/dir2")
		require.YesError(t, err)
		_, err = env.PachClient.InspectFile(commit3, "/dir1/dir2/bar")
		require.YesError(t, err)
		_, err = env.PachClient.InspectFile(commit3, "/dir1/dir2/barbar")
		require.YesError(t, err)

		commit4, err := env.PachClient.StartCommit(repo, "master")
		require.NoError(t, err)
		require.NoError(t, env.PachClient.PutFile(commit4, "/dir1/dir2/bar", strings.NewReader(fileContent)))
		require.NoError(t, env.PachClient.FinishCommit(repo, commit4.Branch.Name, commit4.ID))

		_, err = env.PachClient.InspectFile(commit4, "/dir1")
		require.NoError(t, err)
		_, err = env.PachClient.InspectFile(commit4, "/dir1/bar")
		require.NoError(t, err)
		_, err = env.PachClient.InspectFile(commit4, "/dir1/dir2")
		require.NoError(t, err)
		_, err = env.PachClient.InspectFile(commit4, "/dir1/dir2/bar")
		require.NoError(t, err)
	})

	suite.Run("DeleteDir", func(t *testing.T) {
		t.Parallel()
		env := testpachd.NewRealEnv(t, tu.NewTestDBConfig(t))

		repo := "test"
		require.NoError(t, env.PachClient.CreateRepo(repo))

		// Commit 1: Add two files into the same directory; delete the directory
		commit1, err := env.PachClient.StartCommit(repo, "master")
		require.NoError(t, err)

		require.NoError(t, env.PachClient.PutFile(commit1, "dir/foo", strings.NewReader("foo1")))

		require.NoError(t, env.PachClient.PutFile(commit1, "dir/bar", strings.NewReader("bar1")))

		require.NoError(t, env.PachClient.DeleteFile(commit1, "/dir/"))

		require.NoError(t, env.PachClient.FinishCommit(repo, commit1.Branch.Name, commit1.ID))

		fileInfos, err := env.PachClient.ListFileAll(commit1, "")
		require.NoError(t, err)
		require.Equal(t, 0, len(fileInfos))

		// dir should not exist
		_, err = env.PachClient.InspectFile(commit1, "dir")
		require.YesError(t, err)

		// Commit 2: Delete the directory and add the same two files
		// The two files should reflect the new content
		commit2, err := env.PachClient.StartCommit(repo, "master")
		require.NoError(t, err)

		require.NoError(t, env.PachClient.PutFile(commit2, "dir/foo", strings.NewReader("foo2")))

		require.NoError(t, env.PachClient.PutFile(commit2, "dir/bar", strings.NewReader("bar2")))

		require.NoError(t, env.PachClient.FinishCommit(repo, commit2.Branch.Name, commit2.ID))

		// Should see two files
		fileInfos, err = env.PachClient.ListFileAll(commit2, "dir")
		require.NoError(t, err)
		require.Equal(t, 2, len(fileInfos))

		var buffer bytes.Buffer
		require.NoError(t, env.PachClient.GetFile(commit2, "dir/foo", &buffer))
		require.Equal(t, "foo2", buffer.String())

		var buffer2 bytes.Buffer
		require.NoError(t, env.PachClient.GetFile(commit2, "dir/bar", &buffer2))
		require.Equal(t, "bar2", buffer2.String())

		// Commit 3: delete the directory
		commit3, err := env.PachClient.StartCommit(repo, "master")
		require.NoError(t, err)

		require.NoError(t, env.PachClient.DeleteFile(commit3, "/dir/"))

		require.NoError(t, env.PachClient.FinishCommit(repo, commit3.Branch.Name, commit3.ID))

		// Should see zero files
		fileInfos, err = env.PachClient.ListFileAll(commit3, "")
		require.NoError(t, err)
		require.Equal(t, 0, len(fileInfos))

		// TODO: test deleting "."
	})

	suite.Run("ListCommit", func(t *testing.T) {
		t.Parallel()
		env := testpachd.NewRealEnv(t, tu.NewTestDBConfig(t))

		repo := "test"
		require.NoError(t, env.PachClient.CreateRepo(repo))

		numCommits := 10

		var midCommitID string
		for i := 0; i < numCommits; i++ {
			commit, err := env.PachClient.StartCommit(repo, "master")
			require.NoError(t, err)
			require.NoError(t, env.PachClient.FinishCommit(repo, "master", ""))
			if i == numCommits/2 {
				midCommitID = commit.ID
			}
		}

		// list all commits
		commitInfos, err := env.PachClient.ListCommit(repo, "", "", "", "", 0)
		require.NoError(t, err)
		require.Equal(t, numCommits, len(commitInfos))

		// Test that commits are sorted in newest-first order
		for i := 0; i < len(commitInfos)-1; i++ {
			require.Equal(t, commitInfos[i].ParentCommit, commitInfos[i+1].Commit)
		}

		// Now list all commits up to the last commit
		commitInfos, err = env.PachClient.ListCommit(repo, "master", "", "", "", 0)
		require.NoError(t, err)
		require.Equal(t, numCommits, len(commitInfos))

		// Test that commits are sorted in newest-first order
		for i := 0; i < len(commitInfos)-1; i++ {
			require.Equal(t, commitInfos[i].ParentCommit, commitInfos[i+1].Commit)
		}

		// Now list all commits up to the mid commit, excluding the mid commit
		// itself
		commitInfos, err = env.PachClient.ListCommit(repo, "master", "", "", midCommitID, 0)
		require.NoError(t, err)
		require.Equal(t, numCommits-numCommits/2-1, len(commitInfos))

		// Test that commits are sorted in newest-first order
		for i := 0; i < len(commitInfos)-1; i++ {
			require.Equal(t, commitInfos[i].ParentCommit, commitInfos[i+1].Commit)
		}

		// list commits by branch
		commitInfos, err = env.PachClient.ListCommit(repo, "master", "", "", "", 0)
		require.NoError(t, err)
		require.Equal(t, numCommits, len(commitInfos))

		// Test that commits are sorted in newest-first order
		for i := 0; i < len(commitInfos)-1; i++ {
			require.Equal(t, commitInfos[i].ParentCommit, commitInfos[i+1].Commit)
		}

		// Try listing the commits in reverse order
		commitInfos = nil
		require.NoError(t, env.PachClient.ListCommitF(repo, "", "", "", "", 0, true, func(ci *pfs.CommitInfo) error {
			commitInfos = append(commitInfos, ci)
			return nil
		}))
		for i := 1; i < len(commitInfos); i++ {
			require.Equal(t, commitInfos[i].ParentCommit, commitInfos[i-1].Commit)
		}
	})

	suite.Run("OffsetRead", func(t *testing.T) {
		// TODO(2.0 required): Decide on how to expose offset read.
		t.Skip("Offset read exists (inefficient), just need to decide on how to expose it in V2")
		//t.Parallel()
		//env := testpachd.NewRealEnv(t, tu.NewTestDBConfig(t))

		//repo := "test"
		//require.NoError(t, env.PachClient.CreateRepo(repo))
		//commit, err := env.PachClient.StartCommit(repo, "")
		//require.NoError(t, err)
		//fileData := "foo\n"
		//require.NoError(t, env.PachClient.PutFile(commit, "foo", strings.NewReader(fileData)))
		//require.NoError(t, env.PachClient.PutFile(commit, "foo", strings.NewReader(fileData)))

		//var buffer bytes.Buffer
		//require.NoError(t, env.PachClient.GetFile(commit, "foo", int64(len(fileData)*2)+1, 0, &buffer))
		//require.Equal(t, "", buffer.String())

		//require.NoError(t, env.PachClient.FinishCommit(repo, commit.Branch.Name, commit.ID))

		//buffer.Reset()
		//require.NoError(t, env.PachClient.GetFile(commit, "foo", int64(len(fileData)*2)+1, 0, &buffer))
		//require.Equal(t, "", buffer.String())
	})

	suite.Run("Branch2", func(t *testing.T) {
		t.Parallel()
		env := testpachd.NewRealEnv(t, tu.NewTestDBConfig(t))

		repo := "test"
		require.NoError(t, env.PachClient.CreateRepo(repo))

		commit, err := env.PachClient.StartCommit(repo, "branch1")
		require.NoError(t, err)
		require.NoError(t, env.PachClient.FinishCommit(repo, commit.Branch.Name, commit.ID))

		expectedBranches := []string{"branch1", "branch2", "branch3"}
		for _, branch := range expectedBranches {
			require.NoError(t, env.PachClient.CreateBranch(repo, branch, "", commit.ID, nil))
		}

		branchInfos, err := env.PachClient.ListBranch(repo)
		require.NoError(t, err)
		require.Equal(t, len(expectedBranches), len(branchInfos))
		for i, branchInfo := range branchInfos {
			// branches should return in newest-first order
			require.Equal(t, expectedBranches[len(branchInfos)-i-1], branchInfo.Branch.Name)
			require.Equal(t, commit, branchInfo.Head)
		}

		commit2, err := env.PachClient.StartCommit(repo, "branch1")
		require.NoError(t, err)
		require.NoError(t, env.PachClient.FinishCommit(repo, "branch1", ""))

		commit2Info, err := env.PachClient.InspectCommit(repo, "branch1", "")
		require.NoError(t, err)
		require.Equal(t, commit, commit2Info.ParentCommit)

		// delete the last branch
		lastBranch := expectedBranches[len(expectedBranches)-1]
		require.NoError(t, env.PachClient.DeleteBranch(repo, lastBranch, false))
		branchInfos, err = env.PachClient.ListBranch(repo)
		require.NoError(t, err)
		require.Equal(t, 2, len(branchInfos))
		require.Equal(t, "branch2", branchInfos[0].Branch.Name)
		require.Equal(t, commit, branchInfos[0].Head)
		require.Equal(t, "branch1", branchInfos[1].Branch.Name)
		require.Equal(t, commit2, branchInfos[1].Head)
	})

	suite.Run("DeleteNonexistentBranch", func(t *testing.T) {
		t.Parallel()
		env := testpachd.NewRealEnv(t, tu.NewTestDBConfig(t))

		repo := "test"
		require.NoError(t, env.PachClient.CreateRepo(repo))
		require.NoError(t, env.PachClient.DeleteBranch(repo, "doesnt_exist", false))
	})

	suite.Run("SubscribeCommit", func(t *testing.T) {
		t.Parallel()
		env := testpachd.NewRealEnv(t, tu.NewTestDBConfig(t))

		repo := "test"
		require.NoError(t, env.PachClient.CreateRepo(repo))

		numCommits := 10

		// create some commits that shouldn't affect the below SubscribeCommit call
		// reproduces #2469
		for i := 0; i < numCommits; i++ {
			commit, err := env.PachClient.StartCommit(repo, "master-v1")
			require.NoError(t, err)
			require.NoError(t, env.PachClient.FinishCommit(repo, commit.Branch.Name, commit.ID))
		}

		require.NoErrorWithinT(t, 60*time.Second, func() error {
			var eg errgroup.Group
			nextCommitChan := make(chan *pfs.Commit, numCommits)
			eg.Go(func() error {
				var count int
				err := env.PachClient.SubscribeCommit(repo, "master", nil, "", pfs.CommitState_STARTED, func(ci *pfs.CommitInfo) error {
					commit := <-nextCommitChan
					require.Equal(t, commit, ci.Commit)
					count++
					if count == numCommits {
						return errutil.ErrBreak
					}
					return nil
				})
				return err
			})
			eg.Go(func() error {
				for i := 0; i < numCommits; i++ {
					commit, err := env.PachClient.StartCommit(repo, "master")
					require.NoError(t, err)
					require.NoError(t, env.PachClient.FinishCommit(repo, commit.Branch.Name, commit.ID))
					nextCommitChan <- commit
				}
				return nil
			})

			return eg.Wait()
		})
	})

	suite.Run("InspectRepoSimple", func(t *testing.T) {
		t.Parallel()
		env := testpachd.NewRealEnv(t, tu.NewTestDBConfig(t))

		repo := "test"
		require.NoError(t, env.PachClient.CreateRepo(repo))

		commit, err := env.PachClient.StartCommit(repo, "branch")
		require.NoError(t, err)

		file1Content := "foo\n"
		require.NoError(t, env.PachClient.PutFile(commit, "foo", strings.NewReader(file1Content)))

		file2Content := "bar\n"
		require.NoError(t, env.PachClient.PutFile(commit, "bar", strings.NewReader(file2Content)))

		require.NoError(t, env.PachClient.FinishCommit(repo, commit.Branch.Name, commit.ID))

		info, err := env.PachClient.InspectRepo(repo)
		require.NoError(t, err)

		// Size should be 0 because the files were not added to master
		require.Equal(t, int(info.SizeBytes), 0)
	})

	suite.Run("InspectRepoComplex", func(t *testing.T) {
		t.Parallel()
		env := testpachd.NewRealEnv(t, tu.NewTestDBConfig(t))

		repo := "test"
		require.NoError(t, env.PachClient.CreateRepo(repo))

		commit, err := env.PachClient.StartCommit(repo, "master")
		require.NoError(t, err)

		numFiles := 100
		minFileSize := 1000
		maxFileSize := 2000
		totalSize := 0

		for i := 0; i < numFiles; i++ {
			fileContent := random.String(rand.Intn(maxFileSize-minFileSize) + minFileSize)
			fileContent += "\n"
			fileName := fmt.Sprintf("file_%d", i)
			totalSize += len(fileContent)

			require.NoError(t, env.PachClient.PutFile(commit, fileName, strings.NewReader(fileContent)))

		}

		require.NoError(t, env.PachClient.FinishCommit(repo, commit.Branch.Name, commit.ID))

		_, err = env.PachClient.InspectRepo(repo)
		require.NoError(t, err)

		// TODO (2.0 required)
		// require.Equal(t, int(info.SizeBytes), totalSize)

		// infos, err := env.PachClient.ListRepo()
		// require.NoError(t, err)
		// require.Equal(t, 1, len(infos))
		// info = infos[0]

		// require.Equal(t, int(info.SizeBytes), totalSize)
	})

	suite.Run("Create", func(t *testing.T) {
		// TODO: Implement put file split writer in V2?
		t.Skip("Put file split writer not implemented in V2")
		//t.Parallel()
		//env := testpachd.NewRealEnv(t, tu.NewTestDBConfig(t))

		//repo := "test"
		//require.NoError(t, env.PachClient.CreateRepo(repo))
		//commit, err := env.PachClient.StartCommit(repo, "")
		//require.NoError(t, err)
		//w, err := env.PachClient.PutFileSplitWriter(repo, commit.Branch.Name, commit.ID, "foo", pfs.Delimiter_NONE, 0, 0, 0, false)
		//require.NoError(t, err)
		//require.NoError(t, w.Close())
		//require.NoError(t, env.PachClient.FinishCommit(repo, commit.Branch.Name, commit.ID))
		//_, err = env.PachClient.InspectFile(commit, "foo")
		//require.NoError(t, err)
	})

	suite.Run("GetFile", func(t *testing.T) {
		t.Parallel()
		env := testpachd.NewRealEnv(t, tu.NewTestDBConfig(t))

		repo := tu.UniqueString("test")
		require.NoError(t, env.PachClient.CreateRepo(repo))
		commit, err := env.PachClient.StartCommit(repo, "master")
		require.NoError(t, err)
		require.NoError(t, env.PachClient.PutFile(commit, "dir/file", strings.NewReader("foo\n")))
		checks := func() {
			var buffer bytes.Buffer
			require.NoError(t, env.PachClient.GetFile(commit, "dir/file", &buffer))
			require.Equal(t, "foo\n", buffer.String())
		}
		checks()
		require.NoError(t, env.PachClient.FinishCommit(repo, commit.Branch.Name, commit.ID))
		checks()
		t.Run("InvalidCommit", func(t *testing.T) {
			buffer := bytes.Buffer{}
			err = env.PachClient.GetFile(client.NewCommit(repo, "", "aninvalidcommitid"), "dir/file", &buffer)
			require.YesError(t, err)
		})
		t.Run("Directory", func(t *testing.T) {
			buffer := bytes.Buffer{}
			err = env.PachClient.GetFile(commit, "dir", &buffer)
			require.NoError(t, err)
		})
	})

	suite.Run("ManyPutsSingleFileSingleCommit", func(t *testing.T) {
		t.Parallel()
		env := testpachd.NewRealEnv(t, tu.NewTestDBConfig(t))

		if testing.Short() {
			t.Skip("Skipping long tests in short mode")
		}
		repo := "test"
		require.NoError(t, env.PachClient.CreateRepo(repo))

		commit1, err := env.PachClient.StartCommit(repo, "master")
		require.NoError(t, err)

		rawMessage := `{
		"level":"debug",
		"message":{
			"thing":"foo"
		},
		"timing":[1,3,34,6,7]
	}`
		numObjs := 500
		numGoros := 10
		var expectedOutput []byte
		var wg sync.WaitGroup
		for j := 0; j < numGoros; j++ {
			wg.Add(1)
			go func() {
				for i := 0; i < numObjs/numGoros; i++ {
					if err := env.PachClient.PutFile(commit1, "foo", strings.NewReader(rawMessage), pclient.WithAppendPutFile()); err != nil {
						panic(err)
					}
				}
				wg.Done()
			}()
		}
		for i := 0; i < numObjs; i++ {
			expectedOutput = append(expectedOutput, []byte(rawMessage)...)
		}
		wg.Wait()
		require.NoError(t, env.PachClient.FinishCommit(repo, commit1.Branch.Name, commit1.ID))

		var buffer bytes.Buffer
		require.NoError(t, env.PachClient.GetFile(commit1, "foo", &buffer))
		require.Equal(t, string(expectedOutput), buffer.String())
	})

	suite.Run("PutFileValidCharacters", func(t *testing.T) {
		// TODO(2.0 required): Decide what characters are valid.
		t.Skip("Need to spend some time deciding what characters are valid / invalid in V2")
		t.Parallel()
		env := testpachd.NewRealEnv(t, tu.NewTestDBConfig(t))

		repo := "test"
		require.NoError(t, env.PachClient.CreateRepo(repo))

		commit, err := env.PachClient.StartCommit(repo, "")
		require.NoError(t, err)

		require.NoError(t, env.PachClient.PutFile(commit, "foo\x00bar", strings.NewReader("foobar\n")))
		// null characters error because when you `ls` files with null characters
		// they truncate things after the null character leading to strange results
		require.YesError(t, err)

		// Boundary tests for valid character range
		require.YesError(t, env.PachClient.PutFile(commit, "\x1ffoobar", strings.NewReader("foobar\n")))
		require.NoError(t, env.PachClient.PutFile(commit, "foo\x20bar", strings.NewReader("foobar\n")))
		require.NoError(t, env.PachClient.PutFile(commit, "foobar\x7e", strings.NewReader("foobar\n")))
		require.YesError(t, env.PachClient.PutFile(commit, "foo\x7fbar", strings.NewReader("foobar\n")))

		// Random character tests outside and inside valid character range
		require.YesError(t, env.PachClient.PutFile(commit, "foobar\x0b", strings.NewReader("foobar\n")))
		require.NoError(t, env.PachClient.PutFile(commit, "\x41foobar", strings.NewReader("foobar\n")))
		require.YesError(t, env.PachClient.PutFile(commit, "foo\x90bar", strings.NewReader("foobar\n")))
	})

	suite.Run("BigListFile", func(t *testing.T) {
		t.Parallel()
		env := testpachd.NewRealEnv(t, tu.NewTestDBConfig(t))
		repo := "test"
		require.NoError(t, env.PachClient.CreateRepo(repo))
		commit, err := env.PachClient.StartCommit(repo, "master")
		require.NoError(t, err)
		var eg errgroup.Group
		for i := 0; i < 25; i++ {
			for j := 0; j < 25; j++ {
				i := i
				j := j
				eg.Go(func() error {
					return env.PachClient.PutFile(commit, fmt.Sprintf("dir%d/file%d", i, j), strings.NewReader("foo\n"))
				})
			}
		}
		require.NoError(t, eg.Wait())
		require.NoError(t, env.PachClient.FinishCommit(repo, commit.Branch.Name, commit.ID))
		for i := 0; i < 25; i++ {
			files, err := env.PachClient.ListFileAll(commit, fmt.Sprintf("dir%d", i))
			require.NoError(t, err)
			require.Equal(t, 25, len(files))
		}
	})

	suite.Run("StartCommitLatestOnBranch", func(t *testing.T) {
		t.Parallel()
		env := testpachd.NewRealEnv(t, tu.NewTestDBConfig(t))

		repo := "test"
		require.NoError(t, env.PachClient.CreateRepo(repo))

		commit1, err := env.PachClient.StartCommit(repo, "master")
		require.NoError(t, err)
		require.NoError(t, env.PachClient.FinishCommit(repo, commit1.Branch.Name, commit1.ID))

		commit2, err := env.PachClient.StartCommit(repo, "master")
		require.NoError(t, err)

		require.NoError(t, env.PachClient.FinishCommit(repo, commit2.Branch.Name, commit2.ID))

		commit3, err := env.PachClient.StartCommit(repo, "master")
		require.NoError(t, err)
		require.NoError(t, env.PachClient.FinishCommit(repo, commit3.Branch.Name, commit3.ID))

		commitInfo, err := env.PachClient.InspectCommit(repo, "master", "")
		require.NoError(t, err)
		require.Equal(t, commit3.ID, commitInfo.Commit.ID)
	})

	suite.Run("CreateBranchTwice", func(t *testing.T) {
		t.Parallel()
		env := testpachd.NewRealEnv(t, tu.NewTestDBConfig(t))

		repo := "test"
		require.NoError(t, env.PachClient.CreateRepo(repo))

		commit1, err := env.PachClient.StartCommit(repo, "foo")
		require.NoError(t, err)
		require.NoError(t, env.PachClient.CreateBranch(repo, "master", "", commit1.ID, nil))
		require.NoError(t, env.PachClient.FinishCommit(repo, commit1.Branch.Name, commit1.ID))

		commit2, err := env.PachClient.StartCommit(repo, "foo")
		require.NoError(t, err)
		require.NoError(t, env.PachClient.CreateBranch(repo, "master", "", commit2.ID, nil))
		require.NoError(t, env.PachClient.FinishCommit(repo, commit2.Branch.Name, commit2.ID))

		branchInfos, err := env.PachClient.ListBranch(repo)
		require.NoError(t, err)

		require.Equal(t, 2, len(branchInfos))
		require.ElementsEqual(t, []string{"master", "foo"}, []string{branchInfos[0].Branch.Name, branchInfos[1].Branch.Name})
		require.Equal(t, commit2.ID, branchInfos[0].Head.ID)
		require.Equal(t, commit2.ID, branchInfos[1].Head.ID)
	})

	suite.Run("Flush", func(t *testing.T) {
		t.Parallel()
		env := testpachd.NewRealEnv(t, tu.NewTestDBConfig(t))

		require.NoError(t, env.PachClient.CreateRepo("A"))
		require.NoError(t, env.PachClient.CreateRepo("B"))
		require.NoError(t, env.PachClient.CreateBranch("B", "master", "", "", []*pfs.Branch{pclient.NewBranch("A", "master")}))
		ACommit, err := env.PachClient.StartCommit("A", "master")
		require.NoError(t, err)
		require.NoError(t, env.PachClient.FinishCommit("A", "master", ""))
		require.NoError(t, env.PachClient.FinishCommit("B", "master", ""))
		commitInfos, err := env.PachClient.FlushCommitAll([]*pfs.Commit{ACommit}, nil)
		require.NoError(t, err)
		require.Equal(t, 1, len(commitInfos))
	})

	// Flush2 implements the following DAG:
	// A ─▶ B ─▶ C ─▶ D
	suite.Run("Flush2", func(t *testing.T) {
		t.Parallel()
		env := testpachd.NewRealEnv(t, tu.NewTestDBConfig(t))

		require.NoError(t, env.PachClient.CreateRepo("A"))
		require.NoError(t, env.PachClient.CreateRepo("B"))
		require.NoError(t, env.PachClient.CreateRepo("C"))
		require.NoError(t, env.PachClient.CreateRepo("D"))
		require.NoError(t, env.PachClient.CreateBranch("B", "master", "", "", []*pfs.Branch{pclient.NewBranch("A", "master")}))
		require.NoError(t, env.PachClient.CreateBranch("C", "master", "", "", []*pfs.Branch{pclient.NewBranch("B", "master")}))
		require.NoError(t, env.PachClient.CreateBranch("D", "master", "", "", []*pfs.Branch{pclient.NewBranch("C", "master")}))
		ACommit, err := env.PachClient.StartCommit("A", "master")
		require.NoError(t, err)
		require.NoError(t, env.PachClient.FinishCommit("A", "master", ""))

		// do the other commits in a goro so we can block for them
		go func() {
			require.NoError(t, env.PachClient.FinishCommit("B", "master", ""))
			require.NoError(t, env.PachClient.FinishCommit("C", "master", ""))
			require.NoError(t, env.PachClient.FinishCommit("D", "master", ""))
		}()

		// Flush ACommit
		commitInfos, err := env.PachClient.FlushCommitAll([]*pfs.Commit{ACommit}, nil)
		require.NoError(t, err)
		require.Equal(t, 3, len(commitInfos))

		commitInfos, err = env.PachClient.FlushCommitAll(
			[]*pfs.Commit{ACommit},
			[]*pfs.Repo{pclient.NewRepo("C")},
		)
		require.NoError(t, err)
		require.Equal(t, 1, len(commitInfos))
	})

	// A
	//  ╲
	//   ◀
	//    C
	//   ◀
	//  ╱
	// B
	suite.Run("Flush3", func(t *testing.T) {
		t.Parallel()
		env := testpachd.NewRealEnv(t, tu.NewTestDBConfig(t))

		require.NoError(t, env.PachClient.CreateRepo("A"))
		require.NoError(t, env.PachClient.CreateRepo("B"))
		require.NoError(t, env.PachClient.CreateRepo("C"))

		require.NoError(t, env.PachClient.CreateBranch("C", "master", "", "", []*pfs.Branch{pclient.NewBranch("A", "master"), pclient.NewBranch("B", "master")}))

		ACommit, err := env.PachClient.StartCommit("A", "master")
		require.NoError(t, err)
		require.NoError(t, env.PachClient.FinishCommit("A", ACommit.Branch.Name, ACommit.ID))
		require.NoError(t, env.PachClient.FinishCommit("C", "master", ""))
		BCommit, err := env.PachClient.StartCommit("B", "master")
		require.NoError(t, err)
		require.NoError(t, env.PachClient.FinishCommit("B", BCommit.Branch.Name, BCommit.ID))
		require.NoError(t, env.PachClient.FinishCommit("C", "master", ""))

		BCommit, err = env.PachClient.StartCommit("B", "master")
		require.NoError(t, err)
		require.NoError(t, env.PachClient.FinishCommit("B", BCommit.Branch.Name, BCommit.ID))
		require.NoError(t, env.PachClient.FinishCommit("C", "master", ""))

		commitInfos, err := env.PachClient.FlushCommitAll([]*pfs.Commit{BCommit, ACommit}, nil)
		require.NoError(t, err)
		require.Equal(t, 1, len(commitInfos))

		require.Equal(t, commitInfos[0].Commit.Branch.Repo.Name, "C")
	})

	suite.Run("FlushRedundant", func(t *testing.T) {
		t.Parallel()
		env := testpachd.NewRealEnv(t, tu.NewTestDBConfig(t))

		require.NoError(t, env.PachClient.CreateRepo("A"))
		ACommit, err := env.PachClient.StartCommit("A", "master")
		require.NoError(t, err)
		require.NoError(t, env.PachClient.FinishCommit("A", "master", ""))
		commitInfos, err := env.PachClient.FlushCommitAll([]*pfs.Commit{ACommit, ACommit}, nil)
		require.NoError(t, err)
		require.Equal(t, 0, len(commitInfos))
	})

	suite.Run("FlushCommitWithNoDownstreamRepos", func(t *testing.T) {
		t.Parallel()
		env := testpachd.NewRealEnv(t, tu.NewTestDBConfig(t))

		repo := "test"
		require.NoError(t, env.PachClient.CreateRepo(repo))
		commit, err := env.PachClient.StartCommit(repo, "master")
		require.NoError(t, err)
		require.NoError(t, env.PachClient.FinishCommit(repo, commit.Branch.Name, commit.ID))
		commitInfos, err := env.PachClient.FlushCommitAll([]*pfs.Commit{commit}, nil)
		require.NoError(t, err)
		require.Equal(t, 0, len(commitInfos))
	})

	suite.Run("FlushOpenCommit", func(t *testing.T) {
		t.Parallel()
		env := testpachd.NewRealEnv(t, tu.NewTestDBConfig(t))

		repo1 := "test1"
		repo2 := "test2"
		require.NoError(t, env.PachClient.CreateRepo(repo1))
		require.NoError(t, env.PachClient.CreateRepo(repo2))
		require.NoError(t, env.PachClient.CreateBranch(repo2, "master", "", "", []*pfs.Branch{pclient.NewBranch(repo1, "master")}))
		commit, err := env.PachClient.StartCommit(repo1, "master")
		require.NoError(t, err)

		// do the other commits in a goro so we can block for them
		eg, _ := errgroup.WithContext(context.Background())
		eg.Go(func() error {
			time.Sleep(3 * time.Second)
			if err := env.PachClient.FinishCommit(repo1, "master", ""); err != nil {
				return err
			}
			return env.PachClient.FinishCommit(repo2, "master", "")
		})

		t.Cleanup(func() {
			require.NoError(t, eg.Wait())
		})

		// Flush commit
		commitInfos, err := env.PachClient.FlushCommitAll([]*pfs.Commit{commit}, nil)
		require.NoError(t, err)
		require.Equal(t, 1, len(commitInfos))
	})

	suite.Run("EmptyFlush", func(t *testing.T) {
		t.Parallel()
		env := testpachd.NewRealEnv(t, tu.NewTestDBConfig(t))

		_, err := env.PachClient.FlushCommitAll(nil, nil)
		require.YesError(t, err)
	})

	suite.Run("FlushNonExistentCommit", func(t *testing.T) {
		t.Parallel()
		env := testpachd.NewRealEnv(t, tu.NewTestDBConfig(t))

		_, err := env.PachClient.FlushCommitAll([]*pfs.Commit{pclient.NewCommit("fake-repo", "fake-branch", "fake-commit")}, nil)
		require.YesError(t, err)
		repo := "FlushNonExistentCommit"
		require.NoError(t, env.PachClient.CreateRepo(repo))
		_, err = env.PachClient.FlushCommitAll([]*pfs.Commit{pclient.NewCommit(repo, "fake-branch", "fake-commit")}, nil)
		require.YesError(t, err)
		_, err = env.PachClient.FlushCommitAll([]*pfs.Commit{pclient.NewCommit(repo, "", "fake-commit")}, nil)
		require.YesError(t, err)
		_, err = env.PachClient.FlushCommitAll([]*pfs.Commit{pclient.NewCommit(repo, "fake-branch", "")}, nil)
		require.YesError(t, err)
		_, err = env.PachClient.FlushCommitAll([]*pfs.Commit{pclient.NewCommit(repo, "", "")}, nil)
		require.YesError(t, err)
	})

	suite.Run("PutFileSplit", func(t *testing.T) {
		// TODO(2.0 optional): Implement put file split.
		t.Skip("Put file split not implemented in V2")
		//	t.Parallel()
		//  env := testpachd.NewRealEnv(t, tu.NewTestDBConfig(t))
		//
		//	if testing.Short() {
		//		t.Skip("Skipping integration tests in short mode")
		//	}
		//
		//	repo := "test"
		//	require.NoError(t, env.PachClient.CreateRepo(repo))
		//	commit, err := env.PachClient.StartCommit(repo, "master")
		//	require.NoError(t, err)
		//	_, err = env.PachClient.PutFileSplit(repo, commit.ID, "none", pfs.Delimiter_NONE, 0, 0, 0, false, strings.NewReader("foo\nbar\nbuz\n"))
		//	require.NoError(t, err)
		//	_, err = env.PachClient.PutFileSplit(repo, commit.ID, "line", pfs.Delimiter_LINE, 0, 0, 0, false, strings.NewReader("foo\nbar\nbuz\n"))
		//	require.NoError(t, err)
		//	_, err = env.PachClient.PutFileSplit(repo, commit.ID, "line", pfs.Delimiter_LINE, 0, 0, 0, false, strings.NewReader("foo\nbar\nbuz\n"))
		//	require.NoError(t, err)
		//	_, err = env.PachClient.PutFileSplit(repo, commit.ID, "line2", pfs.Delimiter_LINE, 2, 0, 0, false, strings.NewReader("foo\nbar\nbuz\nfiz\n"))
		//	require.NoError(t, err)
		//	_, err = env.PachClient.PutFileSplit(repo, commit.ID, "line3", pfs.Delimiter_LINE, 0, 8, 0, false, strings.NewReader("foo\nbar\nbuz\nfiz\n"))
		//	require.NoError(t, err)
		//	_, err = env.PachClient.PutFileSplit(repo, commit.ID, "json", pfs.Delimiter_JSON, 0, 0, 0, false, strings.NewReader("{}{}{}{}{}{}{}{}{}{}"))
		//	require.NoError(t, err)
		//	_, err = env.PachClient.PutFileSplit(repo, commit.ID, "json", pfs.Delimiter_JSON, 0, 0, 0, false, strings.NewReader("{}{}{}{}{}{}{}{}{}{}"))
		//	require.NoError(t, err)
		//	_, err = env.PachClient.PutFileSplit(repo, commit.ID, "json2", pfs.Delimiter_JSON, 2, 0, 0, false, strings.NewReader("{}{}{}{}"))
		//	require.NoError(t, err)
		//	_, err = env.PachClient.PutFileSplit(repo, commit.ID, "json3", pfs.Delimiter_JSON, 0, 4, 0, false, strings.NewReader("{}{}{}{}"))
		//	require.NoError(t, err)
		//
		//	files, err := env.PachClient.ListFileAll(repo, commit.ID, "line2")
		//	require.NoError(t, err)
		//	require.Equal(t, 2, len(files))
		//	for _, fileInfo := range files {
		//		require.Equal(t, uint64(8), fileInfo.SizeBytes)
		//	}
		//
		//	require.NoError(t, env.PachClient.FinishCommit(repo, commit.ID))
		//	commit2, err := env.PachClient.StartCommit(repo, "master")
		//	require.NoError(t, err)
		//	_, err = env.PachClient.PutFileSplit(repo, commit2.ID, "line", pfs.Delimiter_LINE, 0, 0, 0, false, strings.NewReader("foo\nbar\nbuz\n"))
		//	require.NoError(t, err)
		//	_, err = env.PachClient.PutFileSplit(repo, commit2.ID, "json", pfs.Delimiter_JSON, 0, 0, 0, false, strings.NewReader("{}{}{}{}{}{}{}{}{}{}"))
		//	require.NoError(t, err)
		//
		//	files, err = env.PachClient.ListFileAll(repo, commit2.ID, "line")
		//	require.NoError(t, err)
		//	require.Equal(t, 9, len(files))
		//	for _, fileInfo := range files {
		//		require.Equal(t, uint64(4), fileInfo.SizeBytes)
		//	}
		//
		//	require.NoError(t, env.PachClient.FinishCommit(repo, commit2.ID))
		//	fileInfo, err := env.PachClient.InspectFile(repo, commit.ID, "none")
		//	require.NoError(t, err)
		//	require.Equal(t, pfs.FileType_FILE, fileInfo.FileType)
		//	files, err = env.PachClient.ListFileAll(repo, commit.ID, "line")
		//	require.NoError(t, err)
		//	require.Equal(t, 6, len(files))
		//	for _, fileInfo := range files {
		//		require.Equal(t, uint64(4), fileInfo.SizeBytes)
		//	}
		//	files, err = env.PachClient.ListFileAll(repo, commit2.ID, "line")
		//	require.NoError(t, err)
		//	require.Equal(t, 9, len(files))
		//	for _, fileInfo := range files {
		//		require.Equal(t, uint64(4), fileInfo.SizeBytes)
		//	}
		//	files, err = env.PachClient.ListFileAll(repo, commit.ID, "line2")
		//	require.NoError(t, err)
		//	require.Equal(t, 2, len(files))
		//	for _, fileInfo := range files {
		//		require.Equal(t, uint64(8), fileInfo.SizeBytes)
		//	}
		//	files, err = env.PachClient.ListFileAll(repo, commit.ID, "line3")
		//	require.NoError(t, err)
		//	require.Equal(t, 2, len(files))
		//	for _, fileInfo := range files {
		//		require.Equal(t, uint64(8), fileInfo.SizeBytes)
		//	}
		//	files, err = env.PachClient.ListFileAll(repo, commit.ID, "json")
		//	require.NoError(t, err)
		//	require.Equal(t, 20, len(files))
		//	for _, fileInfo := range files {
		//		require.Equal(t, uint64(2), fileInfo.SizeBytes)
		//	}
		//	files, err = env.PachClient.ListFileAll(repo, commit2.ID, "json")
		//	require.NoError(t, err)
		//	require.Equal(t, 30, len(files))
		//	for _, fileInfo := range files {
		//		require.Equal(t, uint64(2), fileInfo.SizeBytes)
		//	}
		//	files, err = env.PachClient.ListFileAll(repo, commit.ID, "json2")
		//	require.NoError(t, err)
		//	require.Equal(t, 2, len(files))
		//	for _, fileInfo := range files {
		//		require.Equal(t, uint64(4), fileInfo.SizeBytes)
		//	}
		//	files, err = env.PachClient.ListFileAll(repo, commit.ID, "json3")
		//	require.NoError(t, err)
		//	require.Equal(t, 2, len(files))
		//	for _, fileInfo := range files {
		//		require.Equal(t, uint64(4), fileInfo.SizeBytes)
		//	}
	})

	suite.Run("PutFileSplitBig", func(t *testing.T) {
		// TODO(2.0 optional): Implement put file split.
		t.Skip("Put file split not implemented in V2")
		//	t.Parallel()
		//  env := testpachd.NewRealEnv(t, tu.NewTestDBConfig(t))
		//
		//	if testing.Short() {
		//		t.Skip("Skipping integration tests in short mode")
		//	}
		//
		//	// create repos
		//	repo := "test"
		//	require.NoError(t, env.PachClient.CreateRepo(repo))
		//	commit, err := env.PachClient.StartCommit(repo, "master")
		//	require.NoError(t, err)
		//	w, err := env.PachClient.PutFileSplitWriter(repo, commit.ID, "line", pfs.Delimiter_LINE, 0, 0, 0, false)
		//	require.NoError(t, err)
		//	for i := 0; i < 1000; i++ {
		//		_, err = w.Write([]byte("foo\n"))
		//		require.NoError(t, err)
		//	}
		//	require.NoError(t, w.Close())
		//	require.NoError(t, env.PachClient.FinishCommit(repo, commit.ID))
		//	files, err := env.PachClient.ListFileAll(repo, commit.ID, "line")
		//	require.NoError(t, err)
		//	require.Equal(t, 1000, len(files))
		//	for _, fileInfo := range files {
		//		require.Equal(t, uint64(4), fileInfo.SizeBytes)
		//	}
	})

	suite.Run("PutFileSplitCSV", func(t *testing.T) {
		// TODO(2.0 optional): Implement put file split.
		t.Skip("Put file split not implemented in V2")
		//	t.Parallel()
		//  env := testpachd.NewRealEnv(t, tu.NewTestDBConfig(t))
		//
		//	// create repos
		//	repo := "test"
		//	require.NoError(t, env.PachClient.CreateRepo(repo))
		//	_, err := env.PachClient.PutFileSplit(repo, "master", "data", pfs.Delimiter_CSV, 0, 0, 0, false,
		//		// Weird, but this is actually two lines ("is\na" is quoted, so one cell)
		//		strings.NewReader("this,is,a,test\n"+
		//			"\"\"\"this\"\"\",\"is\nonly\",\"a,test\"\n"))
		//	require.NoError(t, err)
		//	fileInfos, err := env.PachClient.ListFileAll(repo, "master", "/data")
		//	require.NoError(t, err)
		//	require.Equal(t, 2, len(fileInfos))
		//	var contents bytes.Buffer
		//	env.PachClient.GetFile(repo, "master", "/data/0000000000000000", &contents)
		//	require.Equal(t, "this,is,a,test\n", contents.String())
		//	contents.Reset()
		//	env.PachClient.GetFile(repo, "master", "/data/0000000000000001", &contents)
		//	require.Equal(t, "\"\"\"this\"\"\",\"is\nonly\",\"a,test\"\n", contents.String())
	})

	suite.Run("PutFileSplitSQL", func(t *testing.T) {
		// TODO(2.0 optional): Implement put file split.
		t.Skip("Put file split not implemented in V2")
		//	t.Parallel()
		//  env := testpachd.NewRealEnv(t, tu.NewTestDBConfig(t))
		//
		//	// create repos
		//	repo := "test"
		//	require.NoError(t, env.PachClient.CreateRepo(repo))
		//
		//	_, err := env.PachClient.PutFileSplit(repo, "master", "/sql", pfs.Delimiter_SQL, 0, 0, 0,
		//		false, strings.NewReader(tu.TestPGDump))
		//	require.NoError(t, err)
		//	fileInfos, err := env.PachClient.ListFileAll(repo, "master", "/sql")
		//	require.NoError(t, err)
		//	require.Equal(t, 5, len(fileInfos))
		//
		//	// Get one of the SQL records & validate it
		//	var contents bytes.Buffer
		//	env.PachClient.GetFile(repo, "master", "/sql/0000000000000000", &contents)
		//	// Validate that the recieved pgdump file creates the cars table
		//	require.Matches(t, "CREATE TABLE public\\.cars", contents.String())
		//	// Validate the SQL header more generally by passing the output of GetFile
		//	// back through the SQL library & confirm that it parses correctly but only
		//	// has one row
		//	pgReader := sql.NewPGDumpReader(bufio.NewReader(bytes.NewReader(contents.Bytes())))
		//	record, err := pgReader.ReadRow()
		//	require.NoError(t, err)
		//	require.Equal(t, "Tesla\tRoadster\t2008\tliterally a rocket\n", string(record))
		//	_, err = pgReader.ReadRow()
		//	require.YesError(t, err)
		//	require.True(t, errors.Is(err, io.EOF))
		//
		//	// Create a new commit that overwrites all existing data & puts it back with
		//	// --header-records=1
		//	commit, err := env.PachClient.StartCommit(repo, "master")
		//	require.NoError(t, err)
		//	require.NoError(t, env.PachClient.DeleteFile(repo, commit.ID, "/sql"))
		//	_, err = env.PachClient.PutFileSplit(repo, commit.ID, "/sql", pfs.Delimiter_SQL, 0, 0, 1,
		//		false, strings.NewReader(tu.TestPGDump))
		//	require.NoError(t, err)
		//	require.NoError(t, env.PachClient.FinishCommit(repo, commit.ID))
		//	fileInfos, err = env.PachClient.ListFileAll(repo, "master", "/sql")
		//	require.NoError(t, err)
		//	require.Equal(t, 4, len(fileInfos))
		//
		//	// Get one of the SQL records & validate it
		//	contents.Reset()
		//	env.PachClient.GetFile(repo, "master", "/sql/0000000000000003", &contents)
		//	// Validate a that the recieved pgdump file creates the cars table
		//	require.Matches(t, "CREATE TABLE public\\.cars", contents.String())
		//	// Validate the SQL header more generally by passing the output of GetFile
		//	// back through the SQL library & confirm that it parses correctly but only
		//	// has one row
		//	pgReader = sql.NewPGDumpReader(bufio.NewReader(strings.NewReader(contents.String())))
		//	record, err = pgReader.ReadRow()
		//	require.NoError(t, err)
		//	require.Equal(t, "Tesla\tRoadster\t2008\tliterally a rocket\n", string(record))
		//	record, err = pgReader.ReadRow()
		//	require.NoError(t, err)
		//	require.Equal(t, "Toyota\tCorolla\t2005\tgreatest car ever made\n", string(record))
		//	_, err = pgReader.ReadRow()
		//	require.YesError(t, err)
		//	require.True(t, errors.Is(err, io.EOF))
	})

	suite.Run("DiffFile", func(t *testing.T) {
		t.Parallel()
		env := testpachd.NewRealEnv(t, tu.NewTestDBConfig(t))

		repo := "test"
		require.NoError(t, env.PachClient.CreateRepo(repo))

		// Write foo
		c1, err := env.PachClient.StartCommit(repo, "master")
		require.NoError(t, err)
		require.NoError(t, env.PachClient.PutFile(c1, "foo", strings.NewReader("foo\n"), pclient.WithAppendPutFile()))
		checks := func() {
			newFis, oldFis, err := env.PachClient.DiffFileAll(c1, "", nil, "", false)
			require.NoError(t, err)
			require.Equal(t, 0, len(oldFis))
			require.Equal(t, 2, len(newFis))
			require.Equal(t, "/foo", newFis[1].File.Path)
		}
		checks()
		require.NoError(t, env.PachClient.FinishCommit(repo, c1.Branch.Name, c1.ID))
		checks()

		// Change the value of foo
		c2, err := env.PachClient.StartCommit(repo, "master")
		require.NoError(t, err)
		require.NoError(t, env.PachClient.DeleteFile(c2, "/foo"))
		require.NoError(t, env.PachClient.PutFile(c2, "foo", strings.NewReader("not foo\n"), pclient.WithAppendPutFile()))
		checks = func() {
			newFis, oldFis, err := env.PachClient.DiffFileAll(c2, "", nil, "", false)
			require.NoError(t, err)
			require.Equal(t, 2, len(oldFis))
			require.Equal(t, "/foo", oldFis[1].File.Path)
			require.Equal(t, 2, len(newFis))
			require.Equal(t, "/foo", newFis[1].File.Path)
		}
		checks()
		require.NoError(t, env.PachClient.FinishCommit(repo, c2.Branch.Name, c2.ID))
		checks()

		// Write bar
		c3, err := env.PachClient.StartCommit(repo, "master")
		require.NoError(t, err)
		require.NoError(t, env.PachClient.PutFile(c3, "/bar", strings.NewReader("bar\n"), pclient.WithAppendPutFile()))
		checks = func() {
			newFis, oldFis, err := env.PachClient.DiffFileAll(c3, "", nil, "", false)
			require.NoError(t, err)
			require.Equal(t, 1, len(oldFis))
			require.Equal(t, 2, len(newFis))
			require.Equal(t, "/bar", newFis[1].File.Path)
		}
		checks()
		require.NoError(t, env.PachClient.FinishCommit(repo, c3.Branch.Name, c3.ID))
		checks()

		// Delete bar
		c4, err := env.PachClient.StartCommit(repo, "master")
		require.NoError(t, err)
		require.NoError(t, env.PachClient.DeleteFile(c4, "/bar"))
		checks = func() {
			newFis, oldFis, err := env.PachClient.DiffFileAll(c4, "", nil, "", false)
			require.NoError(t, err)
			require.Equal(t, 2, len(oldFis))
			require.Equal(t, "/bar", oldFis[1].File.Path)
			require.Equal(t, 1, len(newFis))
		}
		checks()
		require.NoError(t, env.PachClient.FinishCommit(repo, c4.Branch.Name, c4.ID))
		checks()

		// Write dir/fizz and dir/buzz
		c5, err := env.PachClient.StartCommit(repo, "master")
		require.NoError(t, err)
		require.NoError(t, env.PachClient.PutFile(c5, "/dir/fizz", strings.NewReader("fizz\n"), pclient.WithAppendPutFile()))
		require.NoError(t, env.PachClient.PutFile(c5, "/dir/buzz", strings.NewReader("buzz\n"), pclient.WithAppendPutFile()))
		checks = func() {
			newFis, oldFis, err := env.PachClient.DiffFileAll(c5, "", nil, "", false)
			require.NoError(t, err)
			require.Equal(t, 1, len(oldFis))
			require.Equal(t, 4, len(newFis))
		}
		checks()
		require.NoError(t, env.PachClient.FinishCommit(repo, c5.Branch.Name, c5.ID))
		checks()

		// Modify dir/fizz
		c6, err := env.PachClient.StartCommit(repo, "master")
		require.NoError(t, err)
		require.NoError(t, env.PachClient.PutFile(c6, "/dir/fizz", strings.NewReader("fizz\n"), pclient.WithAppendPutFile()))
		checks = func() {
			newFis, oldFis, err := env.PachClient.DiffFileAll(c6, "", nil, "", false)
			require.NoError(t, err)
			require.Equal(t, 3, len(oldFis))
			require.Equal(t, "/dir/fizz", oldFis[2].File.Path)
			require.Equal(t, 3, len(newFis))
			require.Equal(t, "/dir/fizz", newFis[2].File.Path)
		}
		checks()
		require.NoError(t, env.PachClient.FinishCommit(repo, c6.Branch.Name, c6.ID))
		checks()
	})

	suite.Run("GlobFile", func(t *testing.T) {
		t.Parallel()
		env := testpachd.NewRealEnv(t, tu.NewTestDBConfig(t))

		if testing.Short() {
			t.Skip("Skipping integration tests in short mode")
		}

		repo := "test"
		require.NoError(t, env.PachClient.CreateRepo(repo))
		commit := client.NewCommit(repo, "master", "")

		// Write foo
		numFiles := 100
		_, err := env.PachClient.StartCommit(repo, "master")
		require.NoError(t, err)
		for i := 0; i < numFiles; i++ {
			require.NoError(t, env.PachClient.PutFile(commit, fmt.Sprintf("file%d", i), strings.NewReader("1")))
			require.NoError(t, env.PachClient.PutFile(commit, fmt.Sprintf("dir1/file%d", i), strings.NewReader("2")))
			require.NoError(t, env.PachClient.PutFile(commit, fmt.Sprintf("dir2/dir3/file%d", i), strings.NewReader("3")))
		}
		checks := func() {
			fileInfos, err := env.PachClient.GlobFileAll(commit, "*")
			require.NoError(t, err)
			require.Equal(t, numFiles+2, len(fileInfos))
			fileInfos, err = env.PachClient.GlobFileAll(commit, "file*")
			require.NoError(t, err)
			require.Equal(t, numFiles, len(fileInfos))
			fileInfos, err = env.PachClient.GlobFileAll(commit, "dir1/*")
			require.NoError(t, err)
			require.Equal(t, numFiles, len(fileInfos))
			fileInfos, err = env.PachClient.GlobFileAll(commit, "dir2/dir3/*")
			require.NoError(t, err)
			require.Equal(t, numFiles, len(fileInfos))
			fileInfos, err = env.PachClient.GlobFileAll(commit, "*/*")
			require.NoError(t, err)
			require.Equal(t, numFiles+1, len(fileInfos))

			var output strings.Builder
			err = env.PachClient.GetFile(commit, "*", &output)
			require.NoError(t, err)
			require.Equal(t, numFiles*3, len(output.String()))

			output = strings.Builder{}
			err = env.PachClient.GetFile(commit, "dir2/dir3/file1?", &output)
			require.NoError(t, err)
			require.Equal(t, 10, len(output.String()))

			output = strings.Builder{}
			err = env.PachClient.GetFile(commit, "**file1?", &output)
			require.NoError(t, err)
			require.Equal(t, 30, len(output.String()))

			output = strings.Builder{}
			err = env.PachClient.GetFile(commit, "**file1", &output)
			require.NoError(t, err)
			require.True(t, strings.Contains(output.String(), "1"))
			require.True(t, strings.Contains(output.String(), "2"))
			require.True(t, strings.Contains(output.String(), "3"))

			output = strings.Builder{}
			err = env.PachClient.GetFile(commit, "**file1", &output)
			require.NoError(t, err)
			match, err := regexp.Match("[123]", []byte(output.String()))
			require.NoError(t, err)
			require.True(t, match)

			output = strings.Builder{}
			err = env.PachClient.GetFile(commit, "dir?", &output)
			require.NoError(t, err)

			output = strings.Builder{}
			err = env.PachClient.GetFile(commit, "", &output)
			require.NoError(t, err)

			output = strings.Builder{}
			err = env.PachClient.GetFile(commit, "garbage", &output)
			require.YesError(t, err)
		}
		checks()
		require.NoError(t, env.PachClient.FinishCommit(repo, "master", ""))
		checks()

		_, err = env.PachClient.StartCommit(repo, "master")
		require.NoError(t, err)

		err = env.PachClient.DeleteFile(commit, "dir2/dir3/*")
		require.NoError(t, err)
		err = env.PachClient.DeleteFile(commit, "dir?/*")
		require.NoError(t, err)
		err = env.PachClient.DeleteFile(commit, "/")
		require.NoError(t, err)
		checks = func() {
			fileInfos, err := env.PachClient.GlobFileAll(commit, "**")
			require.NoError(t, err)
			require.Equal(t, 0, len(fileInfos))
		}
		checks()
		require.NoError(t, env.PachClient.FinishCommit(repo, "master", ""))
		checks()
	})

	suite.Run("GlobFile2", func(t *testing.T) {
		t.Parallel()
		env := testpachd.NewRealEnv(t, tu.NewTestDBConfig(t))

		if testing.Short() {
			t.Skip("Skipping integration tests in short mode")
		}

		repo := "test"
		require.NoError(t, env.PachClient.CreateRepo(repo))
		commit := client.NewCommit(repo, "master", "")

		_, err := env.PachClient.StartCommit(repo, "master")
		require.NoError(t, err)
		expectedFileNames := []string{}
		for i := 0; i < 100; i++ {
			filename := fmt.Sprintf("/%d", i)
			require.NoError(t, env.PachClient.PutFile(commit, filename, strings.NewReader(filename)))

			if strings.HasPrefix(filename, "/1") {
				expectedFileNames = append(expectedFileNames, filename)
			}
		}
		require.NoError(t, env.PachClient.FinishCommit(repo, "master", ""))

		actualFileNames := []string{}
		require.NoError(t, env.PachClient.GlobFile(commit, "/1*", func(fileInfo *pfs.FileInfo) error {
			actualFileNames = append(actualFileNames, fileInfo.File.Path)
			return nil
		}))

		sort.Strings(expectedFileNames)
		sort.Strings(actualFileNames)
		require.Equal(t, expectedFileNames, actualFileNames)
	})

	suite.Run("GlobFile3", func(t *testing.T) {
		t.Parallel()
		env := testpachd.NewRealEnv(t, tu.NewTestDBConfig(t))

		repo := "test"
		require.NoError(t, env.PachClient.CreateRepo(repo))
		commit1, err := env.PachClient.StartCommit(repo, "master")
		require.NoError(t, err)
		require.NoError(t, env.PachClient.PutFile(commit1, "/dir1/file1.1", &bytes.Buffer{}))
		require.NoError(t, env.PachClient.PutFile(commit1, "/dir1/file1.2", &bytes.Buffer{}))
		require.NoError(t, env.PachClient.PutFile(commit1, "/dir2/file2.1", &bytes.Buffer{}))
		require.NoError(t, env.PachClient.PutFile(commit1, "/dir2/file2.2", &bytes.Buffer{}))
		require.NoError(t, env.PachClient.FinishCommit(repo, commit1.Branch.Name, commit1.ID))
		globFile := func(pattern string) []string {
			var fis []*pfs.FileInfo
			require.NoError(t, env.PachClient.GlobFile(commit1, pattern, func(fi *pfs.FileInfo) error {
				fis = append(fis, fi)
				return nil
			}))
			return finfosToPaths(fis)
		}
		assert.ElementsMatch(t, []string{"/dir1/file1.2", "/dir2/file2.2"}, globFile("**.2"))
		assert.ElementsMatch(t, []string{"/dir1/file1.1", "/dir1/file1.2"}, globFile("/dir1/*"))
		assert.ElementsMatch(t, []string{"/dir1/", "/dir2/"}, globFile("/*"))
		assert.ElementsMatch(t, []string{"/"}, globFile("/"))
	})

	// GetFileGlobOrder checks that GetFile(glob) streams data back in the
	// right order. GetFile(glob) is supposed to return a stream of data of the
	// form file1 + file2 + .. + fileN, where file1 is the lexicographically lowest
	// file matching 'glob', file2 is the next lowest, etc.
	suite.Run("GetFileGlobOrder", func(t *testing.T) {
		t.Parallel()
		env := testpachd.NewRealEnv(t, tu.NewTestDBConfig(t))

		repo := "test"
		require.NoError(t, env.PachClient.CreateRepo(repo))

		var expected bytes.Buffer
		commit, err := env.PachClient.StartCommit(repo, "master")
		require.NoError(t, err)
		for i := 0; i < 25; i++ {
			next := fmt.Sprintf("%d,%d,%d,%d\n", 4*i, (4*i)+1, (4*i)+2, (4*i)+3)
			expected.WriteString(next)
			env.PachClient.PutFile(commit, fmt.Sprintf("/data/%010d", i), strings.NewReader(next))
		}
		require.NoError(t, env.PachClient.FinishCommit(repo, commit.Branch.Name, commit.ID))

		var output bytes.Buffer
		require.NoError(t, env.PachClient.GetFile(commit, "/data/*", &output))
		require.Equal(t, expected.String(), output.String())
	})

	suite.Run("ApplyWriteOrder", func(t *testing.T) {
		t.Parallel()
		env := testpachd.NewRealEnv(t, tu.NewTestDBConfig(t))

		if testing.Short() {
			t.Skip("Skipping integration tests in short mode")
		}

		repo := "test"
		require.NoError(t, env.PachClient.CreateRepo(repo))
		commit := client.NewCommit(repo, "master", "")

		// Test that fails when records are applied in lexicographic order
		// rather than mod revision order.
		_, err := env.PachClient.StartCommit(repo, "master")
		require.NoError(t, err)
		require.NoError(t, env.PachClient.PutFile(commit, "/file", strings.NewReader("")))
		err = env.PachClient.DeleteFile(commit, "/")
		require.NoError(t, err)
		require.NoError(t, env.PachClient.FinishCommit(repo, "master", ""))
		fileInfos, err := env.PachClient.GlobFileAll(commit, "**")
		require.NoError(t, err)
		require.Equal(t, 0, len(fileInfos))
	})

	suite.Run("Overwrite", func(t *testing.T) {
		// TODO(2.0 optional): Implement put file split.
		t.Skip("Put file split not implemented in V2")
		//	t.Parallel()
		//  env := testpachd.NewRealEnv(t, tu.NewTestDBConfig(t))
		//
		//	if testing.Short() {
		//		t.Skip("Skipping integration tests in short mode")
		//	}
		//
		//	repo := "test"
		//	require.NoError(t, env.PachClient.CreateRepo(repo))
		//
		//	// Write foo
		//	_, err := env.PachClient.StartCommit(repo, "master")
		//	require.NoError(t, err)
		//	_, err = env.PachClient.PutFile(repo, "master", "file1", strings.NewReader("foo"))
		//	require.NoError(t, err)
		//	_, err = env.PachClient.PutFileSplit(repo, "master", "file2", pfs.Delimiter_LINE, 0, 0, 0, false, strings.NewReader("foo\nbar\nbuz\n"))
		//	require.NoError(t, err)
		//	_, err = env.PachClient.PutFileSplit(repo, "master", "file3", pfs.Delimiter_LINE, 0, 0, 0, false, strings.NewReader("foo\nbar\nbuz\n"))
		//	require.NoError(t, err)
		//	require.NoError(t, env.PachClient.FinishCommit(repo, "master"))
		//	_, err = env.PachClient.StartCommit(repo, "master")
		//	require.NoError(t, err)
		//	_, err = env.PachClient.PutFile(repo, "master", "file1", strings.NewReader("bar"))
		//	require.NoError(t, err)
		//	require.NoError(t, env.PachClient.PutFile(repo, "master", "file2", strings.NewReader("buzz")))
		//	require.NoError(t, err)
		//	_, err = env.PachClient.PutFileSplit(repo, "master", "file3", pfs.Delimiter_LINE, 0, 0, 0, true, strings.NewReader("0\n1\n2\n"))
		//	require.NoError(t, err)
		//	require.NoError(t, env.PachClient.FinishCommit(repo, "master"))
		//	var buffer bytes.Buffer
		//	require.NoError(t, env.PachClient.GetFile(repo, "master", "file1", &buffer))
		//	require.Equal(t, "bar", buffer.String())
		//	buffer.Reset()
		//	require.NoError(t, env.PachClient.GetFile(repo, "master", "file2", &buffer))
		//	require.Equal(t, "buzz", buffer.String())
		//	fileInfos, err := env.PachClient.ListFileAll(repo, "master", "file3")
		//	require.NoError(t, err)
		//	require.Equal(t, 3, len(fileInfos))
		//	for i := 0; i < 3; i++ {
		//		buffer.Reset()
		//		require.NoError(t, env.PachClient.GetFile(repo, "master", fmt.Sprintf("file3/%016x", i), &buffer))
		//		require.Equal(t, fmt.Sprintf("%d\n", i), buffer.String())
		//	}
	})

	suite.Run("CopyFile", func(t *testing.T) {
		t.Parallel()
		env := testpachd.NewRealEnv(t, tu.NewTestDBConfig(t))

		repo := "test"
		require.NoError(t, env.PachClient.CreateRepo(repo))

		masterCommit, err := env.PachClient.StartCommit(repo, "master")
		require.NoError(t, err)
		numFiles := 5
		for i := 0; i < numFiles; i++ {
			require.NoError(t, env.PachClient.PutFile(masterCommit, fmt.Sprintf("files/%d", i), strings.NewReader(fmt.Sprintf("foo %d\n", i))))
		}
		require.NoError(t, env.PachClient.FinishCommit(repo, masterCommit.Branch.Name, masterCommit.ID))

		for i := 0; i < numFiles; i++ {
			_, err = env.PachClient.InspectFile(masterCommit, fmt.Sprintf("files/%d", i))
			require.NoError(t, err)
		}

		otherCommit, err := env.PachClient.StartCommit(repo, "other")
		require.NoError(t, err)
		require.NoError(t, env.PachClient.CopyFile(otherCommit, "files", masterCommit, "files", pclient.WithAppendCopyFile()))
		require.NoError(t, env.PachClient.CopyFile(otherCommit, "file0", masterCommit, "files/0", pclient.WithAppendCopyFile()))
		require.NoError(t, env.PachClient.FinishCommit(repo, otherCommit.Branch.Name, otherCommit.ID))

		for i := 0; i < numFiles; i++ {
			_, err = env.PachClient.InspectFile(otherCommit, fmt.Sprintf("files/%d", i))
			require.NoError(t, err)
		}
		_, err = env.PachClient.InspectFile(otherCommit, "files/0")
		require.NoError(t, err)
	})

	suite.Run("PropagateCommit", func(t *testing.T) {
		t.Parallel()
		env := testpachd.NewRealEnv(t, tu.NewTestDBConfig(t))

		repo1 := "test1"
		require.NoError(t, env.PachClient.CreateRepo(repo1))
		repo2 := "test2"
		require.NoError(t, env.PachClient.CreateRepo(repo2))
		require.NoError(t, env.PachClient.CreateBranch(repo2, "master", "", "", []*pfs.Branch{pclient.NewBranch(repo1, "master")}))
		commit, err := env.PachClient.StartCommit(repo1, "master")
		require.NoError(t, err)
		require.NoError(t, env.PachClient.FinishCommit(repo1, commit.Branch.Name, commit.ID))
		commits, err := env.PachClient.ListCommitByRepo(repo2)
		require.NoError(t, err)
		require.Equal(t, 1, len(commits))
	})

	// BackfillBranch implements the following DAG:
	//
	// A ──▶ C
	//  ╲   ◀
	//   ╲ ╱
	//    ╳
	//   ╱ ╲
	// 	╱   ◀
	// B ──▶ D
	suite.Run("BackfillBranch", func(t *testing.T) {
		t.Parallel()
		env := testpachd.NewRealEnv(t, tu.NewTestDBConfig(t))

		require.NoError(t, env.PachClient.CreateRepo("A"))
		require.NoError(t, env.PachClient.CreateRepo("B"))
		require.NoError(t, env.PachClient.CreateRepo("C"))
		require.NoError(t, env.PachClient.CreateRepo("D"))
		require.NoError(t, env.PachClient.CreateBranch("C", "master", "", "", []*pfs.Branch{pclient.NewBranch("A", "master"), pclient.NewBranch("B", "master")}))
		_, err := env.PachClient.StartCommit("A", "master")
		require.NoError(t, err)
		require.NoError(t, env.PachClient.FinishCommit("A", "master", ""))
		require.NoError(t, env.PachClient.FinishCommit("C", "master", ""))
		_, err = env.PachClient.StartCommit("B", "master")
		require.NoError(t, err)
		require.NoError(t, env.PachClient.FinishCommit("B", "master", ""))
		require.NoError(t, env.PachClient.FinishCommit("C", "master", ""))
		commits, err := env.PachClient.ListCommitByRepo("C")
		require.NoError(t, err)
		for _, commitInfo := range commits {
			fmt.Printf("commit: %s\n", pfsdb.CommitKey(commitInfo.Commit))
		}
		require.Equal(t, 2, len(commits))

		// Create a branch in D, it should receive a single commit for the heads of `A` and `B`.
		require.NoError(t, env.PachClient.CreateBranch("D", "master", "", "", []*pfs.Branch{pclient.NewBranch("A", "master"), pclient.NewBranch("B", "master")}))
		commits, err = env.PachClient.ListCommitByRepo("D")
		require.NoError(t, err)
		require.Equal(t, 1, len(commits))
	})

	// UpdateBranch tests the following DAG:
	//
	// A ─▶ B ─▶ C
	//
	// Then updates it to:
	//
	// A ─▶ B ─▶ C
	//      ▲
	// D ───╯
	//
	suite.Run("UpdateBranch", func(t *testing.T) {
		t.Parallel()
		env := testpachd.NewRealEnv(t, tu.NewTestDBConfig(t))

		require.NoError(t, env.PachClient.CreateRepo("A"))
		require.NoError(t, env.PachClient.CreateRepo("B"))
		require.NoError(t, env.PachClient.CreateRepo("C"))
		require.NoError(t, env.PachClient.CreateRepo("D"))
		require.NoError(t, env.PachClient.CreateBranch("B", "master", "", "", []*pfs.Branch{pclient.NewBranch("A", "master")}))
		require.NoError(t, env.PachClient.CreateBranch("C", "master", "", "", []*pfs.Branch{pclient.NewBranch("B", "master")}))
		_, err := env.PachClient.StartCommit("A", "master")
		require.NoError(t, err)
		require.NoError(t, env.PachClient.FinishCommit("A", "master", ""))
		require.NoError(t, env.PachClient.FinishCommit("B", "master", ""))
		require.NoError(t, env.PachClient.FinishCommit("C", "master", ""))

		_, err = env.PachClient.StartCommit("D", "master")
		require.NoError(t, err)
		require.NoError(t, env.PachClient.FinishCommit("D", "master", ""))

		require.NoError(t, env.PachClient.CreateBranch("B", "master", "", "", []*pfs.Branch{pclient.NewBranch("A", "master"), pclient.NewBranch("D", "master")}))
		require.NoError(t, env.PachClient.FinishCommit("B", "master", ""))
		require.NoError(t, env.PachClient.FinishCommit("C", "master", ""))
		cCommitInfo, err := env.PachClient.InspectCommit("C", "master", "")
		require.NoError(t, err)
		require.Equal(t, 3, len(cCommitInfo.Provenance))
	})

	suite.Run("BranchProvenance", func(t *testing.T) {
		t.Parallel()
		env := testpachd.NewRealEnv(t, tu.NewTestDBConfig(t))

		tests := [][]struct {
			name       string
			directProv []string
			err        bool
			expectProv map[string][]string
			expectSubv map[string][]string
		}{{
			{name: "A"},
			{name: "B", directProv: []string{"A"}},
			{name: "C", directProv: []string{"B"}},
			{name: "D", directProv: []string{"C", "A"},
				expectProv: map[string][]string{"A": nil, "B": {"A"}, "C": {"B", "A"}, "D": {"A", "B", "C"}},
				expectSubv: map[string][]string{"A": {"B", "C", "D"}, "B": {"C", "D"}, "C": {"D"}, "D": {}}},
			// A ─▶ B ─▶ C ─▶ D
			// ╰─────────────⬏
			{name: "B",
				expectProv: map[string][]string{"A": {}, "B": {}, "C": {"B"}, "D": {"A", "B", "C"}},
				expectSubv: map[string][]string{"A": {"D"}, "B": {"C", "D"}, "C": {"D"}, "D": {}}},
			// A    B ─▶ C ─▶ D
			// ╰─────────────⬏
		}, {
			{name: "A"},
			{name: "B", directProv: []string{"A"}},
			{name: "C", directProv: []string{"A", "B"}},
			{name: "D", directProv: []string{"C"},
				expectProv: map[string][]string{"A": {}, "B": {"A"}, "C": {"A", "B"}, "D": {"A", "B", "C"}},
				expectSubv: map[string][]string{"A": {"B", "C", "D"}, "B": {"C", "D"}, "C": {"D"}, "D": {}}},
			// A ─▶ B ─▶ C ─▶ D
			// ╰────────⬏
			{name: "C", directProv: []string{"B"},
				expectProv: map[string][]string{"A": {}, "B": {"A"}, "C": {"A", "B"}, "D": {"A", "B", "C"}},
				expectSubv: map[string][]string{"A": {"B", "C", "D"}, "B": {"C", "D"}, "C": {"D"}, "D": {}}},
			// A ─▶ B ─▶ C ─▶ D
		}, {
			{name: "A"},
			{name: "B"},
			{name: "C", directProv: []string{"A", "B"}},
			{name: "D", directProv: []string{"C"}},
			{name: "E", directProv: []string{"A", "D"},
				expectProv: map[string][]string{"A": {}, "B": {}, "C": {"A", "B"}, "D": {"A", "B", "C"}, "E": {"A", "B", "C", "D"}},
				expectSubv: map[string][]string{"A": {"C", "D", "E"}, "B": {"C", "D", "E"}, "C": {"D", "E"}, "D": {"E"}, "E": {}}},
			// A    B ─▶ C ─▶ D ─▶ E
			// ├────────⬏          ▲
			// ╰───────────────────╯
			{name: "C", directProv: []string{"B"},
				expectProv: map[string][]string{"A": {}, "B": {}, "C": {"B"}, "D": {"B", "C"}, "E": {"A", "B", "C", "D"}},
				expectSubv: map[string][]string{"A": {"E"}, "B": {"C", "D", "E"}, "C": {"D", "E"}, "D": {"E"}, "E": {}}},
			// A    B ─▶ C ─▶ D ─▶ E
			// ╰──────────────────⬏
		}, {
			{name: "A", directProv: []string{"A"}, err: true},
			{name: "A"},
			{name: "A", directProv: []string{"A"}, err: true},
			{name: "B", directProv: []string{"A"}},
			{name: "A", directProv: []string{"B"}, err: true},
		},
		}
		for i, test := range tests {
			t.Run(fmt.Sprintf("%d", i), func(t *testing.T) {
				repo := tu.UniqueString("repo")
				require.NoError(t, env.PachClient.CreateRepo(repo))
				for iStep, step := range test {
					var provenance []*pfs.Branch
					for _, branch := range step.directProv {
						provenance = append(provenance, pclient.NewBranch(repo, branch))
					}
					err := env.PachClient.CreateBranch(repo, step.name, "", "", provenance)
					if step.err {
						require.YesError(t, err, "%d> CreateBranch(\"%s\", %v)", iStep, step.name, step.directProv)
					} else {
						require.NoError(t, err, "%d> CreateBranch(\"%s\", %v)", iStep, step.name, step.directProv)
					}
					for branch, expectedProv := range step.expectProv {
						bi, err := env.PachClient.InspectBranch(repo, branch)
						require.NoError(t, err)
						sort.Strings(expectedProv)
						require.Equal(t, len(expectedProv), len(bi.Provenance))
						for _, b := range bi.Provenance {
							i := sort.SearchStrings(expectedProv, b.Name)
							if i >= len(expectedProv) || expectedProv[i] != b.Name {
								t.Fatalf("provenance for %s contains: %s, but should only contain: %v", branch, b.Name, expectedProv)
							}
						}
					}
					for branch, expectedSubv := range step.expectSubv {
						bi, err := env.PachClient.InspectBranch(repo, branch)
						require.NoError(t, err)
						sort.Strings(expectedSubv)
						require.Equal(t, len(expectedSubv), len(bi.Subvenance))
						for _, b := range bi.Subvenance {
							i := sort.SearchStrings(expectedSubv, b.Name)
							if i >= len(expectedSubv) || expectedSubv[i] != b.Name {
								t.Fatalf("subvenance for %s contains: %s, but should only contain: %v", branch, b.Name, expectedSubv)
							}
						}
					}
				}
			})
		}
		// t.Run("1", func(t *testing.T) {
		// 	require.NoError(t, env.PachClient.CreateRepo("A"))
		// 	require.NoError(t, env.PachClient.CreateRepo("B"))
		// 	require.NoError(t, env.PachClient.CreateRepo("C"))
		// 	require.NoError(t, env.PachClient.CreateRepo("D"))

		// 	require.NoError(t, env.PachClient.CreateBranch("B", "master", "", []*pfs.Branch{pclient.NewBranch("A", "master")}))
		// 	require.NoError(t, env.PachClient.CreateBranch("C", "master", "", []*pfs.Branch{pclient.NewBranch("B", "master")}))
		// 	require.NoError(t, env.PachClient.CreateBranch("D", "master", "", []*pfs.Branch{pclient.NewBranch("C", "master"), pclient.NewBranch("A", "master")}))

		// 	aMaster, err := env.PachClient.InspectBranch("A", "master")
		// 	require.NoError(t, err)
		// 	require.Equal(t, 3, len(aMaster.Subvenance))

		// 	cMaster, err := env.PachClient.InspectBranch("C", "master")
		// 	require.NoError(t, err)
		// 	require.Equal(t, 2, len(cMaster.Provenance))

		// 	dMaster, err := env.PachClient.InspectBranch("D", "master")
		// 	require.NoError(t, err)
		// 	require.Equal(t, 3, len(dMaster.Provenance))

		// 	require.NoError(t, env.PachClient.CreateBranch("B", "master", "", nil))

		// 	aMaster, err = env.PachClient.InspectBranch("A", "master")
		// 	require.NoError(t, err)
		// 	require.Equal(t, 1, len(aMaster.Subvenance))

		// 	cMaster, err = env.PachClient.InspectBranch("C", "master")
		// 	require.NoError(t, err)
		// 	require.Equal(t, 1, len(cMaster.Provenance))

		// 	dMaster, err = env.PachClient.InspectBranch("D", "master")
		// 	require.NoError(t, err)
		// 	require.Equal(t, 3, len(dMaster.Provenance))
		// })
		// t.Run("2", func(t *testing.T) {
		// 	require.NoError(t, env.PachClient.CreateRepo("A"))
		// 	require.NoError(t, env.PachClient.CreateRepo("B"))
		// 	require.NoError(t, env.PachClient.CreateRepo("C"))
		// 	require.NoError(t, env.PachClient.CreateRepo("D"))

		// 	require.NoError(t, env.PachClient.CreateBranch("B", "master", "", []*pfs.Branch{pclient.NewBranch("A", "master")}))
		// 	require.NoError(t, env.PachClient.CreateBranch("C", "master", "", []*pfs.Branch{pclient.NewBranch("B", "master"), pclient.NewBranch("A", "master")}))
		// 	require.NoError(t, env.PachClient.CreateBranch("D", "master", "", []*pfs.Branch{pclient.NewBranch("C", "master")}))
		// })
	})

	suite.Run("ChildCommits", func(t *testing.T) {
		t.Parallel()
		env := testpachd.NewRealEnv(t, tu.NewTestDBConfig(t))

		require.NoError(t, env.PachClient.CreateRepo("A"))
		require.NoError(t, env.PachClient.CreateBranch("A", "master", "", "", nil))

		// Small helper function wrapping env.PachClient.InspectCommit, because it's called a lot
		inspect := func(repo, branch, commit string) *pfs.CommitInfo {
			commitInfo, err := env.PachClient.InspectCommit(repo, branch, commit)
			require.NoError(t, err)
			return commitInfo
		}

		commit1, err := env.PachClient.StartCommit("A", "master")
		require.NoError(t, err)
		commits, err := env.PachClient.ListCommit("A", "master", "", "", "", 0)
		require.NoError(t, err)
		t.Logf("%v", commits)
		require.NoError(t, env.PachClient.FinishCommit("A", "master", ""))

		commit2, err := env.PachClient.StartCommit("A", "master")
		require.NoError(t, err)

		// Inspect commit 1 and 2
		commit1Info, commit2Info := inspect("A", commit1.Branch.Name, commit1.ID), inspect("A", commit2.Branch.Name, commit2.ID)
		require.Equal(t, commit1.ID, commit2Info.ParentCommit.ID)
		require.ElementsEqualUnderFn(t, []string{commit2.ID}, commit1Info.ChildCommits, CommitToID)

		// Delete commit 2 and make sure it's removed from commit1.ChildCommits
		require.NoError(t, env.PachClient.SquashCommit("A", commit2.Branch.Name, commit2.ID))
		commit1Info = inspect("A", commit1.Branch.Name, commit1.ID)
		require.ElementsEqualUnderFn(t, nil, commit1Info.ChildCommits, CommitToID)

		// Re-create commit2, and create a third commit also extending from commit1.
		// Make sure both appear in commit1.children
		commit2, err = env.PachClient.StartCommit("A", "master")
		require.NoError(t, err)
		require.NoError(t, env.PachClient.FinishCommit("A", commit2.Branch.Name, commit2.ID))
		commit3, err := env.PachClient.PfsAPIClient.StartCommit(env.PachClient.Ctx(), &pfs.StartCommitRequest{
			Branch: pclient.NewBranch("A", "foo"),
			Parent: commit1,
		})
		require.NoError(t, err)
		commit1Info = inspect("A", commit1.Branch.Name, commit1.ID)
		require.ElementsEqualUnderFn(t, []string{commit2.ID, commit3.ID}, commit1Info.ChildCommits, CommitToID)

		// Delete commit3 and make sure commit1 has the right children
		require.NoError(t, env.PachClient.SquashCommit("A", commit3.Branch.Name, commit3.ID))
		commit1Info = inspect("A", commit1.Branch.Name, commit1.ID)
		require.ElementsEqualUnderFn(t, []string{commit2.ID}, commit1Info.ChildCommits, CommitToID)

		// Create a downstream branch in the same repo, then commit to "A" and make
		// sure the new HEAD commit is in the parent's children (i.e. test
		// propagateCommit)
		require.NoError(t, env.PachClient.CreateBranch("A", "out", "", "", []*pfs.Branch{
			pclient.NewBranch("A", "master"),
		}))
		outCommit1 := inspect("A", "out", "")
		commit3, err = env.PachClient.StartCommit("A", "master")
		require.NoError(t, err)
		env.PachClient.FinishCommit("A", commit3.Branch.Name, commit3.ID)
		// Re-inspect outCommit1, which has been updated by StartCommit
		outCommit1, outCommit2 := inspect("A", outCommit1.Commit.Branch.Name, outCommit1.Commit.ID), inspect("A", "out", "")
		require.Equal(t, outCommit1.Commit.ID, outCommit2.ParentCommit.ID)
		require.ElementsEqualUnderFn(t, []string{outCommit2.Commit.ID}, outCommit1.ChildCommits, CommitToID)

		// create a new branch in a different repo and do the same test again
		require.NoError(t, env.PachClient.CreateRepo("B"))
		require.NoError(t, env.PachClient.CreateBranch("B", "master", "", "", []*pfs.Branch{
			pclient.NewBranch("A", "master"),
		}))
		bCommit1 := inspect("B", "master", "")
		commit3, err = env.PachClient.StartCommit("A", "master")
		require.NoError(t, err)
		env.PachClient.FinishCommit("A", commit3.Branch.Name, commit3.ID)
		// Re-inspect bCommit1, which has been updated by StartCommit
		bCommit1, bCommit2 := inspect("B", bCommit1.Commit.Branch.Name, bCommit1.Commit.ID), inspect("B", "master", "")
		require.Equal(t, bCommit1.Commit.ID, bCommit2.ParentCommit.ID)
		require.ElementsEqualUnderFn(t, []string{bCommit2.Commit.ID}, bCommit1.ChildCommits, CommitToID)

		// create a new branch in a different repo, then update it so that two commits
		// are generated. Make sure the second commit is in the parent's children
		require.NoError(t, env.PachClient.CreateRepo("C"))
		require.NoError(t, env.PachClient.CreateBranch("C", "master", "", "", []*pfs.Branch{
			pclient.NewBranch("A", "master"),
		}))
		cCommit1 := inspect("C", "master", "") // Get new commit's ID
		require.NoError(t, env.PachClient.CreateBranch("C", "master", "master", "", []*pfs.Branch{
			pclient.NewBranch("A", "master"),
			pclient.NewBranch("B", "master"),
		}))
		// Re-inspect cCommit1, which has been updated by CreateBranch
		cCommit1, cCommit2 := inspect("C", cCommit1.Commit.Branch.Name, cCommit1.Commit.ID), inspect("C", "master", "")
		require.Equal(t, cCommit1.Commit.ID, cCommit2.ParentCommit.ID)
		require.ElementsEqualUnderFn(t, []string{cCommit2.Commit.ID}, cCommit1.ChildCommits, CommitToID)
	})

	suite.Run("StartCommitFork", func(t *testing.T) {
		t.Parallel()
		env := testpachd.NewRealEnv(t, tu.NewTestDBConfig(t))

		require.NoError(t, env.PachClient.CreateRepo("A"))
		require.NoError(t, env.PachClient.CreateBranch("A", "master", "", "", nil))
		commit, err := env.PachClient.StartCommit("A", "master")
		require.NoError(t, err)
		env.PachClient.FinishCommit("A", commit.Branch.Name, commit.ID)
		commit2, err := env.PachClient.PfsAPIClient.StartCommit(env.PachClient.Ctx(), &pfs.StartCommitRequest{
			Branch: pclient.NewBranch("A", "master2"),
			Parent: pclient.NewCommit("A", "master", ""),
		})
		require.NoError(t, err)
		require.NoError(t, env.PachClient.FinishCommit("A", commit2.Branch.Name, commit2.ID))

		commits, err := env.PachClient.ListCommit("A", "master2", "", "", "", 0)
		require.NoError(t, err)
		require.ElementsEqualUnderFn(t, []string{commit.ID, commit2.ID}, commits, CommitInfoToID)
	})

	// UpdateBranchNewOutputCommit tests the following corner case:
	// A ──▶ C
	// B
	//
	// Becomes:
	//
	// A  ╭▶ C
	// B ─╯
	//
	// C should create a new output commit to process its unprocessed inputs in B
	suite.Run("UpdateBranchNewOutputCommit", func(t *testing.T) {
		t.Parallel()
		env := testpachd.NewRealEnv(t, tu.NewTestDBConfig(t))

		require.NoError(t, env.PachClient.CreateRepo("A"))
		require.NoError(t, env.PachClient.CreateRepo("B"))
		require.NoError(t, env.PachClient.CreateRepo("C"))
		require.NoError(t, env.PachClient.CreateBranch("A", "master", "", "", nil))
		require.NoError(t, env.PachClient.CreateBranch("B", "master", "", "", nil))
		require.NoError(t, env.PachClient.CreateBranch("C", "master", "", "",
			[]*pfs.Branch{pclient.NewBranch("A", "master")}))

		// Create commits in A and B
		commit, err := env.PachClient.StartCommit("A", "master")
		require.NoError(t, err)
		env.PachClient.FinishCommit("A", commit.Branch.Name, commit.ID)
		commit, err = env.PachClient.StartCommit("B", "master")
		require.NoError(t, err)
		env.PachClient.FinishCommit("A", commit.Branch.Name, commit.ID)

		// Check for first output commit in C
		commits, err := env.PachClient.ListCommit("C", "master", "", "", "", 0)
		require.NoError(t, err)
		require.Equal(t, 1, len(commits))

		// Update the provenance of C/master and make sure it creates a new commit
		require.NoError(t, env.PachClient.CreateBranch("C", "master", "master", "",
			[]*pfs.Branch{pclient.NewBranch("B", "master")}))
		commits, err = env.PachClient.ListCommit("C", "master", "", "", "", 0)
		require.NoError(t, err)
		require.Equal(t, 2, len(commits))
	})

	// SquashCommitBigSubvenance deletes a commit that is upstream of a large
	// stack of pipeline outputs and makes sure that parenthood and such are handled
	// correctly.
	// DAG (dots are commits):
	//  schema:
	//   ...   ─────╮
	//              │  pipeline:
	//  logs:       ├─▶ .............
	//   .......... ╯
	// Tests:
	//   there are four cases tested here, in this order (b/c easy setup)
	// 1. Delete parent commit -> child rewritten to point to a live commit
	// 2. Delete branch HEAD   -> output branch rewritten to point to a live commit
	// 3. Delete branch HEAD   -> output branch rewritten to point to nil
	// 4. Delete parent commit -> child rewritten to point to nil
	suite.Run("SquashCommitBigSubvenance", func(t *testing.T) {
		t.Parallel()
		env := testpachd.NewRealEnv(t, tu.NewTestDBConfig(t))

		// two input repos, one with many commits (logs), and one with few (schema)
		require.NoError(t, env.PachClient.CreateRepo("logs"))
		require.NoError(t, env.PachClient.CreateRepo("schema"))

		// Commit to logs and schema (so that "pipeline" has an initial output commit,
		// and we can check that it updates this initial commit's child appropriately)
		for _, repo := range []string{"schema", "logs"} {
			commit, err := env.PachClient.StartCommit(repo, "master")
			require.NoError(t, err)
			require.NoError(t, env.PachClient.FinishCommit(repo, commit.Branch.Name, commit.ID))
		}

		// Create an output branch, in "pipeline"
		require.NoError(t, env.PachClient.CreateRepo("pipeline"))
		require.NoError(t, env.PachClient.CreateBranch("pipeline", "master", "", "", []*pfs.Branch{
			pclient.NewBranch("schema", "master"),
			pclient.NewBranch("logs", "master"),
		}))
		commits, err := env.PachClient.ListCommit("pipeline", "master", "", "", "", 0)
		require.NoError(t, err)
		require.Equal(t, 1, len(commits))

		// Case 1
		// - Commit to "schema", creating a second output commit in 'pipeline' (this
		//   is bigSubvCommit)
		// - Commit to "logs" 10 more times, so that the commit to "schema" has 11
		//   commits in its subvenance
		// - Commit to "schema" again creating a 12th commit in 'pipeline'
		// - Delete bigSubvCommit
		// - Now there are 2 output commits in 'pipeline', and the parent of the first
		//   commit is the second commit (makes sure that the first commit's parent is
		//   rewritten back to the last live commit)
		bigSubvCommit, err := env.PachClient.StartCommit("schema", "master")
		require.NoError(t, err)
		require.NoError(t, env.PachClient.FinishCommit("schema", bigSubvCommit.Branch.Name, bigSubvCommit.ID))
		for i := 0; i < 10; i++ {
			commit, err := env.PachClient.StartCommit("logs", "master")
			require.NoError(t, err)
			require.NoError(t, env.PachClient.FinishCommit("logs", commit.Branch.Name, commit.ID))
		}
		commit, err := env.PachClient.StartCommit("schema", "master")
		require.NoError(t, err)
		require.NoError(t, env.PachClient.FinishCommit("schema", commit.Branch.Name, commit.ID))

		// Make sure there are 13 output commits in 'pipeline' to start (one from
		// creation, one from the second 'schema' commit, 10 from the 'logs' commits,
		// and one more from the third 'schema' commit)
		commits, err = env.PachClient.ListCommit("pipeline", "master", "", "", "", 0)
		require.NoError(t, err)
		require.Equal(t, 13, len(commits))

		require.NoError(t, env.PachClient.SquashCommit("schema", bigSubvCommit.Branch.Name, bigSubvCommit.ID))

		commits, err = env.PachClient.ListCommit("pipeline", "master", "", "", "", 0)
		require.NoError(t, err)
		require.Equal(t, 2, len(commits))
		require.Equal(t, commits[1].Commit.ID, commits[0].ParentCommit.ID)
		require.Equal(t, commits[1].ChildCommits[0].ID, commits[0].Commit.ID)

		// Case 2
		// - reset bigSubvCommit to be the head commit of 'schema/master'
		// - commit to 'logs' 10 more times
		// - delete bigSubvCommit
		// - Now there should be two commits in 'pipeline':
		//   - One started by SquashCommit (with provenance schema/master and
		//     logs/masterand
		//   - The oldest commit in 'pipeline', from the setup
		// - The second commit is the parent of the first
		//
		// This makes sure that the branch pipeline/master is rewritten back to
		// the last live commit, and that it creates a new output commit when branches
		// have unprocesed HEAD commits
		commits, err = env.PachClient.ListCommit("schema", "master", "", "", "", 0)
		require.NoError(t, err)
		require.Equal(t, 2, len(commits))
		bigSubvCommitInfo, err := env.PachClient.InspectCommit("schema", "master", "")
		require.NoError(t, err)
		bigSubvCommit = bigSubvCommitInfo.Commit
		for i := 0; i < 10; i++ {
			commit, err = env.PachClient.StartCommit("logs", "master")
			require.NoError(t, err)
			require.NoError(t, env.PachClient.FinishCommit("logs", commit.Branch.Name, commit.ID))
		}

		require.NoError(t, env.PachClient.SquashCommit("schema", bigSubvCommit.Branch.Name, bigSubvCommit.ID))

		commits, err = env.PachClient.ListCommit("pipeline", "master", "", "", "", 0)
		require.NoError(t, err)
		require.Equal(t, 2, len(commits))
		pipelineMaster, err := env.PachClient.InspectCommit("pipeline", "master", "")
		require.NoError(t, err)
		require.Equal(t, pipelineMaster.Commit.ID, commits[0].Commit.ID)
		require.Equal(t, pipelineMaster.ParentCommit.ID, commits[1].Commit.ID)

		// Case 3
		// - reset bigSubvCommit to be the head of 'schema/master' (the only commit)
		// - commit to 'logs' 10 more times
		// - delete bigSubvCommit
		// - Now there shouldn't be any commits in 'pipeline'
		// - Further test: delete all commits in schema and logs, and make sure that
		//   'pipeline/master' still points to nil, as there are no input commits
		commits, err = env.PachClient.ListCommit("schema", "master", "", "", "", 0)
		require.NoError(t, err)
		require.Equal(t, 1, len(commits))
		bigSubvCommit = commits[0].Commit

		for i := 0; i < 10; i++ {
			commit, err = env.PachClient.StartCommit("logs", "master")
			require.NoError(t, err)
			require.NoError(t, env.PachClient.FinishCommit("logs", commit.Branch.Name, commit.ID))
		}

		require.NoError(t, env.PachClient.SquashCommit("schema", bigSubvCommit.Branch.Name, bigSubvCommit.ID))

		commits, err = env.PachClient.ListCommit("pipeline", "master", "", "", "", 0)
		require.NoError(t, err)
		require.Equal(t, 0, len(commits))

		// Delete all input commits--SquashCommit should reset 'pipeline/master' to
		// nil, and should not create a new output commit this time
		commits, err = env.PachClient.ListCommit("schema", "master", "", "", "", 0)
		require.NoError(t, err)
		for _, commitInfo := range commits {
			require.NoError(t, env.PachClient.SquashCommit("schema", commitInfo.Commit.Branch.Name, commitInfo.Commit.ID))
		}
		commits, err = env.PachClient.ListCommit("logs", "master", "", "", "", 0)
		require.NoError(t, err)
		for _, commitInfo := range commits {
			require.NoError(t, env.PachClient.SquashCommit("logs", commitInfo.Commit.Branch.Name, commitInfo.Commit.ID))
		}
		commits, err = env.PachClient.ListCommit("pipeline", "master", "", "", "", 0)
		require.NoError(t, err)
		require.Equal(t, 0, len(commits))
		_, err = env.PachClient.InspectCommit("pipeline", "master", "")
		require.YesError(t, err)
		require.Matches(t, "has no head", err.Error())

		// Case 4
		// - commit to 'schema' and reset bigSubvCommit to be the head
		//   (bigSubvCommit is now the only commit in 'schema/master')
		// - Commit to 'logs' 10 more times
		// - Commit to schema again
		// - Delete bigSubvCommit
		// - Now there should be one commit in 'pipeline', and its parent is nil
		// (makes sure that the the commit is rewritten back to 'nil'
		// schema, logs, and pipeline are now all completely empty again
		commits, err = env.PachClient.ListCommit("schema", "master", "", "", "", 0)
		require.NoError(t, err)
		require.Equal(t, 0, len(commits))
		bigSubvCommit, err = env.PachClient.StartCommit("schema", "master")
		require.NoError(t, err)
		require.NoError(t, env.PachClient.FinishCommit("schema", bigSubvCommit.Branch.Name, bigSubvCommit.ID))
		for i := 0; i < 10; i++ {
			commit, err = env.PachClient.StartCommit("logs", "master")
			require.NoError(t, err)
			require.NoError(t, env.PachClient.FinishCommit("logs", commit.Branch.Name, commit.ID))
		}
		commit, err = env.PachClient.StartCommit("schema", "master")
		require.NoError(t, err)
		require.NoError(t, env.PachClient.FinishCommit("schema", commit.Branch.Name, commit.ID))

		require.NoError(t, env.PachClient.SquashCommit("schema", bigSubvCommit.Branch.Name, bigSubvCommit.ID))

		commits, err = env.PachClient.ListCommit("pipeline", "master", "", "", "", 0)
		require.NoError(t, err)
		require.Equal(t, 1, len(commits))
		pipelineMaster, err = env.PachClient.InspectCommit("pipeline", "master", "")
		require.NoError(t, err)
		require.Nil(t, pipelineMaster.ParentCommit)
	})

	// SquashCommitMultipleChildrenSingleCommit tests that when you have the
	// following commit graph in a repo:
	// c   d
	//  ↘ ↙
	//   b
	//   ↓
	//   a
	//
	// and you delete commit 'b', what you end up with is:
	//
	// c   d
	//  ↘ ↙
	//   a
	suite.Run("SquashCommitMultipleChildrenSingleCommit", func(t *testing.T) {
		t.Parallel()
		env := testpachd.NewRealEnv(t, tu.NewTestDBConfig(t))

		require.NoError(t, env.PachClient.CreateRepo("repo"))
		require.NoError(t, env.PachClient.CreateBranch("repo", "master", "", "", nil))

		// Create commits 'a' and 'b'
		a, err := env.PachClient.StartCommit("repo", "master")
		require.NoError(t, err)
		require.NoError(t, env.PachClient.FinishCommit("repo", a.Branch.Name, a.ID))
		b, err := env.PachClient.StartCommit("repo", "master")
		require.NoError(t, err)
		require.NoError(t, env.PachClient.FinishCommit("repo", b.Branch.Name, b.ID))

		// Create second branch
		require.NoError(t, env.PachClient.CreateBranch("repo", "master2", "master", "", nil))

		// Create commits 'c' and 'd'
		c, err := env.PachClient.StartCommit("repo", "master")
		require.NoError(t, err)
		require.NoError(t, env.PachClient.FinishCommit("repo", c.Branch.Name, c.ID))
		d, err := env.PachClient.StartCommit("repo", "master2")
		require.NoError(t, err)
		require.NoError(t, env.PachClient.FinishCommit("repo", d.Branch.Name, d.ID))

		// Collect info re: a, b, c, and d, and make sure that the parent/child
		// relationships are all correct
		aInfo, err := env.PachClient.InspectCommit("repo", a.Branch.Name, a.ID)
		require.NoError(t, err)
		bInfo, err := env.PachClient.InspectCommit("repo", b.Branch.Name, b.ID)
		require.NoError(t, err)
		cInfo, err := env.PachClient.InspectCommit("repo", c.Branch.Name, c.ID)
		require.NoError(t, err)
		dInfo, err := env.PachClient.InspectCommit("repo", d.Branch.Name, d.ID)
		require.NoError(t, err)

		require.Nil(t, aInfo.ParentCommit)
		require.ElementsEqualUnderFn(t, []string{b.ID}, aInfo.ChildCommits, CommitToID)

		require.Equal(t, a.ID, bInfo.ParentCommit.ID)
		require.ElementsEqualUnderFn(t, []string{c.ID, d.ID}, bInfo.ChildCommits, CommitToID)

		require.Equal(t, b.ID, cInfo.ParentCommit.ID)
		require.Equal(t, 0, len(cInfo.ChildCommits))

		require.Equal(t, b.ID, dInfo.ParentCommit.ID)
		require.Equal(t, 0, len(dInfo.ChildCommits))

		// Delete commit 'b'
		env.PachClient.SquashCommit("repo", b.Branch.Name, b.ID)

		// Collect info re: a, c, and d, and make sure that the parent/child
		// relationships are still correct
		aInfo, err = env.PachClient.InspectCommit("repo", a.Branch.Name, a.ID)
		require.NoError(t, err)
		cInfo, err = env.PachClient.InspectCommit("repo", c.Branch.Name, c.ID)
		require.NoError(t, err)
		dInfo, err = env.PachClient.InspectCommit("repo", d.Branch.Name, d.ID)
		require.NoError(t, err)

		require.Nil(t, aInfo.ParentCommit)
		require.ElementsEqualUnderFn(t, []string{c.ID, d.ID}, aInfo.ChildCommits, CommitToID)

		require.Equal(t, a.ID, cInfo.ParentCommit.ID)
		require.Equal(t, 0, len(cInfo.ChildCommits))

		require.Equal(t, a.ID, dInfo.ParentCommit.ID)
		require.Equal(t, 0, len(dInfo.ChildCommits))
	})

	// SquashCommitMultiLevelChildrenNilParent tests that when you have the
	// following commit graph in a repo:
	//
	//    ↙f
	//   c
	//   ↓↙e
	//   b
	//   ↓↙d
	//   a
	//
	// and you delete commits 'a', 'b' and 'c' (in a single call), what you end up
	// with is:
	//
	// d e f
	//  ↘↓↙
	//  nil
	suite.Run("SquashCommitMultiLevelChildrenNilParent", func(t *testing.T) {
		t.Parallel()
		env := testpachd.NewRealEnv(t, tu.NewTestDBConfig(t))

		require.NoError(t, env.PachClient.CreateRepo("upstream1"))
		require.NoError(t, env.PachClient.CreateRepo("upstream2"))
		// commit to both inputs
		_, err := env.PachClient.StartCommit("upstream1", "master")
		require.NoError(t, err)
		require.NoError(t, env.PachClient.FinishCommit("upstream1", "master", ""))
		deleteMeCommit, err := env.PachClient.StartCommit("upstream2", "master")
		require.NoError(t, err)
		require.NoError(t, env.PachClient.FinishCommit("upstream2", "master", ""))

		// Create main repo (will have the commit graphs above
		require.NoError(t, env.PachClient.CreateRepo("repo"))
		require.NoError(t, env.PachClient.CreateBranch("repo", "master", "", "", []*pfs.Branch{
			pclient.NewBranch("upstream1", "master"),
			pclient.NewBranch("upstream2", "master"),
		}))

		// Create commit 'a'
		aInfo, err := env.PachClient.InspectCommit("repo", "master", "")
		require.NoError(t, err)
		a := aInfo.Commit
		require.NoError(t, env.PachClient.FinishCommit("repo", a.Branch.Name, a.ID))

		// Create 'd'
		resp, err := env.PachClient.PfsAPIClient.StartCommit(env.PachClient.Ctx(), &pfs.StartCommitRequest{
			Branch: pclient.NewBranch("repo", "fod"),
			Parent: a,
		})
		require.NoError(t, err)
		d := pclient.NewCommit("repo", resp.Branch.Name, resp.ID)
		require.NoError(t, env.PachClient.FinishCommit("repo", resp.Branch.Name, resp.ID))

		// Create 'b'
		// (commit to upstream1, so that a & b have same prov commit in upstream2)
		_, err = env.PachClient.StartCommit("upstream1", "master")
		require.NoError(t, err)
		require.NoError(t, env.PachClient.FinishCommit("upstream1", "master", ""))
		bInfo, err := env.PachClient.InspectCommit("repo", "master", "")
		require.NoError(t, err)
		b := bInfo.Commit
		require.NoError(t, env.PachClient.FinishCommit("repo", b.Branch.Name, b.ID))

		// Create 'e'
		resp, err = env.PachClient.PfsAPIClient.StartCommit(env.PachClient.Ctx(), &pfs.StartCommitRequest{
			Branch: pclient.NewBranch("repo", "foe"),
			Parent: b,
		})
		require.NoError(t, err)
		e := pclient.NewCommit("repo", resp.Branch.Name, resp.ID)
		require.NoError(t, env.PachClient.FinishCommit("repo", resp.Branch.Name, resp.ID))

		// Create 'c'
		// (commit to upstream1, so that a, b & c have same prov commit in upstream2)
		_, err = env.PachClient.StartCommit("upstream1", "master")
		require.NoError(t, err)
		require.NoError(t, env.PachClient.FinishCommit("upstream1", "master", ""))
		cInfo, err := env.PachClient.InspectCommit("repo", "master", "")
		require.NoError(t, err)
		c := cInfo.Commit
		require.NoError(t, env.PachClient.FinishCommit("repo", c.Branch.Name, c.ID))

		// Create 'f'
		resp, err = env.PachClient.PfsAPIClient.StartCommit(env.PachClient.Ctx(), &pfs.StartCommitRequest{
			Branch: pclient.NewBranch("repo", "fof"),
			Parent: c,
		})
		require.NoError(t, err)
		f := pclient.NewCommit("repo", resp.Branch.Name, resp.ID)
		require.NoError(t, env.PachClient.FinishCommit("repo", resp.Branch.Name, resp.ID))

		// Make sure child/parent relationships are as shown in first diagram
		commits, err := env.PachClient.ListCommit("repo", "", "", "", "", 0)
		require.NoError(t, err)
		require.Equal(t, 6, len(commits))
		aInfo, err = env.PachClient.InspectCommit("repo", a.Branch.Name, a.ID)
		require.NoError(t, err)
		bInfo, err = env.PachClient.InspectCommit("repo", b.Branch.Name, b.ID)
		require.NoError(t, err)
		cInfo, err = env.PachClient.InspectCommit("repo", c.Branch.Name, c.ID)
		require.NoError(t, err)
		dInfo, err := env.PachClient.InspectCommit("repo", d.Branch.Name, d.ID)
		require.NoError(t, err)
		eInfo, err := env.PachClient.InspectCommit("repo", e.Branch.Name, e.ID)
		require.NoError(t, err)
		fInfo, err := env.PachClient.InspectCommit("repo", f.Branch.Name, f.ID)
		require.NoError(t, err)

		require.Nil(t, aInfo.ParentCommit)
		require.Equal(t, a.ID, bInfo.ParentCommit.ID)
		require.Equal(t, a.ID, dInfo.ParentCommit.ID)
		require.Equal(t, b.ID, cInfo.ParentCommit.ID)
		require.Equal(t, b.ID, eInfo.ParentCommit.ID)
		require.Equal(t, c.ID, fInfo.ParentCommit.ID)
		require.ElementsEqualUnderFn(t, []string{b.ID, d.ID}, aInfo.ChildCommits, CommitToID)
		require.ElementsEqualUnderFn(t, []string{c.ID, e.ID}, bInfo.ChildCommits, CommitToID)
		require.ElementsEqualUnderFn(t, []string{f.ID}, cInfo.ChildCommits, CommitToID)
		require.Nil(t, dInfo.ChildCommits)
		require.Nil(t, eInfo.ChildCommits)
		require.Nil(t, fInfo.ChildCommits)

		// Delete commit in upstream2, which deletes b & c
		require.NoError(t, env.PachClient.SquashCommit("upstream2", deleteMeCommit.Branch.Name, deleteMeCommit.ID))

		// Re-read commit info to get new parents/children
		dInfo, err = env.PachClient.InspectCommit("repo", d.Branch.Name, d.ID)
		require.NoError(t, err)
		eInfo, err = env.PachClient.InspectCommit("repo", e.Branch.Name, e.ID)
		require.NoError(t, err)
		fInfo, err = env.PachClient.InspectCommit("repo", f.Branch.Name, f.ID)
		require.NoError(t, err)

		// Make sure child/parent relationships are as shown in second diagram
		commits, err = env.PachClient.ListCommit("repo", "", "", "", "", 0)
		require.NoError(t, err)
		require.Equal(t, 3, len(commits))
		require.Nil(t, eInfo.ParentCommit)
		require.Nil(t, fInfo.ParentCommit)
		require.Nil(t, dInfo.ChildCommits)
		require.Nil(t, eInfo.ChildCommits)
		require.Nil(t, fInfo.ChildCommits)
	})

	// Tests that when you have the following commit graph in a *downstream* repo:
	//
	//    ↙f
	//   c
	//   ↓↙e
	//   b
	//   ↓↙d
	//   a
	//
	// and you delete commits 'b' and 'c' (in a single call), what you end up with
	// is:
	//
	// d e f
	//  ↘↓↙
	//   a
	// This makes sure that multiple live children are re-pointed at a live parent
	// if appropriate
	suite.Run("SquashCommitMultiLevelChildren", func(t *testing.T) {
		t.Parallel()
		env := testpachd.NewRealEnv(t, tu.NewTestDBConfig(t))

		require.NoError(t, env.PachClient.CreateRepo("upstream1"))
		require.NoError(t, env.PachClient.CreateRepo("upstream2"))
		// commit to both inputs
		_, err := env.PachClient.StartCommit("upstream1", "master")
		require.NoError(t, err)
		require.NoError(t, env.PachClient.FinishCommit("upstream1", "master", ""))
		_, err = env.PachClient.StartCommit("upstream2", "master")
		require.NoError(t, err)
		require.NoError(t, env.PachClient.FinishCommit("upstream2", "master", ""))

		// Create main repo (will have the commit graphs above
		require.NoError(t, env.PachClient.CreateRepo("repo"))
		require.NoError(t, env.PachClient.CreateBranch("repo", "master", "", "", []*pfs.Branch{
			pclient.NewBranch("upstream1", "master"),
			pclient.NewBranch("upstream2", "master"),
		}))

		// Create commit 'a'
		aInfo, err := env.PachClient.InspectCommit("repo", "master", "")
		require.NoError(t, err)
		a := aInfo.Commit
		require.NoError(t, env.PachClient.FinishCommit("repo", a.Branch.Name, a.ID))

		// Create 'd'
		resp, err := env.PachClient.PfsAPIClient.StartCommit(env.PachClient.Ctx(), &pfs.StartCommitRequest{
			Branch: pclient.NewBranch("repo", "fod"),
			Parent: a,
		})
		require.NoError(t, err)
		d := pclient.NewCommit("repo", resp.Branch.Name, resp.ID)
		require.NoError(t, env.PachClient.FinishCommit("repo", resp.Branch.Name, resp.ID))

		// Create 'b'
		// (a & b have same prov commit in upstream2, so this is the commit that will
		// be deleted, as both b and c are provenant on it)
		deleteMeCommit, err := env.PachClient.StartCommit("upstream1", "master")
		require.NoError(t, err)
		require.NoError(t, env.PachClient.FinishCommit("upstream1", "master", ""))
		bInfo, err := env.PachClient.InspectCommit("repo", "master", "")
		require.NoError(t, err)
		b := bInfo.Commit
		require.NoError(t, env.PachClient.FinishCommit("repo", b.Branch.Name, b.ID))

		// Create 'e'
		resp, err = env.PachClient.PfsAPIClient.StartCommit(env.PachClient.Ctx(), &pfs.StartCommitRequest{
			Branch: pclient.NewBranch("repo", "foe"),
			Parent: b,
		})
		require.NoError(t, err)
		e := pclient.NewCommit("repo", resp.Branch.Name, resp.ID)
		require.NoError(t, env.PachClient.FinishCommit("repo", resp.Branch.Name, resp.ID))

		// Create 'c'
		// (commit to upstream2, so that b & c have same prov commit in upstream1)
		_, err = env.PachClient.StartCommit("upstream2", "master")
		require.NoError(t, err)
		require.NoError(t, env.PachClient.FinishCommit("upstream2", "master", ""))
		cInfo, err := env.PachClient.InspectCommit("repo", "master", "")
		require.NoError(t, err)
		c := cInfo.Commit
		require.NoError(t, env.PachClient.FinishCommit("repo", c.Branch.Name, c.ID))

		// Create 'f'
		resp, err = env.PachClient.PfsAPIClient.StartCommit(env.PachClient.Ctx(), &pfs.StartCommitRequest{
			Branch: pclient.NewBranch("repo", "fof"),
			Parent: c,
		})
		require.NoError(t, err)
		f := pclient.NewCommit("repo", resp.Branch.Name, resp.ID)
		require.NoError(t, env.PachClient.FinishCommit("repo", resp.Branch.Name, resp.ID))

		// Make sure child/parent relationships are as shown in first diagram
		commits, err := env.PachClient.ListCommit("repo", "", "", "", "", 0)
		require.NoError(t, err)
		require.Equal(t, 6, len(commits))
		aInfo, err = env.PachClient.InspectCommit("repo", a.Branch.Name, a.ID)
		require.NoError(t, err)
		bInfo, err = env.PachClient.InspectCommit("repo", b.Branch.Name, b.ID)
		require.NoError(t, err)
		cInfo, err = env.PachClient.InspectCommit("repo", c.Branch.Name, c.ID)
		require.NoError(t, err)
		dInfo, err := env.PachClient.InspectCommit("repo", d.Branch.Name, d.ID)
		require.NoError(t, err)
		eInfo, err := env.PachClient.InspectCommit("repo", e.Branch.Name, e.ID)
		require.NoError(t, err)
		fInfo, err := env.PachClient.InspectCommit("repo", f.Branch.Name, f.ID)
		require.NoError(t, err)

		require.Nil(t, aInfo.ParentCommit)
		require.Equal(t, a.ID, bInfo.ParentCommit.ID)
		require.Equal(t, a.ID, dInfo.ParentCommit.ID)
		require.Equal(t, b.ID, cInfo.ParentCommit.ID)
		require.Equal(t, b.ID, eInfo.ParentCommit.ID)
		require.Equal(t, c.ID, fInfo.ParentCommit.ID)
		require.ElementsEqualUnderFn(t, []string{b.ID, d.ID}, aInfo.ChildCommits, CommitToID)
		require.ElementsEqualUnderFn(t, []string{c.ID, e.ID}, bInfo.ChildCommits, CommitToID)
		require.ElementsEqualUnderFn(t, []string{f.ID}, cInfo.ChildCommits, CommitToID)
		require.Nil(t, dInfo.ChildCommits)
		require.Nil(t, eInfo.ChildCommits)
		require.Nil(t, fInfo.ChildCommits)

		// Delete second commit in upstream2, which deletes b & c
		require.NoError(t, env.PachClient.SquashCommit("upstream1", deleteMeCommit.Branch.Name, deleteMeCommit.ID))

		// Re-read commit info to get new parents/children
		aInfo, err = env.PachClient.InspectCommit("repo", a.Branch.Name, a.ID)
		require.NoError(t, err)
		dInfo, err = env.PachClient.InspectCommit("repo", d.Branch.Name, d.ID)
		require.NoError(t, err)
		eInfo, err = env.PachClient.InspectCommit("repo", e.Branch.Name, e.ID)
		require.NoError(t, err)
		fInfo, err = env.PachClient.InspectCommit("repo", f.Branch.Name, f.ID)
		require.NoError(t, err)

		// Make sure child/parent relationships are as shown in second diagram. Note
		// that after 'b' and 'c' are deleted, SquashCommit creates a new commit:
		// - 'repo/master' points to 'a'
		// - SquashCommit starts a new output commit to process 'upstream1/master'
		//   and 'upstream2/master'
		// - The new output commit is started in 'repo/master' and is also a child of
		//   'a'
		commits, err = env.PachClient.ListCommit("repo", "", "", "", "", 0)
		require.NoError(t, err)
		require.Equal(t, 5, len(commits))
		require.Nil(t, aInfo.ParentCommit)
		require.Equal(t, a.ID, dInfo.ParentCommit.ID)
		require.Equal(t, a.ID, eInfo.ParentCommit.ID)
		require.Equal(t, a.ID, fInfo.ParentCommit.ID)
		newCommitInfo, err := env.PachClient.InspectCommit("repo", "master", "")
		require.NoError(t, err)
		require.ElementsEqualUnderFn(t,
			[]string{d.ID, e.ID, f.ID, newCommitInfo.Commit.ID},
			aInfo.ChildCommits, CommitToID)
		require.Nil(t, dInfo.ChildCommits)
		require.Nil(t, eInfo.ChildCommits)
		require.Nil(t, fInfo.ChildCommits)
	})

	// SquashCommitShrinkSubvRange is like SquashCommitBigSubvenance, but
	// instead of deleting commits from "schema", this test deletes them from
	// "logs", to make sure that the subvenance of "schema" commits is rewritten
	// correctly. As before, there are four cases:
	// 1. Subvenance "Lower" is increased
	// 2. Subvenance "Upper" is decreased
	// 3. Subvenance is not affected, because the deleted commit is between "Lower" and "Upper"
	// 4. The entire subvenance range is deleted
	suite.Run("SquashCommitShrinkSubvRange", func(t *testing.T) {
		t.Parallel()
		env := testpachd.NewRealEnv(t, tu.NewTestDBConfig(t))

		// two input repos, one with many commits (logs), and one with few (schema)
		require.NoError(t, env.PachClient.CreateRepo("logs"))
		require.NoError(t, env.PachClient.CreateRepo("schema"))

		// Commit to logs and schema
		logsCommit := make([]*pfs.Commit, 10)
		var err error
		logsCommit[0], err = env.PachClient.StartCommit("logs", "master")
		require.NoError(t, err)
		require.NoError(t, env.PachClient.FinishCommit("logs", logsCommit[0].Branch.Name, logsCommit[0].ID))
		schemaCommit, err := env.PachClient.StartCommit("schema", "master")
		require.NoError(t, err)
		require.NoError(t, env.PachClient.FinishCommit("schema", schemaCommit.Branch.Name, schemaCommit.ID))

		// Create an output branch, in "pipeline"
		require.NoError(t, env.PachClient.CreateRepo("pipeline"))
		require.NoError(t, env.PachClient.CreateBranch("pipeline", "master", "", "", []*pfs.Branch{
			pclient.NewBranch("schema", "master"),
			pclient.NewBranch("logs", "master"),
		}))
		commits, err := env.PachClient.ListCommit("pipeline", "master", "", "", "", 0)
		require.NoError(t, err)
		require.Equal(t, 1, len(commits))

		// Commit to "logs" 9 more times, so that the commit to "schema" has 10
		// commits in its subvenance
		for i := 1; i < 10; i++ {
			logsCommit[i], err = env.PachClient.StartCommit("logs", "master")
			require.NoError(t, err)
			require.NoError(t, env.PachClient.FinishCommit("logs", logsCommit[i].Branch.Name, logsCommit[i].ID))
		}
		pipelineCommitInfos, err := env.PachClient.ListCommit("pipeline", "master", "", "", "", 0)
		require.Equal(t, 10, len(pipelineCommitInfos))
		pipelineCommit := make([]string, 10)
		for i := range pipelineCommitInfos {
			// ListCommit sorts from newest to oldest, but we want the reverse (0 is
			// oldest, like how logsCommit[0] is the oldest)
			pipelineCommit[9-i] = pipelineCommitInfos[i].Commit.ID
		}
		require.NoError(t, err)
		// Make sure the subvenance of the one commit in "schema" includes all commits
		// in "pipeline"
		schemaCommitInfo, err := env.PachClient.InspectCommit("schema", schemaCommit.Branch.Name, schemaCommit.ID)
		require.NoError(t, err)
		require.Equal(t, 1, len(schemaCommitInfo.Subvenance))
		require.Equal(t, pipelineCommit[0], schemaCommitInfo.Subvenance[0].Lower.ID)
		require.Equal(t, pipelineCommit[9], schemaCommitInfo.Subvenance[0].Upper.ID)

		// Case 1
		// - Delete the first commit in "logs" and make sure that the subvenance of
		//   the single commit in "schema" has increased its Lower value
		require.NoError(t, env.PachClient.SquashCommit("logs", logsCommit[0].Branch.Name, logsCommit[0].ID))
		schemaCommitInfo, err = env.PachClient.InspectCommit("schema", schemaCommit.Branch.Name, schemaCommit.ID)
		require.NoError(t, err)
		require.Equal(t, 1, len(schemaCommitInfo.Subvenance))
		require.Equal(t, pipelineCommit[1], schemaCommitInfo.Subvenance[0].Lower.ID)
		require.Equal(t, pipelineCommit[9], schemaCommitInfo.Subvenance[0].Upper.ID)

		// Case 2
		// - Delete the last commit in "logs" and make sure that the subvenance of
		//   the single commit in "schema" has decreased its Upper value
		require.NoError(t, env.PachClient.SquashCommit("logs", logsCommit[9].Branch.Name, logsCommit[9].ID))
		schemaCommitInfo, err = env.PachClient.InspectCommit("schema", schemaCommit.Branch.Name, schemaCommit.ID)
		require.NoError(t, err)
		require.Equal(t, 1, len(schemaCommitInfo.Subvenance))
		require.Equal(t, pipelineCommit[1], schemaCommitInfo.Subvenance[0].Lower.ID)
		require.Equal(t, pipelineCommit[8], schemaCommitInfo.Subvenance[0].Upper.ID)

		// Case 3
		// - Delete the middle commit in "logs" and make sure that the subvenance of
		//   the single commit in "schema" hasn't changed
		require.NoError(t, env.PachClient.SquashCommit("logs", logsCommit[5].Branch.Name, logsCommit[5].ID))
		schemaCommitInfo, err = env.PachClient.InspectCommit("schema", schemaCommit.Branch.Name, schemaCommit.ID)
		require.NoError(t, err)
		require.Equal(t, 1, len(schemaCommitInfo.Subvenance))
		require.Equal(t, pipelineCommit[1], schemaCommitInfo.Subvenance[0].Lower.ID)
		require.Equal(t, pipelineCommit[8], schemaCommitInfo.Subvenance[0].Upper.ID)

		// Case 4
		// - Delete the remaining commits in "logs" and make sure that the subvenance
		//   of the single commit in "schema" is now empty
		for _, i := range []int{1, 2, 3, 4, 6, 7, 8} {
			require.NoError(t, env.PachClient.SquashCommit("logs", logsCommit[i].Branch.Name, logsCommit[i].ID))
		}
		schemaCommitInfo, err = env.PachClient.InspectCommit("schema", schemaCommit.Branch.Name, schemaCommit.ID)
		require.NoError(t, err)
		require.Equal(t, 0, len(schemaCommitInfo.Subvenance))
	})

	suite.Run("CommitState", func(t *testing.T) {
		t.Parallel()
		env := testpachd.NewRealEnv(t, tu.NewTestDBConfig(t))

		// two input repos, one with many commits (logs), and one with few (schema)
		require.NoError(t, env.PachClient.CreateRepo("A"))
		require.NoError(t, env.PachClient.CreateRepo("B"))

		require.NoError(t, env.PachClient.CreateBranch("B", "master", "", "", []*pfs.Branch{pclient.NewBranch("A", "master")}))

		// Start a commit on A/master, this will create a non-ready commit on B/master.
		_, err := env.PachClient.StartCommit("A", "master")
		require.NoError(t, err)

		ctx, cancel := context.WithTimeout(context.Background(), time.Second*10)
		defer cancel()
		_, err = env.PachClient.PfsAPIClient.InspectCommit(ctx, &pfs.InspectCommitRequest{
			Commit:     pclient.NewCommit("B", "master", ""),
			BlockState: pfs.CommitState_READY,
		})
		require.YesError(t, err)

		// Finish the commit on A/master, that will make the B/master ready.
		require.NoError(t, env.PachClient.FinishCommit("A", "master", ""))

		ctx, cancel = context.WithTimeout(context.Background(), time.Second*10)
		defer cancel()
		_, err = env.PachClient.PfsAPIClient.InspectCommit(ctx, &pfs.InspectCommitRequest{
			Commit:     pclient.NewCommit("B", "master", ""),
			BlockState: pfs.CommitState_READY,
		})
		require.NoError(t, err)

		// Create a new branch C/master with A/master as provenance. It should start out ready.
		require.NoError(t, env.PachClient.CreateRepo("C"))
		require.NoError(t, env.PachClient.CreateBranch("C", "master", "", "", []*pfs.Branch{pclient.NewBranch("A", "master")}))

		ctx, cancel = context.WithTimeout(context.Background(), time.Second*10)
		defer cancel()
		_, err = env.PachClient.PfsAPIClient.InspectCommit(ctx, &pfs.InspectCommitRequest{
			Commit:     pclient.NewCommit("C", "master", ""),
			BlockState: pfs.CommitState_READY,
		})
		require.NoError(t, err)
	})

	suite.Run("SubscribeStates", func(t *testing.T) {
		t.Parallel()
		env := testpachd.NewRealEnv(t, tu.NewTestDBConfig(t))

		require.NoError(t, env.PachClient.CreateRepo("A"))
		require.NoError(t, env.PachClient.CreateRepo("B"))
		require.NoError(t, env.PachClient.CreateRepo("C"))

		require.NoError(t, env.PachClient.CreateBranch("B", "master", "", "", []*pfs.Branch{pclient.NewBranch("A", "master")}))
		require.NoError(t, env.PachClient.CreateBranch("C", "master", "", "", []*pfs.Branch{pclient.NewBranch("B", "master")}))

		ctx, cancel := context.WithCancel(env.PachClient.Ctx())
		defer cancel()
		client := env.PachClient.WithCtx(ctx)

		var readyCommits int64
		go func() {
			client.SubscribeCommit("B", "master", nil, "", pfs.CommitState_READY, func(ci *pfs.CommitInfo) error {
				atomic.AddInt64(&readyCommits, 1)
				return nil
			})
		}()
		go func() {
			client.SubscribeCommit("C", "master", nil, "", pfs.CommitState_READY, func(ci *pfs.CommitInfo) error {
				atomic.AddInt64(&readyCommits, 1)
				return nil
			})
		}()
		_, err := client.StartCommit("A", "master")
		require.NoError(t, err)
		require.NoError(t, client.FinishCommit("A", "master", ""))

		require.NoErrorWithinTRetry(t, time.Second*10, func() error {
			if atomic.LoadInt64(&readyCommits) != 1 {
				return errors.Errorf("wrong number of ready commits")
			}
			return nil
		})

		require.NoError(t, client.FinishCommit("B", "master", ""))

		require.NoErrorWithinTRetry(t, time.Second*10, func() error {
			if atomic.LoadInt64(&readyCommits) != 2 {
				return errors.Errorf("wrong number of ready commits")
			}
			return nil
		})
	})

	suite.Run("PutFileCommit", func(t *testing.T) {
		// TODO(2.0 required): Concurrent one-off commits are not safe in V2. We should either make them safe through
		// a transactional create & finish (probably create a fileset then transactionally create & finish commit),
		// or block concurrent operations until it completes.
		t.Skip("Concurrent one-off commits are not safe in V2")
		t.Parallel()
		env := testpachd.NewRealEnv(t, tu.NewTestDBConfig(t))

		numFiles := 25
		repo := "repo"
		require.NoError(t, env.PachClient.CreateRepo(repo))
		commit := client.NewCommit(repo, "master", "")

		var eg errgroup.Group
		for i := 0; i < numFiles; i++ {
			i := i
			eg.Go(func() error {
				return env.PachClient.PutFile(commit, fmt.Sprintf("%d", i), strings.NewReader(fmt.Sprintf("%d", i)))
			})
		}
		require.NoError(t, eg.Wait())

		for i := 0; i < numFiles; i++ {
			var b bytes.Buffer
			require.NoError(t, env.PachClient.GetFile(commit, fmt.Sprintf("%d", i), &b))
			require.Equal(t, fmt.Sprintf("%d", i), b.String())
		}

		bi, err := env.PachClient.InspectBranch(repo, "master")
		require.NoError(t, err)

		eg = errgroup.Group{}
		for i := 0; i < numFiles; i++ {
			i := i
			eg.Go(func() error {
				return env.PachClient.CopyFile(commit, fmt.Sprintf("%d", (i+1)%numFiles), bi.Head, fmt.Sprintf("%d", i))
			})
		}
		require.NoError(t, eg.Wait())

		for i := 0; i < numFiles; i++ {
			var b bytes.Buffer
			require.NoError(t, env.PachClient.GetFile(commit, fmt.Sprintf("%d", (i+1)%numFiles), &b))
			require.Equal(t, fmt.Sprintf("%d", i), b.String())
		}

		eg = errgroup.Group{}
		for i := 0; i < numFiles; i++ {
			i := i
			eg.Go(func() error {
				return env.PachClient.DeleteFile(commit, fmt.Sprintf("%d", i))
			})
		}
		require.NoError(t, eg.Wait())

		fileInfos, err := env.PachClient.ListFileAll(commit, "")
		require.NoError(t, err)
		require.Equal(t, 0, len(fileInfos))
	})

	suite.Run("PutFileCommitNilBranch", func(t *testing.T) {
		t.Parallel()
		env := testpachd.NewRealEnv(t, tu.NewTestDBConfig(t))

		repo := "repo"
		require.NoError(t, env.PachClient.CreateRepo(repo))
		require.NoError(t, env.PachClient.CreateBranch(repo, "master", "", "", nil))
		commit := client.NewCommit(repo, "master", "")

		require.NoError(t, env.PachClient.PutFile(commit, "file", strings.NewReader("file")))
	})

	suite.Run("PutFileCommitOverwrite", func(t *testing.T) {
		t.Parallel()
		env := testpachd.NewRealEnv(t, tu.NewTestDBConfig(t))

		numFiles := 5
		repo := "repo"
		require.NoError(t, env.PachClient.CreateRepo(repo))
		commit := client.NewCommit(repo, "master", "")

		for i := 0; i < numFiles; i++ {
			require.NoError(t, env.PachClient.PutFile(commit, "file", strings.NewReader(fmt.Sprintf("%d", i))))
		}

		var b bytes.Buffer
		require.NoError(t, env.PachClient.GetFile(commit, "file", &b))
		require.Equal(t, fmt.Sprintf("%d", numFiles-1), b.String())
	})

	suite.Run("WalkFile", func(t *testing.T) {
		t.Parallel()
		env := testpachd.NewRealEnv(t, tu.NewTestDBConfig(t))

		repo := "test"
		require.NoError(t, env.PachClient.CreateRepo(repo))
		commit, err := env.PachClient.StartCommit(repo, "master")
		require.NoError(t, err)
		require.NoError(t, env.PachClient.PutFile(commit, "dir/bar", strings.NewReader("bar")))
		require.NoError(t, env.PachClient.PutFile(commit, "dir/dir2/buzz", strings.NewReader("buzz")))
		require.NoError(t, env.PachClient.PutFile(commit, "foo", strings.NewReader("foo")))

		expectedPaths := []string{"/", "/dir/", "/dir/bar", "/dir/dir2/", "/dir/dir2/buzz", "/foo"}
		checks := func() {
			i := 0
			require.NoError(t, env.PachClient.WalkFile(commit, "", func(fi *pfs.FileInfo) error {
				require.Equal(t, expectedPaths[i], fi.File.Path)
				i++
				return nil
			}))
			require.Equal(t, len(expectedPaths), i)
		}
		checks()
		require.NoError(t, env.PachClient.FinishCommit(repo, commit.Branch.Name, commit.ID))
		checks()
	})

	suite.Run("WalkFile2", func(t *testing.T) {
		t.Parallel()
		env := testpachd.NewRealEnv(t, tu.NewTestDBConfig(t))

		repo := "WalkFile2"
		require.NoError(t, env.PachClient.CreateRepo(repo))
		commit1, err := env.PachClient.StartCommit(repo, "master")
		require.NoError(t, err)
		require.NoError(t, env.PachClient.PutFile(commit1, "/dir1/file1.1", &bytes.Buffer{}))
		require.NoError(t, env.PachClient.PutFile(commit1, "/dir1/file1.2", &bytes.Buffer{}))
		require.NoError(t, env.PachClient.PutFile(commit1, "/dir2/file2.1", &bytes.Buffer{}))
		require.NoError(t, env.PachClient.PutFile(commit1, "/dir2/file2.2", &bytes.Buffer{}))
		require.NoError(t, env.PachClient.FinishCommit(repo, commit1.Branch.Name, commit1.ID))
		walkFile := func(path string) []string {
			var fis []*pfs.FileInfo
			require.NoError(t, env.PachClient.WalkFile(commit1, path, func(fi *pfs.FileInfo) error {
				fis = append(fis, fi)
				return nil
			}))
			return finfosToPaths(fis)
		}
		assert.ElementsMatch(t, []string{"/dir1/", "/dir1/file1.1", "/dir1/file1.2"}, walkFile("/dir1"))
		assert.ElementsMatch(t, []string{"/dir1/file1.1"}, walkFile("/dir1/file1.1"))
		assert.Len(t, walkFile("/"), 7)
	})

	suite.Run("ReadSizeLimited", func(t *testing.T) {
		// TODO(2.0 required): Decide on how to expose offset read.
		t.Skip("Offset read exists (inefficient), just need to decide on how to expose it in V2")
		//	t.Parallel()
		//  env := testpachd.NewRealEnv(t, tu.NewTestDBConfig(t))
		//
		//	require.NoError(t, env.PachClient.CreateRepo("test"))
		//	require.NoError(t, env.PachClient.PutFile("test", "master", "", "file", strings.NewReader(strings.Repeat("a", 100*units.MB))))
		//
		//	var b bytes.Buffer
		//	require.NoError(t, env.PachClient.GetFile("test", "master", "", "file", 0, 2*units.MB, &b))
		//	require.Equal(t, 2*units.MB, b.Len())
		//
		//	b.Reset()
		//	require.NoError(t, env.PachClient.GetFile("test", "master", "", "file", 2*units.MB, 2*units.MB, &b))
		//	require.Equal(t, 2*units.MB, b.Len())
	})

	suite.Run("PutFileURL", func(t *testing.T) {
		t.Parallel()
		env := testpachd.NewRealEnv(t, tu.NewTestDBConfig(t))

		if testing.Short() {
			t.Skip("Skipping integration tests in short mode")
		}

		repo := "test"
		require.NoError(t, env.PachClient.CreateRepo(repo))
		commit, err := env.PachClient.StartCommit(repo, "master")
		require.NoError(t, err)
		require.NoError(t, env.PachClient.PutFileURL(commit, "readme", "https://raw.githubusercontent.com/pachyderm/pachyderm/master/README.md", false))
		check := func() {
			fileInfo, err := env.PachClient.InspectFile(commit, "readme")
			require.NoError(t, err)
			require.True(t, fileInfo.SizeBytes > 0)
		}
		check()
		require.NoError(t, env.PachClient.FinishCommit(repo, commit.Branch.Name, commit.ID))
		check()
	})

	suite.Run("PutFilesURL", func(t *testing.T) {
		t.Parallel()
		env := testpachd.NewRealEnv(t, tu.NewTestDBConfig(t))

		repo := "repo"
		require.NoError(t, env.PachClient.CreateRepo(repo))
		commit, err := env.PachClient.StartCommit(repo, "master")
		require.NoError(t, err)
		paths := []string{"README.md", "CHANGELOG.md", "CONTRIBUTING.md"}
		for _, path := range paths {
			url := fmt.Sprintf("https://raw.githubusercontent.com/pachyderm/pachyderm/master/%s", path)
			require.NoError(t, env.PachClient.PutFileURL(commit, path, url, false))
		}
		check := func() {
			cis, err := env.PachClient.ListCommit("repo", "", "", "", "", 0)
			require.NoError(t, err)
			require.Equal(t, 1, len(cis))

			for _, path := range paths {
				fileInfo, err := env.PachClient.InspectFile(client.NewCommit("repo", "master", ""), path)
				require.NoError(t, err)
				require.True(t, fileInfo.SizeBytes > 0)
			}
		}
		check()
		require.NoError(t, env.PachClient.FinishCommit(repo, commit.Branch.Name, commit.ID))
		check()
	})

	suite.Run("PutFilesObjURL", func(t *testing.T) {
		t.Parallel()
		env := testpachd.NewRealEnv(t, tu.NewTestDBConfig(t))

		repo := "repo"
		require.NoError(t, env.PachClient.CreateRepo(repo))
		commit, err := env.PachClient.StartCommit(repo, "master")
		masterCommit := client.NewCommit(repo, "master", "")
		require.NoError(t, err)
		objC, bucket := obj.NewTestClient(t)
		paths := []string{"files/foo", "files/bar", "files/fizz"}
		for _, path := range paths {
			writeObj(t, objC, path, path)
		}
		for _, path := range paths {
			url := fmt.Sprintf("local://%s/%s", bucket, path)
			require.NoError(t, env.PachClient.PutFileURL(commit, path, url, false))
		}
		url := fmt.Sprintf("local://%s/files", bucket)
		require.NoError(t, env.PachClient.PutFileURL(commit, "recursive", url, true))
		check := func() {
			cis, err := env.PachClient.ListCommit("repo", "", "", "", "", 0)
			require.NoError(t, err)
			require.Equal(t, 1, len(cis))

			for _, path := range paths {
				var b bytes.Buffer
				require.NoError(t, env.PachClient.GetFile(masterCommit, path, &b))
				require.Equal(t, path, b.String())
				b.Reset()
				require.NoError(t, env.PachClient.GetFile(masterCommit, filepath.Join("recursive", filepath.Base(path)), &b))
				require.Equal(t, path, b.String())
			}
		}
		check()
		require.NoError(t, env.PachClient.FinishCommit(repo, commit.Branch.Name, commit.ID))
		check()
	})

	suite.Run("GetFilesObjURL", func(t *testing.T) {
		t.Parallel()
		env := testpachd.NewRealEnv(t, tu.NewTestDBConfig(t))

		repo := "repo"
		require.NoError(t, env.PachClient.CreateRepo(repo))
		commit, err := env.PachClient.StartCommit(repo, "master")
		require.NoError(t, err)
		paths := []string{"files/foo", "files/bar", "files/fizz"}
		for _, path := range paths {
			require.NoError(t, env.PachClient.PutFile(commit, path, strings.NewReader(path)))
		}
		check := func() {
			objC, bucket := tu.NewObjectClient(t)
			for _, path := range paths {
				url := fmt.Sprintf("local://%s/", bucket)
				require.NoError(t, env.PachClient.GetFileURL(commit, path, url))
			}
			for _, path := range paths {
				buf := &bytes.Buffer{}
				err := objC.Get(context.Background(), path, buf)
				require.NoError(t, err)
				require.True(t, bytes.Equal([]byte(path), buf.Bytes()))
			}
		}
		check()
		require.NoError(t, env.PachClient.FinishCommit(repo, commit.Branch.Name, commit.ID))
		check()
	})

	suite.Run("PutFileOutputRepo", func(t *testing.T) {
		t.Parallel()
		env := testpachd.NewRealEnv(t, tu.NewTestDBConfig(t))

		inputRepo, outputRepo := "input", "output"
		require.NoError(t, env.PachClient.CreateRepo(inputRepo))
		require.NoError(t, env.PachClient.CreateRepo(outputRepo))
		inCommit := client.NewCommit(inputRepo, "master", "")
		outCommit := client.NewCommit(outputRepo, "master", "")
		require.NoError(t, env.PachClient.CreateBranch(outputRepo, "master", "", "", []*pfs.Branch{pclient.NewBranch(inputRepo, "master")}))
		require.NoError(t, env.PachClient.PutFile(inCommit, "foo", strings.NewReader("foo\n")))
		require.NoError(t, env.PachClient.PutFile(outCommit, "bar", strings.NewReader("bar\n")))
		require.NoError(t, env.PachClient.FinishCommit(outputRepo, "master", ""))
		fileInfos, err := env.PachClient.ListFileAll(outCommit, "")
		require.NoError(t, err)
		require.Equal(t, 1, len(fileInfos))
		buf := &bytes.Buffer{}
		require.NoError(t, env.PachClient.GetFile(outCommit, "bar", buf))
		require.Equal(t, "bar\n", buf.String())
	})

	suite.Run("FileHistory", func(t *testing.T) {
		// TODO: There is no notion of file history in V2. We could potentially implement this, but
		// we would need to spend some time thinking about the performance characteristics.
		t.Skip("File history is not implemented in V2")
		//	t.Parallel()
		//  env := testpachd.NewRealEnv(t, tu.NewTestDBConfig(t))
		//
		//	var err error
		//
		//	repo := "test"
		//	require.NoError(t, env.PachClient.CreateRepo(repo))
		//	numCommits := 10
		//	for i := 0; i < numCommits; i++ {
		//		_, err = env.PachClient.PutFile(repo, "master", "file", strings.NewReader("foo\n"))
		//		require.NoError(t, err)
		//	}
		//	fileInfos, err := env.PachClient.ListFileHistory(repo, "master", "file", -1)
		//	require.NoError(t, err)
		//	require.Equal(t, numCommits, len(fileInfos))
		//
		//	for i := 1; i < numCommits; i++ {
		//		fileInfos, err := env.PachClient.ListFileHistory(repo, "master", "file", int64(i))
		//		require.NoError(t, err)
		//		require.Equal(t, i, len(fileInfos))
		//	}
		//
		//	require.NoError(t, env.PachClient.DeleteFile(repo, "master", "file"))
		//	for i := 0; i < numCommits; i++ {
		//		_, err = env.PachClient.PutFile(repo, "master", "file", strings.NewReader("foo\n"))
		//		require.NoError(t, err)
		//		_, err = env.PachClient.PutFile(repo, "master", "unrelated", strings.NewReader("foo\n"))
		//		require.NoError(t, err)
		//	}
		//	fileInfos, err = env.PachClient.ListFileHistory(repo, "master", "file", -1)
		//	require.NoError(t, err)
		//	require.Equal(t, numCommits, len(fileInfos))
		//
		//	for i := 1; i < numCommits; i++ {
		//		fileInfos, err := env.PachClient.ListFileHistory(repo, "master", "file", int64(i))
		//		require.NoError(t, err)
		//		require.Equal(t, i, len(fileInfos))
		//	}
	})

	suite.Run("UpdateRepo", func(t *testing.T) {
		t.Parallel()
		env := testpachd.NewRealEnv(t, tu.NewTestDBConfig(t))

		var err error
		repo := "test"
		_, err = env.PachClient.PfsAPIClient.CreateRepo(
			env.PachClient.Ctx(),
			&pfs.CreateRepoRequest{
				Repo:   pclient.NewRepo(repo),
				Update: true,
			},
		)
		require.NoError(t, err)
		ri, err := env.PachClient.InspectRepo(repo)
		require.NoError(t, err)
		created, err := types.TimestampFromProto(ri.Created)
		require.NoError(t, err)
		desc := "foo"
		_, err = env.PachClient.PfsAPIClient.CreateRepo(
			env.PachClient.Ctx(),
			&pfs.CreateRepoRequest{
				Repo:        pclient.NewRepo(repo),
				Update:      true,
				Description: desc,
			},
		)
		require.NoError(t, err)
		ri, err = env.PachClient.InspectRepo(repo)
		require.NoError(t, err)
		newCreated, err := types.TimestampFromProto(ri.Created)
		require.NoError(t, err)
		require.Equal(t, created, newCreated)
		require.Equal(t, desc, ri.Description)
	})

	suite.Run("DeferredProcessing", func(t *testing.T) {
		t.Parallel()
		env := testpachd.NewRealEnv(t, tu.NewTestDBConfig(t))

		require.NoError(t, env.PachClient.CreateRepo("input"))
		require.NoError(t, env.PachClient.CreateRepo("output1"))
		require.NoError(t, env.PachClient.CreateRepo("output2"))
		require.NoError(t, env.PachClient.CreateBranch("output1", "staging", "", "", []*pfs.Branch{pclient.NewBranch("input", "master")}))
		require.NoError(t, env.PachClient.CreateBranch("output2", "staging", "", "", []*pfs.Branch{pclient.NewBranch("output1", "master")}))
		require.NoError(t, env.PachClient.PutFile(client.NewCommit("input", "staging", ""), "file", strings.NewReader("foo")))

		commits, err := env.PachClient.FlushCommitAll([]*pfs.Commit{pclient.NewCommit("input", "staging", "")}, nil)
		require.NoError(t, err)
		require.Equal(t, 0, len(commits))

		require.NoError(t, env.PachClient.CreateBranch("input", "master", "staging", "", nil))
		require.NoError(t, env.PachClient.FinishCommit("output1", "staging", ""))
		commits, err = env.PachClient.FlushCommitAll([]*pfs.Commit{pclient.NewCommit("input", "staging", "")}, nil)
		require.NoError(t, err)
		require.Equal(t, 1, len(commits))

		require.NoError(t, env.PachClient.CreateBranch("output1", "master", "staging", "", nil))
		require.NoError(t, env.PachClient.FinishCommit("output2", "staging", ""))
		commits, err = env.PachClient.FlushCommitAll([]*pfs.Commit{pclient.NewCommit("input", "staging", "")}, nil)
		require.NoError(t, err)
		require.Equal(t, 2, len(commits))
	})

	// MultiInputWithDeferredProcessing tests this DAG:
	//
	// input1 ─▶ deferred-output ─▶ final-output
	//                              ▲
	// input2 ──────────────────────╯
	//
	// For this test to pass, commits in 'final-output' must include commits from
	// the provenance of 'deferred-output', *even if 'deferred-output@master' isn't
	// the branch being propagated*
	suite.Run("MultiInputWithDeferredProcessing", func(t *testing.T) {
		t.Parallel()
		env := testpachd.NewRealEnv(t, tu.NewTestDBConfig(t))

		require.NoError(t, env.PachClient.CreateRepo("input1"))
		require.NoError(t, env.PachClient.CreateRepo("deferred-output"))
		require.NoError(t, env.PachClient.CreateRepo("input2"))
		require.NoError(t, env.PachClient.CreateRepo("final-output"))
		require.NoError(t, env.PachClient.CreateBranch("deferred-output", "staging", "", "",
			[]*pfs.Branch{pclient.NewBranch("input1", "master")}))
		require.NoError(t, env.PachClient.CreateBranch("final-output", "master", "", "",
			[]*pfs.Branch{
				pclient.NewBranch("input2", "master"),
				pclient.NewBranch("deferred-output", "master"),
			}))
		require.NoError(t, env.PachClient.PutFile(client.NewCommit("input1", "master", ""), "1", strings.NewReader("1")))
		require.NoError(t, env.PachClient.PutFile(client.NewCommit("input2", "master", ""), "2", strings.NewReader("2")))

		// There should be an open commit in "staging" but not "master"
		cis, err := env.PachClient.ListCommit("deferred-output", "staging", "", "", "", 0)
		require.NoError(t, err)
		require.Equal(t, 1, len(cis))
		require.NoError(t, env.PachClient.FinishCommit("deferred-output", "staging", ""))
		cis, err = env.PachClient.ListCommit("deferred-output", "master", "", "", "", 0)
		require.NoError(t, err)
		require.Equal(t, 0, len(cis))

		// There shouldn't be one output commit in "final-output@master", but with no
		// provenance in deferred-output or input1 (only in input2)
		cis, err = env.PachClient.ListCommit("final-output", "master", "", "", "", 0)
		require.NoError(t, err)
		require.Equal(t, 1, len(cis))
		require.NoError(t, env.PachClient.FinishCommit("final-output", "master", ""))
		ci, err := env.PachClient.InspectCommit("input2", "master", "")
		require.NoError(t, err)
		expectedProv := map[string]bool{
			path.Join("input2", ci.Commit.Branch.Name, ci.Commit.ID): true,
		}
		ci, err = env.PachClient.InspectCommit("final-output", "master", "")
		require.NoError(t, err)
		require.Equal(t, len(expectedProv), len(ci.Provenance))
		for _, c := range ci.Provenance {
			require.True(t, expectedProv[path.Join(c.Commit.Branch.Repo.Name, c.Commit.Branch.Name, c.Commit.ID)])
		}

		// 1) Move master branch and create second output commit (first w/ full prov)
		require.NoError(t, env.PachClient.CreateBranch("deferred-output", "master", "staging", "", nil))
		require.NoError(t, err)
		cis, err = env.PachClient.ListCommit("final-output", "master", "", "", "", 0)
		require.NoError(t, err)
		require.Equal(t, 2, len(cis))
		require.NoError(t, env.PachClient.FinishCommit("final-output", "master", ""))

		// Make sure the final output (triggered by deferred-downstream) has the right
		// commit provenance
		expectedProv = make(map[string]bool)
		for _, r := range []string{"input1", "input2", "deferred-output"} {
			ci, err := env.PachClient.InspectCommit(r, "master", "")
			require.NoError(t, err)
			expectedProv[path.Join(r, "master", ci.Commit.ID)] = true
		}
		ci, err = env.PachClient.InspectCommit("final-output", "master", "")
		require.NoError(t, err)
		require.Equal(t, len(expectedProv), len(ci.Provenance))
		for _, c := range ci.Provenance {
			require.True(t, expectedProv[path.Join(c.Commit.Branch.Repo.Name, c.Commit.Branch.Name, c.Commit.ID)])
		}

		// 2) Commit to input2 and create second output commit
		require.NoError(t, env.PachClient.PutFile(client.NewCommit("input2", "master", ""), "3", strings.NewReader("3")))
		cis, err = env.PachClient.ListCommit("final-output", "master", "", "", "", 0)
		require.NoError(t, err)
		require.Equal(t, 3, len(cis))
		require.NoError(t, env.PachClient.FinishCommit("final-output", "master", ""))

		// Make sure the final output (triggered by second input) has the right
		// commit provenance
		expectedProv = make(map[string]bool)
		for _, r := range []string{"input1", "input2", "deferred-output"} {
			ci, err := env.PachClient.InspectCommit(r, "master", "")
			require.NoError(t, err)
			expectedProv[path.Join(r, "master", ci.Commit.ID)] = true
		}
		ci, err = env.PachClient.InspectCommit("final-output", "master", "")
		require.NoError(t, err)
		require.Equal(t, len(expectedProv), len(ci.Provenance))
		for _, c := range ci.Provenance {
			require.True(t, expectedProv[path.Join(c.Commit.Branch.Repo.Name, c.Commit.Branch.Name, c.Commit.ID)])
		}
	})

	suite.Run("CommitProgress", func(t *testing.T) {
		t.Parallel()
		env := testpachd.NewRealEnv(t, tu.NewTestDBConfig(t))

		require.NoError(t, env.PachClient.CreateRepo("in"))
		require.NoError(t, env.PachClient.CreateRepo("out"))
		require.NoError(t, env.PachClient.CreateBranch("out", "master", "", "", []*pfs.Branch{pclient.NewBranch("in", "master")}))
		require.NoError(t, env.PachClient.PutFile(client.NewCommit("in", "master", ""), "foo", strings.NewReader("foo")))
		ci, err := env.PachClient.InspectCommit("in", "master", "")
		require.NoError(t, err)
		require.Equal(t, int64(1), ci.SubvenantCommitsTotal)
		require.Equal(t, int64(0), ci.SubvenantCommitsSuccess)
		require.Equal(t, int64(0), ci.SubvenantCommitsFailure)
		require.NoError(t, env.PachClient.FinishCommit("out", "master", ""))
		ci, err = env.PachClient.InspectCommit("in", "master", "")
		require.NoError(t, err)
		require.Equal(t, int64(1), ci.SubvenantCommitsTotal)
		require.Equal(t, int64(1), ci.SubvenantCommitsSuccess)
		require.Equal(t, int64(0), ci.SubvenantCommitsFailure)
	})

	suite.Run("ListAll", func(t *testing.T) {
		t.Parallel()
		env := testpachd.NewRealEnv(t, tu.NewTestDBConfig(t))

		require.NoError(t, env.PachClient.CreateRepo("repo1"))
		require.NoError(t, env.PachClient.CreateRepo("repo2"))
		commit1 := client.NewCommit("repo1", "master", "")
		commit2 := client.NewCommit("repo2", "master", "")
		require.NoError(t, env.PachClient.PutFile(commit1, "file1", strings.NewReader("1")))
		require.NoError(t, env.PachClient.PutFile(commit2, "file2", strings.NewReader("2")))
		require.NoError(t, env.PachClient.PutFile(commit1, "file3", strings.NewReader("3")))
		require.NoError(t, env.PachClient.PutFile(commit2, "file4", strings.NewReader("4")))

		cis, err := env.PachClient.ListCommit("", "", "", "", "", 0)
		require.NoError(t, err)
		require.Equal(t, 4, len(cis))

		bis, err := env.PachClient.ListBranch("")
		require.NoError(t, err)
		require.Equal(t, 2, len(bis))
	})

	suite.Run("MonkeyObjectStorage", func(t *testing.T) {
		// This test cannot be done in parallel because the monkey object client
		// modifies global state.
		env := testpachd.NewRealEnv(t, tu.NewTestDBConfig(t))
		seedStr := func(seed int64) string {
			return fmt.Sprint("seed: ", strconv.FormatInt(seed, 10))
		}
		monkeyRetry := func(t *testing.T, f func() error, errMsg string) {
			backoff.Retry(func() error {
				err := f()
				if err != nil {
					require.True(t, obj.IsMonkeyError(err), "Expected monkey error (%s), %s", err.Error(), errMsg)
				}
				return err
			}, backoff.NewInfiniteBackOff())
		}
		seed := time.Now().UTC().UnixNano()
		obj.InitMonkeyTest(seed)
		iterations := 25
		repo := "input"
		require.NoError(t, env.PachClient.CreateRepo(repo), seedStr(seed))
		filePrefix := "file"
		dataPrefix := "data"
		var commit *pfs.Commit
		var err error
		buf := &bytes.Buffer{}
		obj.EnableMonkeyTest()
		defer obj.DisableMonkeyTest()
		for i := 0; i < iterations; i++ {
			file := filePrefix + strconv.Itoa(i)
			data := dataPrefix + strconv.Itoa(i)
			// Retry start commit until it eventually succeeds.
			monkeyRetry(t, func() error {
				commit, err = env.PachClient.StartCommit(repo, "master")
				return err
			}, seedStr(seed))
			// Retry put file until it eventually succeeds.
			monkeyRetry(t, func() error {
				if err := env.PachClient.PutFile(commit, file, strings.NewReader(data)); err != nil {
					// Verify that the file does not exist if an error occurred.
					obj.DisableMonkeyTest()
					defer obj.EnableMonkeyTest()
					buf.Reset()
					err := env.PachClient.GetFile(commit, file, buf)
					require.Matches(t, "not found", err.Error(), seedStr(seed))
				}
				return err
			}, seedStr(seed))
			// Retry get file until it eventually succeeds (before commit is finished).
			monkeyRetry(t, func() error {
				buf.Reset()
				if err = env.PachClient.GetFile(commit, file, buf); err != nil {
					return err
				}
				require.Equal(t, data, buf.String(), seedStr(seed))
				return nil
			}, seedStr(seed))
			// Retry finish commit until it eventually succeeds.
			monkeyRetry(t, func() error {
				return env.PachClient.FinishCommit(repo, commit.Branch.Name, commit.ID)
			}, seedStr(seed))
			// Retry get file until it eventually succeeds (after commit is finished).
			monkeyRetry(t, func() error {
				buf.Reset()
				if err = env.PachClient.GetFile(commit, file, buf); err != nil {
					return err
				}
				require.Equal(t, data, buf.String(), seedStr(seed))
				return nil
			}, seedStr(seed))
		}
	})

	suite.Run("FsckFix", func(t *testing.T) {
		t.Parallel()
		env := testpachd.NewRealEnv(t, tu.NewTestDBConfig(t))

		input := "input"
		output1 := "output1"
		output2 := "output2"
		require.NoError(t, env.PachClient.CreateRepo(input))
		require.NoError(t, env.PachClient.CreateRepo(output1))
		require.NoError(t, env.PachClient.CreateRepo(output2))
		require.NoError(t, env.PachClient.CreateBranch(output1, "master", "", "", []*pfs.Branch{pclient.NewBranch(input, "master")}))
		require.NoError(t, env.PachClient.CreateBranch(output2, "master", "", "", []*pfs.Branch{pclient.NewBranch(output1, "master")}))
		numCommits := 10
		for i := 0; i < numCommits; i++ {
			require.NoError(t, env.PachClient.PutFile(client.NewCommit(input, "master", ""), "file", strings.NewReader("1")))
		}
		require.NoError(t, env.PachClient.DeleteRepo(input, true))
		require.NoError(t, env.PachClient.CreateRepo(input))
		require.NoError(t, env.PachClient.CreateBranch(input, "master", "", "", nil))
		require.YesError(t, env.PachClient.FsckFastExit())
		// Deleting both repos should error, because they were broken by deleting the upstream repo.
		require.YesError(t, env.PachClient.DeleteRepo(output2, false))
		require.YesError(t, env.PachClient.DeleteRepo(output1, false))
		require.NoError(t, env.PachClient.Fsck(true, func(resp *pfs.FsckResponse) error { return nil }))
		// Deleting should now work due to fixing, must delete 2 before 1 though.
		require.NoError(t, env.PachClient.DeleteRepo(output2, false))
		require.NoError(t, env.PachClient.DeleteRepo(output1, false))
	})

	suite.Run("PutFileAtomic", func(t *testing.T) {
		t.Parallel()
		env := testpachd.NewRealEnv(t, tu.NewTestDBConfig(t))

		c := env.PachClient
		test := "test"
		require.NoError(t, c.CreateRepo(test))
		commit := client.NewCommit(test, "master", "")

		mfc, err := c.NewModifyFileClient(commit)
		require.NoError(t, err)
		require.NoError(t, mfc.PutFile("file1", strings.NewReader("1")))
		require.NoError(t, mfc.PutFile("file2", strings.NewReader("2")))
		require.NoError(t, mfc.Close())

		cis, err := c.ListCommit(test, "master", "", "", "", 0)
		require.NoError(t, err)
		require.Equal(t, 1, len(cis))
		var b bytes.Buffer
		require.NoError(t, c.GetFile(commit, "file1", &b))
		require.Equal(t, "1", b.String())
		b.Reset()
		require.NoError(t, c.GetFile(commit, "file2", &b))
		require.Equal(t, "2", b.String())

		mfc, err = c.NewModifyFileClient(commit)
		require.NoError(t, err)
		require.NoError(t, mfc.PutFile("file3", strings.NewReader("3")))
		require.NoError(t, err)
		require.NoError(t, mfc.DeleteFile("file1"))
		require.NoError(t, mfc.Close())

		cis, err = c.ListCommit(test, "master", "", "", "", 0)
		require.NoError(t, err)
		require.Equal(t, 2, len(cis))
		b.Reset()
		require.NoError(t, c.GetFile(commit, "file3", &b))
		require.Equal(t, "3", b.String())
		b.Reset()
		require.YesError(t, c.GetFile(commit, "file1", &b))

		// TODO(2.0 required): Should this behavior be kept in 2.0? If so, we need
		// to lazily make the one-off commit.
		// Empty ModifyFileClients shouldn't error or create commits
		//mfc, err = c.NewModifyFileClient(test, "master")
		//require.NoError(t, err)
		//require.NoError(t, mfc.Close())
		//cis, err = c.ListCommit(test, "master", "", 0)
		//require.NoError(t, err)
		//require.Equal(t, 2, len(cis))
	})

	const (
		inputRepo          = iota // create a new input repo
		inputBranch               // create a new branch on an existing input repo
		deleteInputBranch         // delete an input branch
		commit                    // commit to an input branch
		squashCommit              // squash commit from an input branch
		outputRepo                // create a new output repo, with master branch subscribed to random other branches
		outputBranch              // create a new output branch on an existing output repo
		deleteOutputBranch        // delete an output branch
	)

	suite.Run("FuzzProvenance", func(t *testing.T) {
		t.Parallel()
		env := testpachd.NewRealEnv(t, tu.NewTestDBConfig(t))

		seed := time.Now().UnixNano()
		t.Log("Random seed is", seed)
		r := rand.New(rand.NewSource(seed))

		_, err := env.PachClient.PfsAPIClient.DeleteAll(env.PachClient.Ctx(), &types.Empty{})
		require.NoError(t, err)
		nOps := 300
		opShares := []int{
			1, // inputRepo
			1, // inputBranch
			1, // deleteInputBranch
			5, // commit
			3, // squashCommit
			1, // outputRepo
			2, // outputBranch
			1, // deleteOutputBranch
		}
		total := 0
		for _, v := range opShares {
			total += v
		}
		var (
			inputRepos     []string
			inputBranches  []*pfs.Branch
			commits        []*pfs.Commit
			outputRepos    []string
			outputBranches []*pfs.Branch
		)
	OpLoop:
		for i := 0; i < nOps; i++ {
			roll := r.Intn(total)
			if i < 0 {
				roll = inputRepo
			}
			var op int
			for _op, v := range opShares {
				roll -= v
				if roll < 0 {
					op = _op
					break
				}
			}
			switch op {
			case inputRepo:
				repo := tu.UniqueString("repo")
				require.NoError(t, env.PachClient.CreateRepo(repo))
				inputRepos = append(inputRepos, repo)
				require.NoError(t, env.PachClient.CreateBranch(repo, "master", "", "", nil))
				inputBranches = append(inputBranches, pclient.NewBranch(repo, "master"))
			case inputBranch:
				if len(inputRepos) == 0 {
					continue OpLoop
				}
				repo := inputRepos[r.Intn(len(inputRepos))]
				branch := tu.UniqueString("branch")
				require.NoError(t, env.PachClient.CreateBranch(repo, branch, "", "", nil))
				inputBranches = append(inputBranches, pclient.NewBranch(repo, branch))
			case deleteInputBranch:
				if len(inputBranches) == 0 {
					continue OpLoop
				}
				i := r.Intn(len(inputBranches))
				branch := inputBranches[i]
				inputBranches = append(inputBranches[:i], inputBranches[i+1:]...)
				err = env.PachClient.DeleteBranch(branch.Repo.Name, branch.Name, false)
				// don't fail if the error was just that it couldn't delete the branch without breaking subvenance
				if err != nil && !strings.Contains(err.Error(), "break") {
					require.NoError(t, err)
				}
			case commit:
				if len(inputBranches) == 0 {
					continue OpLoop
				}
				branch := inputBranches[r.Intn(len(inputBranches))]
				commit, err := env.PachClient.StartCommit(branch.Repo.Name, branch.Name)
				require.NoError(t, err)
				require.NoError(t, env.PachClient.FinishCommit(branch.Repo.Name, branch.Name, ""))
				commits = append(commits, commit)
			case squashCommit:
				if len(commits) == 0 {
					continue OpLoop
				}
				i := r.Intn(len(commits))
				commit := commits[i]
				commits = append(commits[:i], commits[i+1:]...)
				require.NoError(t, env.PachClient.SquashCommit(commit.Branch.Repo.Name, commit.Branch.Name, commit.ID))
			case outputRepo:
				if len(inputBranches) == 0 {
					continue OpLoop
				}
				repo := tu.UniqueString("repo")
				require.NoError(t, env.PachClient.CreateRepo(repo))
				outputRepos = append(outputRepos, repo)
				var provBranches []*pfs.Branch
				for num, i := range r.Perm(len(inputBranches))[:r.Intn(len(inputBranches))] {
					provBranches = append(provBranches, inputBranches[i])
					if num > 1 {
						break
					}
				}

				require.NoError(t, env.PachClient.CreateBranch(repo, "master", "", "", provBranches))
				outputBranches = append(outputBranches, pclient.NewBranch(repo, "master"))
			case outputBranch:
				if len(outputRepos) == 0 {
					continue OpLoop
				}
				if len(inputBranches) == 0 {
					continue OpLoop
				}
				repo := outputRepos[r.Intn(len(outputRepos))]
				branch := tu.UniqueString("branch")
				var provBranches []*pfs.Branch
				for num, i := range r.Perm(len(inputBranches))[:r.Intn(len(inputBranches))] {
					provBranches = append(provBranches, inputBranches[i])
					if num > 1 {
						break
					}
				}

				if len(outputBranches) > 0 {
					for num, i := range r.Perm(len(outputBranches))[:r.Intn(len(outputBranches))] {
						provBranches = append(provBranches, outputBranches[i])
						if num > 1 {
							break
						}
					}
				}
				require.NoError(t, env.PachClient.CreateBranch(repo, branch, "", "", provBranches))
				outputBranches = append(outputBranches, pclient.NewBranch(repo, branch))
			case deleteOutputBranch:
				if len(outputBranches) == 0 {
					continue OpLoop
				}
				i := r.Intn(len(outputBranches))
				branch := outputBranches[i]
				outputBranches = append(outputBranches[:i], outputBranches[i+1:]...)
				err = env.PachClient.DeleteBranch(branch.Repo.Name, branch.Name, false)
				// don't fail if the error was just that it couldn't delete the branch without breaking subvenance
				if err != nil && !strings.Contains(err.Error(), "break") {
					require.NoError(t, err)
				}
			}
			require.NoError(t, env.PachClient.FsckFastExit())
		}
	})

	// TestAtomicHistory repeatedly writes to a file while concurrently reading
	// its history. This checks for a regression where the repo would sometimes
	// lock.
	suite.Run("AtomicHistory", func(t *testing.T) {
		// TODO: There is no notion of file history in V2. We could potentially implement this, but
		// we would need to spend some time thinking about the performance characteristics.
		t.Skip("File history is not implemented in V2")
		//	t.Parallel()
		//  env := testpachd.NewRealEnv(t, tu.NewTestDBConfig(t))
		//
		//	repo := "test"
		//	require.NoError(t, env.PachClient.CreateRepo(repo))
		//	require.NoError(t, env.PachClient.CreateBranch(repo, "master", "", nil))
		//	aSize := 1 * 1024 * 1024
		//	bSize := aSize + 1024
		//
		//	for i := 0; i < 10; i++ {
		//		// create a file of all A's
		//		a := strings.Repeat("A", aSize)
		//		_, err := env.PachClient.PutFile(repo, "master", "/file", strings.NewReader(a))
		//		require.NoError(t, err)
		//
		//		// sllowwwllly replace it with all B's
		//		ctx, cancel := context.WithCancel(context.Background())
		//		eg, ctx := errgroup.WithContext(ctx)
		//		eg.Go(func() error {
		//			b := strings.Repeat("B", bSize)
		//			r := SlowReader{underlying: strings.NewReader(b)}
		//			_, err := env.PachClient.PutFile(repo, "master", "/file", &r)
		//			cancel()
		//			return err
		//		})
		//
		//		// should pull /file when it's all A's
		//		eg.Go(func() error {
		//			for {
		//				fileInfos, err := env.PachClient.ListFileHistory(repo, "master", "/file", 1)
		//				require.NoError(t, err)
		//				require.Equal(t, len(fileInfos), 1)
		//
		//				// stop once B's have been written
		//				select {
		//				case <-ctx.Done():
		//					return nil
		//				default:
		//					time.Sleep(1 * time.Millisecond)
		//				}
		//			}
		//		})
		//
		//		require.NoError(t, eg.Wait())
		//
		//		// should pull /file when it's all B's
		//		fileInfos, err := env.PachClient.ListFileHistory(repo, "master", "/file", 1)
		//		require.NoError(t, err)
		//		require.Equal(t, 1, len(fileInfos))
		//		require.Equal(t, bSize, int(fileInfos[0].SizeBytes))
		//	}
	})

	// TestTrigger tests branch triggers
	// TODO(2.0 required): This test does not work with V2. It is not clear what the issue is yet. Something noteworthy is that the output
	// size does not increase for the second to last commit, which may have something to do with compaction (the trigger won't kick
	// off since it is based on the output size). The output size calculation is a bit questionable due to the compaction delay (a
	// file may be accounted for in the size even if it is deleted).
	suite.Run("Trigger", func(t *testing.T) {
		t.Skip("Does not work with V2, needs investigation")
		t.Parallel()
		env := testpachd.NewRealEnv(t, tu.NewTestDBConfig(t))

		c := env.PachClient
		t.Run("Simple", func(t *testing.T) {
			require.NoError(t, c.CreateRepo("test"))
			require.NoError(t, c.CreateBranchTrigger("test", "master", "", "", &pfs.Trigger{
				Branch: "staging",
				Size_:  "1B",
			}))
			require.NoError(t, c.PutFile(client.NewCommit("test", "staging", ""), "file", strings.NewReader("small")))
		})
		t.Run("SizeWithProvenance", func(t *testing.T) {
			require.NoError(t, c.CreateRepo("in"))
			require.NoError(t, c.CreateBranchTrigger("in", "trigger", "", "", &pfs.Trigger{
				Branch: "master",
				Size_:  "1K",
			}))
			inCommit := client.NewCommit("in", "master", "")
			bis, err := c.ListBranch("in")
			require.NoError(t, err)
			require.Equal(t, 1, len(bis))
			require.Nil(t, bis[0].Head)

			// Create a downstream branch
			require.NoError(t, c.CreateRepo("out"))
			require.NoError(t, c.CreateBranch("out", "master", "", "", []*pfs.Branch{pclient.NewBranch("in", "trigger")}))
			require.NoError(t, c.CreateBranchTrigger("out", "trigger", "", "", &pfs.Trigger{
				Branch: "master",
				Size_:  "1K",
			}))

			// Write a small file, too small to trigger
			require.NoError(t, c.PutFile(inCommit, "file", strings.NewReader("small")))
			bi, err := c.InspectBranch("in", "trigger")
			require.NoError(t, err)
			require.Nil(t, bi.Head)
			bi, err = c.InspectBranch("out", "master")
			require.NoError(t, err)
			require.Nil(t, bi.Head)
			bi, err = c.InspectBranch("out", "trigger")
			require.NoError(t, err)
			require.Nil(t, bi.Head)

			require.NoError(t, c.PutFile(inCommit, "file", strings.NewReader(strings.Repeat("a", units.KB))))

			bi, err = c.InspectBranch("in", "trigger")
			require.NoError(t, err)
			require.NotNil(t, bi.Head)

			// Output branch should have a commit now
			bi, err = c.InspectBranch("out", "master")
			require.NoError(t, err)
			require.NotNil(t, bi.Head)

			// Put a file that will cause the trigger to go off
			require.NoError(t, c.PutFile(client.NewCommit("out", "master", ""), "file", strings.NewReader(strings.Repeat("a", units.KB))))
			require.NoError(t, env.PachClient.FinishCommit("out", "master", ""))

			// Output trigger should have triggered
			bi, err = c.InspectBranch("out", "trigger")
			require.NoError(t, err)
			require.NotNil(t, bi.Head)
		})
		t.Run("Cron", func(t *testing.T) {
			require.NoError(t, c.CreateRepo("cron"))
			require.NoError(t, c.CreateBranchTrigger("cron", "trigger", "", "", &pfs.Trigger{
				Branch:   "master",
				CronSpec: "* * * * *", // every minute
			}))
			cronCommit := client.NewCommit("cron", "master", "")
			// The first commit should always trigger a cron
			require.NoError(t, c.PutFile(cronCommit, "file1", strings.NewReader("foo")))
			bi, err := c.InspectBranch("cron", "trigger")
			require.NoError(t, err)
			require.NotNil(t, bi.Head)
			head := bi.Head.ID

			// Second commit should not trigger the cron because less than a
			// minute has passed
			require.NoError(t, c.PutFile(cronCommit, "file2", strings.NewReader("bar")))
			bi, err = c.InspectBranch("cron", "trigger")
			require.NoError(t, err)
			require.Equal(t, head, bi.Head.ID)

			time.Sleep(time.Minute)
			// Third commit should trigger the cron because a minute has passed
			require.NoError(t, c.PutFile(cronCommit, "file3", strings.NewReader("fizz")))
			bi, err = c.InspectBranch("cron", "trigger")
			require.NoError(t, err)
			require.NotEqual(t, head, bi.Head.ID)
		})
		t.Run("Count", func(t *testing.T) {
			require.NoError(t, c.CreateRepo("count"))
			require.NoError(t, c.CreateBranchTrigger("count", "trigger", "", "", &pfs.Trigger{
				Branch:  "master",
				Commits: 2, // trigger every 2 commits
			}))
			countCommit := client.NewCommit("count", "master", "")
			// The first commit shouldn't trigger
			require.NoError(t, c.PutFile(countCommit, "file1", strings.NewReader("foo")))
			bi, err := c.InspectBranch("count", "trigger")
			require.NoError(t, err)
			require.Nil(t, bi.Head)

			// Second commit should trigger
			require.NoError(t, c.PutFile(countCommit, "file2", strings.NewReader("bar")))
			bi, err = c.InspectBranch("count", "trigger")
			require.NoError(t, err)
			require.NotNil(t, bi.Head)
			head := bi.Head.ID

			// Third commit shouldn't trigger
			require.NoError(t, c.PutFile(countCommit, "file3", strings.NewReader("fizz")))
			bi, err = c.InspectBranch("count", "trigger")
			require.NoError(t, err)
			require.Equal(t, head, bi.Head.ID)

			// Fourth commit should trigger
			require.NoError(t, c.PutFile(countCommit, "file4", strings.NewReader("buzz")))
			bi, err = c.InspectBranch("count", "trigger")
			require.NoError(t, err)
			require.NotEqual(t, head, bi.Head.ID)
		})
		t.Run("Or", func(t *testing.T) {
			require.NoError(t, c.CreateRepo("or"))
			require.NoError(t, c.CreateBranchTrigger("or", "trigger", "", "", &pfs.Trigger{
				Branch:   "master",
				CronSpec: "* * * * *",
				Size_:    "100",
				Commits:  3,
			}))
			orCommit := client.NewCommit("or", "master", "")
			// This triggers, because the cron is satisfied
			require.NoError(t, c.PutFile(orCommit, "file1", strings.NewReader(strings.Repeat("a", 1))))
			bi, err := c.InspectBranch("or", "trigger")
			require.NoError(t, err)
			require.NotNil(t, bi.Head)
			head := bi.Head.ID
			// This one doesn't because none of them are satisfied
			require.NoError(t, c.PutFile(orCommit, "file2", strings.NewReader(strings.Repeat("a", 50))))
			bi, err = c.InspectBranch("or", "trigger")
			require.NoError(t, err)
			require.Equal(t, head, bi.Head.ID)
			// This one triggers because we hit 100 bytes
			require.NoError(t, c.PutFile(orCommit, "file3", strings.NewReader(strings.Repeat("a", 50))))
			bi, err = c.InspectBranch("or", "trigger")
			require.NoError(t, err)
			require.NotEqual(t, head, bi.Head.ID)
			head = bi.Head.ID

			// This one doesn't trigger
			require.NoError(t, c.PutFile(orCommit, "file4", strings.NewReader(strings.Repeat("a", 1))))
			bi, err = c.InspectBranch("or", "trigger")
			require.NoError(t, err)
			require.Equal(t, head, bi.Head.ID)
			// This one neither
			require.NoError(t, c.PutFile(orCommit, "file5", strings.NewReader(strings.Repeat("a", 1))))
			bi, err = c.InspectBranch("or", "trigger")
			require.NoError(t, err)
			require.Equal(t, head, bi.Head.ID)
			// This one does, because it's 3 commits
			require.NoError(t, c.PutFile(orCommit, "file6", strings.NewReader(strings.Repeat("a", 1))))
			bi, err = c.InspectBranch("or", "trigger")
			require.NoError(t, err)
			require.NotEqual(t, head, bi.Head.ID)
			head = bi.Head.ID

			// This one doesn't trigger
			require.NoError(t, c.PutFile(orCommit, "file7", strings.NewReader(strings.Repeat("a", 1))))
			bi, err = c.InspectBranch("or", "trigger")
			require.NoError(t, err)
			require.Equal(t, head, bi.Head.ID)

			time.Sleep(time.Minute)

			require.NoError(t, c.PutFile(orCommit, "file8", strings.NewReader(strings.Repeat("a", 1))))
			bi, err = c.InspectBranch("or", "trigger")
			require.NoError(t, err)
			require.NotEqual(t, head, bi.Head.ID)
		})
		t.Run("And", func(t *testing.T) {
			require.NoError(t, c.CreateRepo("and"))
			require.NoError(t, c.CreateBranchTrigger("and", "trigger", "", "", &pfs.Trigger{
				Branch:   "master",
				All:      true,
				CronSpec: "* * * * *",
				Size_:    "100",
				Commits:  3,
			}))
			andCommit := client.NewCommit("and", "master", "")
			// Doesn't trigger because all 3 conditions must be met
			require.NoError(t, c.PutFile(andCommit, "file1", strings.NewReader(strings.Repeat("a", 100))))
			bi, err := c.InspectBranch("and", "trigger")
			require.NoError(t, err)
			require.Nil(t, bi.Head)

			// Still doesn't trigger
			require.NoError(t, c.PutFile(andCommit, "file2", strings.NewReader(strings.Repeat("a", 100))))
			bi, err = c.InspectBranch("and", "trigger")
			require.NoError(t, err)
			require.Nil(t, bi.Head)

			// Finally triggers because we have 3 commits, 100 bytes and Cron
			// Spec (since epoch) is satisfied.
			require.NoError(t, c.PutFile(andCommit, "file3", strings.NewReader(strings.Repeat("a", 100))))
			bi, err = c.InspectBranch("and", "trigger")
			require.NoError(t, err)
			require.NotNil(t, bi.Head)
			head := bi.Head.ID

			// Doesn't trigger because all 3 conditions must be met
			require.NoError(t, c.PutFile(andCommit, "file4", strings.NewReader(strings.Repeat("a", 100))))
			bi, err = c.InspectBranch("and", "trigger")
			require.NoError(t, err)
			require.Equal(t, head, bi.Head.ID)

			// Still no trigger, not enough time or commits
			require.NoError(t, c.PutFile(andCommit, "file5", strings.NewReader(strings.Repeat("a", 100))))
			bi, err = c.InspectBranch("and", "trigger")
			require.NoError(t, err)
			require.Equal(t, head, bi.Head.ID)

			// Still no trigger, not enough time
			require.NoError(t, c.PutFile(andCommit, "file6", strings.NewReader(strings.Repeat("a", 100))))
			bi, err = c.InspectBranch("and", "trigger")
			require.NoError(t, err)
			require.Equal(t, head, bi.Head.ID)

			time.Sleep(time.Minute)

			// Finally triggers, all triggers have been met
			require.NoError(t, c.PutFile(andCommit, "file7", strings.NewReader(strings.Repeat("a", 100))))
			bi, err = c.InspectBranch("and", "trigger")
			require.NoError(t, err)
			require.NotEqual(t, head, bi.Head.ID)
		})
		t.Run("Chain", func(t *testing.T) {
			// a triggers b which triggers c
			require.NoError(t, c.CreateRepo("chain"))
			require.NoError(t, c.CreateBranchTrigger("chain", "b", "", "", &pfs.Trigger{
				Branch: "a",
				Size_:  "100",
			}))
			require.NoError(t, c.CreateBranchTrigger("chain", "c", "", "", &pfs.Trigger{
				Branch: "b",
				Size_:  "200",
			}))
			aCommit := client.NewCommit("chain", "a", "")
			// Triggers nothing
			require.NoError(t, c.PutFile(aCommit, "file1", strings.NewReader(strings.Repeat("a", 50))))
			bi, err := c.InspectBranch("chain", "b")
			require.NoError(t, err)
			require.Nil(t, bi.Head)
			bi, err = c.InspectBranch("chain", "c")
			require.NoError(t, err)
			require.Nil(t, bi.Head)

			// Triggers b, but not c
			require.NoError(t, c.PutFile(aCommit, "file2", strings.NewReader(strings.Repeat("a", 50))))
			bi, err = c.InspectBranch("chain", "b")
			require.NoError(t, err)
			require.NotNil(t, bi.Head)
			bHead := bi.Head.ID
			bi, err = c.InspectBranch("chain", "c")
			require.NoError(t, err)
			require.Nil(t, bi.Head)

			// Triggers nothing
			require.NoError(t, c.PutFile(aCommit, "file3", strings.NewReader(strings.Repeat("a", 50))))
			bi, err = c.InspectBranch("chain", "b")
			require.NoError(t, err)
			require.NotNil(t, bi.Head)
			require.Equal(t, bHead, bi.Head.ID)
			bi, err = c.InspectBranch("chain", "c")
			require.NoError(t, err)
			require.Nil(t, bi.Head)

			// Triggers a and c
			require.NoError(t, c.PutFile(aCommit, "file4", strings.NewReader(strings.Repeat("a", 50))))
			bi, err = c.InspectBranch("chain", "b")
			require.NoError(t, err)
			require.NotNil(t, bi.Head)
			require.NotEqual(t, bHead, bi.Head.ID)
			bHead = bi.Head.ID
			bi, err = c.InspectBranch("chain", "c")
			require.NoError(t, err)
			require.NotNil(t, bi.Head)
			cHead := bi.Head.ID

			// Triggers nothing
			require.NoError(t, c.PutFile(aCommit, "file5", strings.NewReader(strings.Repeat("a", 50))))
			bi, err = c.InspectBranch("chain", "b")
			require.NoError(t, err)
			require.NotNil(t, bi.Head)
			require.Equal(t, bHead, bi.Head.ID)
			bi, err = c.InspectBranch("chain", "c")
			require.NoError(t, err)
			require.NotNil(t, bi.Head)
			require.Equal(t, cHead, bi.Head.ID)
		})
		t.Run("BranchMovement", func(t *testing.T) {
			require.NoError(t, c.CreateRepo("branch-movement"))
			require.NoError(t, c.CreateBranchTrigger("branch-movement", "c", "", "", &pfs.Trigger{
				Branch: "b",
				Size_:  "100",
			}))
			moveCommit := client.NewCommit("branch-movement", "a", "")

			require.NoError(t, c.PutFile(moveCommit, "file1", strings.NewReader(strings.Repeat("a", 50))))
			require.NoError(t, c.CreateBranch("branch-movement", "b", "a", "", nil))
			bi, err := c.InspectBranch("branch-movement", "c")
			require.NoError(t, err)
			require.Nil(t, bi.Head)

			require.NoError(t, c.PutFile(moveCommit, "file2", strings.NewReader(strings.Repeat("a", 50))))
			require.NoError(t, c.CreateBranch("branch-movement", "b", "a", "", nil))
			bi, err = c.InspectBranch("branch-movement", "c")
			require.NoError(t, err)
			require.NotNil(t, bi.Head)
			cHead := bi.Head.ID

			require.NoError(t, c.PutFile(moveCommit, "file3", strings.NewReader(strings.Repeat("a", 50))))
			require.NoError(t, c.CreateBranch("branch-movement", "b", "a", "", nil))
			bi, err = c.InspectBranch("branch-movement", "c")
			require.NoError(t, err)
			require.NotNil(t, bi.Head)
			require.Equal(t, cHead, bi.Head.ID)
		})
	})

	// TriggerValidation tests branch trigger validation
	suite.Run("TriggerValidation", func(t *testing.T) {
		t.Parallel()
		env := testpachd.NewRealEnv(t, tu.NewTestDBConfig(t))

		c := env.PachClient
		require.NoError(t, c.CreateRepo("repo"))
		// Must specify a branch
		require.YesError(t, c.CreateBranchTrigger("repo", "master", "", "", &pfs.Trigger{
			Branch: "",
			Size_:  "1K",
		}))
		// Can't trigger a branch on itself
		require.YesError(t, c.CreateBranchTrigger("repo", "master", "", "", &pfs.Trigger{
			Branch: "master",
			Size_:  "1K",
		}))
		// Size doesn't parse
		require.YesError(t, c.CreateBranchTrigger("repo", "trigger", "", "", &pfs.Trigger{
			Branch: "master",
			Size_:  "this is not a size",
		}))
		// Can't have negative commit count
		require.YesError(t, c.CreateBranchTrigger("repo", "trigger", "", "", &pfs.Trigger{
			Branch:  "master",
			Commits: -1,
		}))

		// a -> b (valid, sets up the next test)
		require.NoError(t, c.CreateBranchTrigger("repo", "b", "", "", &pfs.Trigger{
			Branch: "a",
			Size_:  "1K",
		}))
		// Can't have circular triggers
		require.YesError(t, c.CreateBranchTrigger("repo", "a", "", "", &pfs.Trigger{
			Branch: "b",
			Size_:  "1K",
		}))
		// CronSpec doesn't parse
		require.YesError(t, c.CreateBranchTrigger("repo", "trigger", "", "", &pfs.Trigger{
			Branch:   "master",
			CronSpec: "this is not a cron spec",
		}))
		// Can't use a trigger and provenance together
		require.NoError(t, c.CreateRepo("in"))
		_, err := c.PfsAPIClient.CreateBranch(c.Ctx(),
			&pfs.CreateBranchRequest{
				Branch: pclient.NewBranch("repo", "master"),
				Trigger: &pfs.Trigger{
					Branch: "master",
					Size_:  "1K",
				},
				Provenance: []*pfs.Branch{pclient.NewBranch("in", "master")},
			})
		require.YesError(t, err)
	})

	suite.Run("LargeDeleteRepo", func(t *testing.T) {
		t.Parallel()
		env := testpachd.NewRealEnv(t, tu.NewTestDBConfig(t))

		numRepos := 10
		numCommits := 1000
		var repos []string
		for i := 0; i < numRepos; i++ {
			repo := fmt.Sprintf("repo-%d", i)
			require.NoError(t, env.PachClient.CreateRepo(repo))
			if i > 0 {
				require.NoError(t, env.PachClient.CreateBranch(repo, "master", "", "", []*pfs.Branch{pclient.NewBranch(repos[i-1], "master")}))
			}
			repos = append(repos, repo)
		}
		for i := 0; i < numCommits; i++ {
			_, err := env.PachClient.StartCommit(repos[0], "master")
			require.NoError(t, err)
			require.NoError(t, env.PachClient.FinishCommit(repos[0], "master", ""))
		}
		for i := len(repos) - 1; i >= 0; i-- {
			require.NoError(t, env.PachClient.DeleteRepo(repos[i], false))
			require.NoError(t, env.PachClient.FsckFastExit())
		}
		_, err := env.PachClient.PfsAPIClient.DeleteAll(env.PachClient.Ctx(), &types.Empty{})
		require.NoError(t, err)
	})

	suite.Run("RegressionOrphanedFile", func(t *testing.T) {
		t.Parallel()
		env := testpachd.NewRealEnv(t, tu.NewTestDBConfig(t))

		fsclient, err := env.PachClient.NewCreateFilesetClient()
		require.NoError(t, err)
		data := []byte("test data")
		spec := fileSetSpec{
			"file1.txt": tarutil.NewMemFile("file1.txt", data),
			"file2.txt": tarutil.NewMemFile("file2.txt", data),
		}
		require.NoError(t, fsclient.PutFileTar(spec.makeTarStream()))
		resp, err := fsclient.Close()
		require.NoError(t, err)
		t.Logf("tmp fileset id: %s", resp.FilesetId)
		require.NoError(t, env.PachClient.RenewFileSet(resp.FilesetId, 60*time.Second))
		fis, err := env.PachClient.ListFileAll(client.NewCommit(pclient.FileSetsRepoName, "", resp.FilesetId), "/")
		require.NoError(t, err)
		require.Equal(t, 2, len(fis))
	})

	suite.Run("Compaction", func(t *testing.T) {
		t.Parallel()
		env := testpachd.NewRealEnv(t, func(config *serviceenv.Configuration) {
			config.StorageCompactionMaxFanIn = 10
		}, tu.NewTestDBConfig(t))

		repo := "test"
		require.NoError(t, env.PachClient.CreateRepo(repo))
		commit1, err := env.PachClient.StartCommit(repo, "master")
		require.NoError(t, err)

		const (
			nFileSets   = 100
			filesPer    = 10
			fileSetSize = 1e3
		)
		for i := 0; i < nFileSets; i++ {
			fsSpec := fileSetSpec{}
			for j := 0; j < filesPer; j++ {
				name := fmt.Sprintf("file%02d", j)
				data, err := ioutil.ReadAll(randomReader(fileSetSize))
				require.NoError(t, err)
				file := tarutil.NewMemFile(name, data)
				hdr, err := file.Header()
				require.NoError(t, err)
				fsSpec[hdr.Name] = file
			}
			require.NoError(t, env.PachClient.PutFileTar(commit1, fsSpec.makeTarStream()))
			runtime.GC()
		}
		require.NoError(t, env.PachClient.FinishCommit(repo, commit1.Branch.Name, commit1.ID))
	})

	suite.Run("ModifyFileGRPC", func(subsuite *testing.T) {
		subsuite.Parallel()

		subsuite.Run("EmptyFile", func(t *testing.T) {
			t.Parallel()
			env := testpachd.NewRealEnv(t, tu.NewTestDBConfig(t))
			repo := "test"
			require.NoError(t, env.PachClient.CreateRepo(repo))
			c, err := env.PachClient.PfsAPIClient.ModifyFile(context.Background())
			require.NoError(t, err)
			files := []string{"/empty-1", "/empty-2"}
			for _, file := range files {
				require.NoError(t, c.Send(&pfs.ModifyFileRequest{
					Commit: pclient.NewCommit(repo, "master", ""),
					Modification: &pfs.ModifyFileRequest_PutFile{
						PutFile: &pfs.PutFile{
							Source: &pfs.PutFile_RawFileSource{
								RawFileSource: &pfs.RawFileSource{
									Path: file,
									EOF:  true,
								},
							},
						},
					},
				}))
			}
			_, err = c.CloseAndRecv()
			require.NoError(t, err)
			require.NoError(t, env.PachClient.ListFile(client.NewCommit(repo, "master", ""), "/", func(fi *pfs.FileInfo) error {
				require.True(t, files[0] == fi.File.Path)
				files = files[1:]
				return nil
			}))
			require.Equal(t, 0, len(files))
		})

		subsuite.Run("SingleMessageFile", func(t *testing.T) {
			t.Parallel()
			env := testpachd.NewRealEnv(t, tu.NewTestDBConfig(t))
			repo := "test"
			require.NoError(t, env.PachClient.CreateRepo(repo))
			filePath := "file"
			fileContent := "foo"
			c, err := env.PachClient.PfsAPIClient.ModifyFile(context.Background())
			require.NoError(t, err)
			require.NoError(t, c.Send(&pfs.ModifyFileRequest{
				Commit: pclient.NewCommit(repo, "master", ""),
				Modification: &pfs.ModifyFileRequest_PutFile{
					PutFile: &pfs.PutFile{
						Source: &pfs.PutFile_RawFileSource{
							RawFileSource: &pfs.RawFileSource{
								Path: filePath,
								Data: []byte(fileContent),
								EOF:  true,
							},
						},
					},
				},
			}))
			_, err = c.CloseAndRecv()
			require.NoError(t, err)
			buf := &bytes.Buffer{}
			require.NoError(t, env.PachClient.GetFile(client.NewCommit(repo, "master", ""), filePath, buf))
			require.Equal(t, fileContent, buf.String())
		})
	})

	suite.Run("TestLoad", func(subsuite *testing.T) {
		subsuite.Parallel()
		for i, load := range loads {
			load := load
			subsuite.Run(fmt.Sprint("Load-", i), func(t *testing.T) {
				t.Parallel()
				env := testpachd.NewRealEnv(t, tu.NewTestDBConfig(t))
				resp, err := env.PachClient.RunPFSLoadTest([]byte(load))
				require.NoError(t, err)
				require.Equal(t, "", resp.Error, fmt.Sprint("seed: ", resp.Seed))
			})
		}
	})

	suite.Run("TestPanicOnNilArgs", func(t *testing.T) {
		// TODO(2.0 required): Add validation to all PFS endpoints.
		t.Skip("PFS endpoints are not fully validated in V2")
		t.Parallel()
		env := testpachd.NewRealEnv(t, tu.NewTestDBConfig(t))
		c := env.PachClient
		requireNoPanic := func(err error) {
			t.Helper()
			if err != nil {
				// if a "transport is closing" error happened, pachd abruptly
				// closed the connection. Most likely this is caused by a panic.
				require.False(t, strings.Contains(err.Error(), "transport is closing"), err.Error())
			}
		}
		_, err := c.PfsAPIClient.CreateRepo(c.Ctx(), &pfs.CreateRepoRequest{})
		requireNoPanic(err)
		_, err = c.PfsAPIClient.InspectRepo(c.Ctx(), &pfs.InspectRepoRequest{})
		requireNoPanic(err)
		_, err = c.PfsAPIClient.ListRepo(c.Ctx(), &pfs.ListRepoRequest{})
		requireNoPanic(err)
		_, err = c.PfsAPIClient.DeleteRepo(c.Ctx(), &pfs.DeleteRepoRequest{})
		requireNoPanic(err)
		_, err = c.PfsAPIClient.StartCommit(c.Ctx(), &pfs.StartCommitRequest{})
		requireNoPanic(err)
		_, err = c.PfsAPIClient.FinishCommit(c.Ctx(), &pfs.FinishCommitRequest{})
		requireNoPanic(err)
		_, err = c.PfsAPIClient.InspectCommit(c.Ctx(), &pfs.InspectCommitRequest{})
		requireNoPanic(err)
		_, err = c.PfsAPIClient.ListCommit(c.Ctx(), &pfs.ListCommitRequest{})
		requireNoPanic(err)
		_, err = c.PfsAPIClient.SquashCommit(c.Ctx(), &pfs.SquashCommitRequest{})
		requireNoPanic(err)
		_, err = c.PfsAPIClient.FlushCommit(c.Ctx(), &pfs.FlushCommitRequest{})
		requireNoPanic(err)
		_, err = c.PfsAPIClient.SubscribeCommit(c.Ctx(), &pfs.SubscribeCommitRequest{})
		requireNoPanic(err)
		_, err = c.PfsAPIClient.CreateBranch(c.Ctx(), &pfs.CreateBranchRequest{})
		requireNoPanic(err)
		_, err = c.PfsAPIClient.InspectBranch(c.Ctx(), &pfs.InspectBranchRequest{})
		requireNoPanic(err)
		_, err = c.PfsAPIClient.ListBranch(c.Ctx(), &pfs.ListBranchRequest{})
		requireNoPanic(err)
		_, err = c.PfsAPIClient.DeleteBranch(c.Ctx(), &pfs.DeleteBranchRequest{})
		requireNoPanic(err)
		_, err = c.PfsAPIClient.GetFile(c.Ctx(), &pfs.GetFileRequest{})
		requireNoPanic(err)
		_, err = c.PfsAPIClient.InspectFile(c.Ctx(), &pfs.InspectFileRequest{})
		requireNoPanic(err)
		_, err = c.PfsAPIClient.ListFile(c.Ctx(), &pfs.ListFileRequest{})
		requireNoPanic(err)
		_, err = c.PfsAPIClient.WalkFile(c.Ctx(), &pfs.WalkFileRequest{})
		requireNoPanic(err)
		_, err = c.PfsAPIClient.GlobFile(c.Ctx(), &pfs.GlobFileRequest{})
		requireNoPanic(err)
		_, err = c.PfsAPIClient.DiffFile(c.Ctx(), &pfs.DiffFileRequest{})
		requireNoPanic(err)
		_, err = c.PfsAPIClient.Fsck(c.Ctx(), &pfs.FsckRequest{})
		requireNoPanic(err)
	})
<<<<<<< HEAD
=======

	suite.Run("DuplicateFileDifferentTag", func(t *testing.T) {
		t.Parallel()
		env := testpachd.NewRealEnv(t, tu.NewTestDBConfig(t))
		repo := "test"
		require.NoError(t, env.PachClient.CreateRepo(repo))
		masterCommit := client.NewCommit(repo, "master", "")
		require.NoError(t, env.PachClient.WithModifyFileClient(masterCommit, func(mf pclient.ModifyFile) error {
			require.NoError(t, mf.PutFile("foo", strings.NewReader("foo\n"), pclient.WithTagPutFile("tag1")))
			require.NoError(t, mf.PutFile("foo", strings.NewReader("foo\n"), pclient.WithTagPutFile("tag2")))
			require.NoError(t, mf.PutFile("bar", strings.NewReader("bar\n")))
			return nil
		}))
		newFile := func(repo, branch, commit, path, tag string) *pfs.File {
			file := pclient.NewFile(repo, branch, commit, path)
			file.Tag = tag
			return file
		}
		expected := []*pfs.File{newFile(repo, "master", "", "/bar", fileset.DefaultFileTag), newFile(repo, "master", "", "/foo", "tag1"), newFile(repo, "master", "", "/foo", "tag2")}
		require.NoError(t, env.PachClient.ListFile(masterCommit, "", func(fi *pfs.FileInfo) error {
			require.Equal(t, expected[0].Path, fi.File.Path)
			require.Equal(t, expected[0].Tag, fi.File.Tag)
			expected = expected[1:]
			return nil
		}))
		require.Equal(t, 0, len(expected))
	})
}
>>>>>>> e54cd9c2

	suite.Run("DuplicateFileDifferentTag", func(t *testing.T) {
		t.Parallel()
		env := testpachd.NewRealEnv(t, tu.NewTestDBConfig(t))
		repo := "test"
		require.NoError(t, env.PachClient.CreateRepo(repo))
		require.NoError(t, env.PachClient.WithModifyFileClient(repo, "master", "", func(mf pclient.ModifyFile) error {
			require.NoError(t, mf.PutFile("foo", strings.NewReader("foo\n"), pclient.WithTagPutFile("tag1")))
			require.NoError(t, mf.PutFile("foo", strings.NewReader("foo\n"), pclient.WithTagPutFile("tag2")))
			require.NoError(t, mf.PutFile("bar", strings.NewReader("bar\n")))
			return nil
		}))
		expected := []*pfs.File{pclient.NewFile(repo, "master", "", "/bar", fileset.DefaultFileTag), pclient.NewFile(repo, "master", "", "/foo", "tag1"), pclient.NewFile(repo, "master", "", "/foo", "tag2")}
		require.NoError(t, env.PachClient.ListFile(repo, "master", "", "", func(fi *pfs.FileInfo) error {
			require.Equal(t, expected[0].Path, fi.File.Path)
			require.Equal(t, expected[0].Tag, fi.File.Tag)
			expected = expected[1:]
			return nil
		}))
		require.Equal(t, 0, len(expected))
	})
}

var (
	randSeed = int64(0)
	randMu   sync.Mutex
)

func writeObj(t *testing.T, c obj.Client, path, content string) {
	err := c.Put(context.Background(), path, strings.NewReader(content))
	require.NoError(t, err)
}

type SlowReader struct {
	underlying io.Reader
	delay      time.Duration
}

func (r *SlowReader) Read(p []byte) (n int, err error) {
	n, err = r.underlying.Read(p)
	if r.delay == 0 {
		time.Sleep(1 * time.Millisecond)
	} else {
		time.Sleep(r.delay)
	}
	return
}

func getRand() *rand.Rand {
	randMu.Lock()
	seed := randSeed
	randSeed++
	randMu.Unlock()
	return rand.New(rand.NewSource(seed))
}

func randomReader(n int) io.Reader {
	return io.LimitReader(getRand(), int64(n))
}<|MERGE_RESOLUTION|>--- conflicted
+++ resolved
@@ -5938,8 +5938,6 @@
 		_, err = c.PfsAPIClient.Fsck(c.Ctx(), &pfs.FsckRequest{})
 		requireNoPanic(err)
 	})
-<<<<<<< HEAD
-=======
 
 	suite.Run("DuplicateFileDifferentTag", func(t *testing.T) {
 		t.Parallel()
@@ -5968,29 +5966,6 @@
 		require.Equal(t, 0, len(expected))
 	})
 }
->>>>>>> e54cd9c2
-
-	suite.Run("DuplicateFileDifferentTag", func(t *testing.T) {
-		t.Parallel()
-		env := testpachd.NewRealEnv(t, tu.NewTestDBConfig(t))
-		repo := "test"
-		require.NoError(t, env.PachClient.CreateRepo(repo))
-		require.NoError(t, env.PachClient.WithModifyFileClient(repo, "master", "", func(mf pclient.ModifyFile) error {
-			require.NoError(t, mf.PutFile("foo", strings.NewReader("foo\n"), pclient.WithTagPutFile("tag1")))
-			require.NoError(t, mf.PutFile("foo", strings.NewReader("foo\n"), pclient.WithTagPutFile("tag2")))
-			require.NoError(t, mf.PutFile("bar", strings.NewReader("bar\n")))
-			return nil
-		}))
-		expected := []*pfs.File{pclient.NewFile(repo, "master", "", "/bar", fileset.DefaultFileTag), pclient.NewFile(repo, "master", "", "/foo", "tag1"), pclient.NewFile(repo, "master", "", "/foo", "tag2")}
-		require.NoError(t, env.PachClient.ListFile(repo, "master", "", "", func(fi *pfs.FileInfo) error {
-			require.Equal(t, expected[0].Path, fi.File.Path)
-			require.Equal(t, expected[0].Tag, fi.File.Tag)
-			expected = expected[1:]
-			return nil
-		}))
-		require.Equal(t, 0, len(expected))
-	})
-}
 
 var (
 	randSeed = int64(0)
