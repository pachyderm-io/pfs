package load

import (
	"bytes"
	"context"
	"io"
	"strings"

	"github.com/pachyderm/pachyderm/v2/src/client"
	"github.com/pachyderm/pachyderm/v2/src/internal/errors"
	"github.com/pachyderm/pachyderm/v2/src/internal/storage/fileset"
	"github.com/pachyderm/pachyderm/v2/src/internal/tarutil"
	"github.com/pachyderm/pachyderm/v2/src/pfs"
	pfsserver "github.com/pachyderm/pachyderm/v2/src/server/pfs"
)

type ValidatorSpec struct{}

type Validator struct {
	spec   *ValidatorSpec
	buffer *fileset.Buffer
}

func NewValidator(client Client, spec *ValidatorSpec) (Client, *Validator) {
	v := &Validator{
		spec:   spec,
		buffer: fileset.NewBuffer(),
	}
	return &validatorClient{
		Client:    client,
		validator: v,
	}, v
}

// TODO: The performance of this is bad.
func (v *Validator) RandomFile() (string, error) {
	files := make(map[string]struct{})
	if err := v.buffer.WalkAdditive(func(p, tag string, r io.Reader) error {
		files[p] = struct{}{}
		return nil
	}); err != nil {
		return "", err
	}
	if len(files) > 0 {
		for file := range files {
			return file, nil
		}
	}
	return "no-op-delete", nil
}

type file struct {
	name string
	hash []byte
}

func (v *Validator) Validate(client Client, commit *pfs.Commit) (retErr error) {
	var files []*file
	if err := v.buffer.WalkAdditive(func(p, tag string, r io.Reader) error {
		buf := &bytes.Buffer{}
		if _, err := io.Copy(buf, r); err != nil {
			return err
		}
		files = append(files, &file{
			name: p,
			hash: buf.Bytes(),
		})
		return nil
	}); err != nil {
		return err
	}
	defer func() {
		if retErr == nil {
			if len(files) != 0 {
				retErr = errors.Errorf("got back less files than expected")
			}
		}
	}()
	r, err := client.GetFileTar(context.Background(), commit, "**")
	if err != nil {
		return err
	}
	err = tarutil.Iterate(r, func(file tarutil.File) error {
		if len(files) == 0 {
			return errors.Errorf("got back more files than expected")
		}
		hdr, err := file.Header()
		if err != nil {
			return err
		}
		if strings.HasSuffix(hdr.Name, "/") {
			return nil
		}
		h := pfs.NewHash()
		if err := file.Content(h); err != nil {
			return err
		}
		if !bytes.Equal(files[0].hash, h.Sum(nil)) {
			return errors.Errorf("file %v's content is incorrect (actual file path: %v)", files[0].name, hdr.Name)
		}
		files = files[1:]
		return nil
	})
	if pfsserver.IsFileNotFoundErr(err) && len(files) == 0 {
		return nil
	}
	return err
}

type validatorClient struct {
	Client
	validator *Validator
}

<<<<<<< HEAD
func (vc *validatorClient) WithModifyFileClient(ctx context.Context, repo, branch, commit string, cb func(client.ModifyFile) error) error {
	return vc.Client.WithModifyFileClient(ctx, repo, branch, commit, func(mf client.ModifyFile) error {
=======
func (vc *validatorClient) WithModifyFileClient(ctx context.Context, commit *pfs.Commit, cb func(client.ModifyFile) error) error {
	return vc.Client.WithModifyFileClient(ctx, commit, func(mf client.ModifyFile) (retErr error) {
>>>>>>> 3b69deea
		vmfc := &validatorModifyFileClient{
			ModifyFile: mf,
			buffer:     fileset.NewBuffer(),
		}
		if err := cb(vmfc); err != nil {
			return err
		}
		for _, p := range vmfc.deletes {
			vc.validator.buffer.Delete(p, "")
		}
		return vmfc.buffer.WalkAdditive(func(p, tag string, r io.Reader) error {
			w := vc.validator.buffer.Add(p, tag)
			_, err := io.Copy(w, r)
			return err
		})
	})
}

type validatorModifyFileClient struct {
	client.ModifyFile
	buffer  *fileset.Buffer
	deletes []string
}

func (vmfc *validatorModifyFileClient) PutFile(path string, r io.Reader, opts ...client.PutFileOption) error {
	h := pfs.NewHash()
	if err := vmfc.ModifyFile.PutFile(path, io.TeeReader(r, h), opts...); err != nil {
		return err
	}
	vmfc.buffer.Delete(path, "")
	w := vmfc.buffer.Add(path, "")
	_, err := io.Copy(w, bytes.NewReader(h.Sum(nil)))
	return err
}

func (vmfc *validatorModifyFileClient) DeleteFile(path string, opts ...client.DeleteFileOption) error {
	if err := vmfc.ModifyFile.DeleteFile(path, opts...); err != nil {
		return err
	}
	vmfc.deletes = append(vmfc.deletes, path)
	vmfc.buffer.Delete(path, "")
	return nil
}<|MERGE_RESOLUTION|>--- conflicted
+++ resolved
@@ -112,13 +112,8 @@
 	validator *Validator
 }
 
-<<<<<<< HEAD
-func (vc *validatorClient) WithModifyFileClient(ctx context.Context, repo, branch, commit string, cb func(client.ModifyFile) error) error {
-	return vc.Client.WithModifyFileClient(ctx, repo, branch, commit, func(mf client.ModifyFile) error {
-=======
 func (vc *validatorClient) WithModifyFileClient(ctx context.Context, commit *pfs.Commit, cb func(client.ModifyFile) error) error {
 	return vc.Client.WithModifyFileClient(ctx, commit, func(mf client.ModifyFile) (retErr error) {
->>>>>>> 3b69deea
 		vmfc := &validatorModifyFileClient{
 			ModifyFile: mf,
 			buffer:     fileset.NewBuffer(),
