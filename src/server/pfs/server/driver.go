--- conflicted
+++ resolved
@@ -1988,34 +1988,6 @@
 	defer newCommitWatcher.Close()
 	// keep track of the commits that have been sent
 	seen := make(map[string]bool)
-<<<<<<< HEAD
-	// include all commits that are currently on the given branch,
-	commitInfos, err := d.listCommit(pachClient, repo, client.NewCommit(repo.Name, branch), from, 0, false)
-	if err != nil {
-		// We skip NotFound error because it's ok if the branch
-		// doesn't exist yet, in which case ListCommit returns
-		// a NotFound error.
-		if !isNotFoundErr(err) {
-			return err
-		}
-	}
-	// ListCommit returns commits in newest-first order,
-	// but SubscribeCommit should return commit in oldest-first
-	// order, so we reverse the order.
-	for i := range commitInfos {
-		commitInfo := commitInfos[len(commitInfos)-i-1]
-		commitInfo, err := d.inspectCommit(pachClient, commitInfo.Commit, state)
-		if err != nil {
-			return err
-		}
-		if err := f(commitInfo); err != nil {
-			return err
-		}
-		seen[commitInfo.Commit.ID] = true
-	}
-=======
-
->>>>>>> 03c98322
 	for {
 		var commitID string
 		commitInfo := &pfs.CommitInfo{}
