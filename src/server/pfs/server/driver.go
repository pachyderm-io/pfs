--- conflicted
+++ resolved
@@ -817,7 +817,6 @@
 		return err
 	}
 	ids = append(ids, *id)
-<<<<<<< HEAD
 	// Error if any duplicate file paths are found in the filesets.
 	fs, err := d.storage.Open(ctx, ids)
 	if err != nil {
@@ -827,8 +826,6 @@
 	if err := fs.Iterate(ctx, func(_ fileset.File) error { return nil }); err != nil {
 		return err
 	}
-=======
->>>>>>> 792b9b13
 	compactedID, err := d.compact(ctx, ids)
 	if err != nil {
 		return err
