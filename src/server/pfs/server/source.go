--- conflicted
+++ resolved
@@ -54,14 +54,10 @@
 	cache := make(map[string]*pfs.FileInfo)
 	return s.fileSet.Iterate(ctx, func(f fileset.File) error {
 		idx := f.Index()
-		file := client.NewFile(s.commitInfo.Commit.Branch.Repo.Name, s.commitInfo.Commit.Branch.Name, s.commitInfo.Commit.ID, idx.Path)
+		file := s.commitInfo.Commit.NewFile(idx.Path)
 		file.Tag = idx.File.Tag
 		fi := &pfs.FileInfo{
-<<<<<<< HEAD
 			File:      file,
-=======
-			File:      s.commitInfo.Commit.NewFile(idx.Path),
->>>>>>> 3b69deea
 			FileType:  pfs.FileType_FILE,
 			Committed: s.commitInfo.Finished,
 		}
