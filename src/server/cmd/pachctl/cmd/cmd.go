--- conflicted
+++ resolved
@@ -369,18 +369,14 @@
 	versionCmd := &cobra.Command{
 		Short: "Print Pachyderm version information.",
 		Long:  "Print Pachyderm version information.",
-<<<<<<< HEAD
 		RunE: cmdutil.RunFixedArgs(0, func(args []string, env cmdutil.Env) (retErr error) {
-=======
-		Run: cmdutil.RunFixedArgs(0, func(args []string) (retErr error) {
->>>>>>> 2dea2526
 			if !raw && output != "" {
 				return errors.New("cannot set --output (-o) without --raw")
 			}
 
 			if clientOnly {
 				if raw {
-					return cmdutil.Encoder(output, os.Stdout).EncodeProto(version.Version)
+					return cmdutil.Encoder(output, env.Out()).EncodeProto(version.Version)
 				}
 				fmt.Println(version.PrettyPrintVersion(version.Version))
 				return nil
@@ -395,9 +391,9 @@
 			}()
 
 			// Print header + client version
-			writer := ansiterm.NewTabWriter(os.Stdout, 20, 1, 3, ' ', 0)
+			writer := ansiterm.NewTabWriter(env.Out(), 20, 1, 3, ' ', 0)
 			if raw {
-				if err := cmdutil.Encoder(output, os.Stdout).EncodeProto(version.Version); err != nil {
+				if err := cmdutil.Encoder(output, env.Out()).EncodeProto(version.Version); err != nil {
 					return err
 				}
 			} else {
@@ -434,7 +430,7 @@
 
 			// print server version
 			if raw {
-				return cmdutil.Encoder(output, os.Stdout).EncodeProto(version)
+				return cmdutil.Encoder(output, env.Out()).EncodeProto(version)
 			}
 			printVersion(writer, "pachd", version)
 			return writer.Flush()
@@ -661,7 +657,7 @@
 		Short: "Print or install the bash completion code.",
 		Long:  "Print or install the bash completion code.",
 		RunE: cmdutil.RunFixedArgs(0, func(args []string, env cmdutil.Env) error {
-			return createCompletions(rootCmd, install, installPathBash, rootCmd.GenBashCompletion)
+			return createCompletions(env, rootCmd, install, installPathBash, rootCmd.GenBashCompletion)
 		}),
 	}
 	completionBash.Flags().BoolVar(&install, "install", false, "Install the completion.")
@@ -673,7 +669,7 @@
 		Short: "Print or install the zsh completion code.",
 		Long:  "Print or install the zsh completion code.",
 		RunE: cmdutil.RunFixedArgs(0, func(args []string, env cmdutil.Env) error {
-			return createCompletions(rootCmd, install, installPathZsh, rootCmd.GenZshCompletion)
+			return createCompletions(env, rootCmd, install, installPathZsh, rootCmd.GenZshCompletion)
 		}),
 	}
 	completionZsh.Flags().BoolVar(&install, "install", false, "Install the completion.")
@@ -950,7 +946,7 @@
 	})
 }
 
-func createCompletions(rootCmd *cobra.Command, install bool, installPath string, f func(io.Writer) error) (retErr error) {
+func createCompletions(env cmdutil.Env, rootCmd *cobra.Command, install bool, installPath string, f func(io.Writer) error) (retErr error) {
 	var dest io.Writer
 
 	if install {
@@ -972,7 +968,7 @@
 
 		dest = f
 	} else {
-		dest = os.Stdout
+		dest = env.Out()
 	}
 
 	// Remove 'hidden' flag from all commands so we can get completions for them as well
