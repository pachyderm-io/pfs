--- conflicted
+++ resolved
@@ -196,7 +196,6 @@
 		Long:  "Deploy a Pachyderm cluster.",
 		PersistentPreRun: cmdutil.Run(func([]string) error {
 			opts = &assets.AssetOpts{
-<<<<<<< HEAD
 				PachdShards:             uint64(pachdShards),
 				Version:                 version.PrettyPrintVersion(version.Version),
 				LogLevel:                logLevel,
@@ -208,18 +207,8 @@
 				EtcdMemRequest:          etcdMemRequest,
 				EtcdNodes:               etcdNodes,
 				EtcdVolume:              etcdVolume,
+				EnableDash:              enableDash,
 				DashImage:               dashImage,
-=======
-				PachdShards:    uint64(pachdShards),
-				Version:        version.PrettyPrintVersion(version.Version),
-				LogLevel:       logLevel,
-				Metrics:        metrics,
-				BlockCacheSize: blockCacheSize,
-				EtcdNodes:      etcdNodes,
-				EtcdVolume:     etcdVolume,
-				EnableDash:     enableDash,
-				DashImage:      dashImage,
->>>>>>> 33ddf24b
 			}
 			return nil
 		}),
@@ -229,12 +218,7 @@
 	deploy.PersistentFlags().StringVar(&etcdVolume, "static-etcd-volume", "", "Deploy etcd as a ReplicationController with one pod.  The pod uses the given persistent volume.")
 	deploy.PersistentFlags().BoolVar(&dryRun, "dry-run", false, "Don't actually deploy pachyderm to Kubernetes, instead just print the manifest.")
 	deploy.PersistentFlags().StringVar(&logLevel, "log-level", "info", "The level of log messages to print options are, from least to most verbose: \"error\", \"info\", \"debug\".")
-<<<<<<< HEAD
-=======
-	deploy.PersistentFlags().StringVar(&blockCacheSize, "block-cache-size", "5G", "Size of in-memory cache to use for blocks. "+
-		"Size is specified in bytes, with allowed SI suffixes (M, K, G, Mi, Ki, Gi, etc).")
 	deploy.PersistentFlags().BoolVar(&enableDash, "dash", false, "If true, deploy the Pachyderm UI along with Pachyderm (experimental)")
->>>>>>> 33ddf24b
 	deploy.PersistentFlags().StringVar(&dashImage, "dash-image", defaultDashImage, "Image URL for pachyderm dashboard")
 	deploy.AddCommand(deployLocal)
 	deploy.AddCommand(deployAmazon)
