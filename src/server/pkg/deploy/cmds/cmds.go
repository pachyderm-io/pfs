package cmds

import (
	"bufio"
	"bytes"
	"encoding/base64"
	"encoding/json"
	"errors"
	"fmt"
	"io/ioutil"
	"net/http"
	"net/url"
	"os"
	"regexp"
	"strconv"
	"strings"
	"time"

	"github.com/pachyderm/pachyderm/src/client"

	"github.com/pachyderm/pachyderm/src/client/version"
	"github.com/pachyderm/pachyderm/src/server/pkg/cmdutil"
	"github.com/pachyderm/pachyderm/src/server/pkg/deploy"
	"github.com/pachyderm/pachyderm/src/server/pkg/deploy/assets"
	"github.com/pachyderm/pachyderm/src/server/pkg/deploy/images"
	_metrics "github.com/pachyderm/pachyderm/src/server/pkg/metrics"

	"github.com/ghodss/yaml"
	"github.com/spf13/cobra"
)

var defaultDashImage = "pachyderm/dash:1.8-preview-7"

var awsAccessKeyIDRE = regexp.MustCompile("^[A-Z0-9]{20}$")
var awsSecretRE = regexp.MustCompile("^[A-Za-z0-9/+=]{40}$")
var awsRegionRE = regexp.MustCompile("^[a-z]{2}(?:-gov)?-[a-z]+-[0-9]$")

// BytesEncoder is an Encoder with bytes content.
type BytesEncoder interface {
	assets.Encoder
	// Return the current buffer of the encoder.
	Buffer() *bytes.Buffer
}

// JSON assets.Encoder.
type jsonEncoder struct {
	encoder *json.Encoder
	buffer  *bytes.Buffer
}

func newJSONEncoder() *jsonEncoder {
	buffer := &bytes.Buffer{}
	encoder := json.NewEncoder(buffer)
	encoder.SetIndent("", "\t")
	return &jsonEncoder{encoder, buffer}
}

func (e *jsonEncoder) Encode(item interface{}) error {
	if err := e.encoder.Encode(item); err != nil {
		return err
	}
	_, err := fmt.Fprintf(e.buffer, "\n")
	return err
}

// Return the current bytes content.
func (e *jsonEncoder) Buffer() *bytes.Buffer {
	return e.buffer
}

// YAML assets.Encoder.
type yamlEncoder struct {
	buffer *bytes.Buffer
}

func newYAMLEncoder() *yamlEncoder {
	buffer := &bytes.Buffer{}
	return &yamlEncoder{buffer}
}

func (e *yamlEncoder) Encode(item interface{}) error {
	bytes, err := yaml.Marshal(item)
	if err != nil {
		return err
	}
	_, err = e.buffer.Write(bytes)
	if err != nil {
		return err
	}
	_, err = fmt.Fprintf(e.buffer, "---\n")
	return err
}

// Return the current bytes content.
func (e *yamlEncoder) Buffer() *bytes.Buffer {
	return e.buffer
}

// Return the appropriate encoder for the given output format.
func getEncoder(outputFormat string) BytesEncoder {
	switch outputFormat {
	case "yaml":
		return newYAMLEncoder()
	case "json":
		return newJSONEncoder()
	default:
		return newJSONEncoder()
	}
}

func kubectlCreate(dryRun bool, manifest BytesEncoder, opts *assets.AssetOpts, metrics bool) error {
	if dryRun {
		_, err := os.Stdout.Write(manifest.Buffer().Bytes())
		return err
	}
	io := cmdutil.IO{
		Stdin:  manifest.Buffer(),
		Stdout: os.Stdout,
		Stderr: os.Stderr,
	}
	// we set --validate=false due to https://github.com/kubernetes/kubernetes/issues/53309
	if err := cmdutil.RunIO(io, "kubectl", "apply", "-f", "-", "--validate=false", "--namespace", opts.Namespace); err != nil {
		return err
	}

	fmt.Println("\nPachyderm is launching. Check its status with \"kubectl get all\"")
	if opts.DashOnly || !opts.NoDash {
		fmt.Println("Once launched, access the dashboard by running \"pachctl port-forward\"")
	}
	fmt.Println("")

	return nil
}

// containsEmpty is a helper function used for validation (particularly for
// validating that creds arguments aren't empty
func containsEmpty(vals []string) bool {
	for _, val := range vals {
		if val == "" {
			return true
		}
	}
	return false
}

// deployCmds returns the set of cobra.Commands used to deploy pachyderm.
func deployCmds(noMetrics *bool, noPortForwarding *bool) []*cobra.Command {
	var commands []*cobra.Command
	var opts *assets.AssetOpts

	var dryRun bool
	var outputFormat string

	var dev bool
	var hostPath string
	deployLocal := &cobra.Command{
		Short: "Deploy a single-node Pachyderm cluster with local metadata storage.",
		Long:  "Deploy a single-node Pachyderm cluster with local metadata storage.",
		Run: cmdutil.RunFixedArgs(0, func(args []string) (retErr error) {
			metrics := !*noMetrics

			if metrics && !dev {
				start := time.Now()
				startMetricsWait := _metrics.StartReportAndFlushUserAction("Deploy", start)
				defer startMetricsWait()
				defer func() {
					finishMetricsWait := _metrics.FinishReportAndFlushUserAction("Deploy", retErr, start)
					finishMetricsWait()
				}()
			}
			manifest := getEncoder(outputFormat)
			if dev {
				// Use dev build instead of release build
				opts.Version = deploy.DevVersionTag

				// we turn metrics off this is a dev cluster. The default is set by
				// deploy.PersistentPreRun, below.
				opts.Metrics = false

				// Disable authentication, for tests
				opts.DisableAuthentication = true

				// Serve the Pachyderm object/block API locally, as this is needed by
				// our tests (and authentication is disabled anyway)
				opts.ExposeObjectAPI = true
			}
			if err := assets.WriteLocalAssets(manifest, opts, hostPath); err != nil {
				return err
			}
			return kubectlCreate(dryRun, manifest, opts, metrics)
		}),
	}
	deployLocal.Flags().StringVar(&hostPath, "host-path", "/var/pachyderm", "Location on the host machine where PFS metadata will be stored.")
	deployLocal.Flags().BoolVarP(&dev, "dev", "d", false, "Deploy pachd with local version tags, disable metrics, expose Pachyderm's object/block API, and use an insecure authentication mechanism (do not set on any cluster with sensitive data)")
	commands = append(commands, cmdutil.CreateAlias(deployLocal, "deploy local"))

	deployGoogle := &cobra.Command{
		Use:   "{{alias}} <bucket-name> <disk-size> [<credentials-file>]",
		Short: "Deploy a Pachyderm cluster running on Google Cloud Platform.",
		Long: `Deploy a Pachyderm cluster running on Google Cloud Platform.
  <bucket-name>: A Google Cloud Storage bucket where Pachyderm will store PFS data.
  <disk-size>: Size of Google Compute Engine persistent disks in GB (assumed to all be the same).
  <credentials-file>: A file containing the private key for the account (downloaded from Google Compute Engine).`,
		Run: cmdutil.RunBoundedArgs(2, 3, func(args []string) (retErr error) {
			metrics := !*noMetrics

			if metrics {
				start := time.Now()
				startMetricsWait := _metrics.StartReportAndFlushUserAction("Deploy", start)
				defer startMetricsWait()
				defer func() {
					finishMetricsWait := _metrics.FinishReportAndFlushUserAction("Deploy", retErr, start)
					finishMetricsWait()
				}()
			}
			volumeSize, err := strconv.Atoi(args[1])
			if err != nil {
				return fmt.Errorf("volume size needs to be an integer; instead got %v", args[1])
			}
			manifest := getEncoder(outputFormat)
			opts.BlockCacheSize = "0G" // GCS is fast so we want to disable the block cache. See issue #1650
			var cred string
			if len(args) == 3 {
				credBytes, err := ioutil.ReadFile(args[2])
				if err != nil {
					return fmt.Errorf("error reading creds file %s: %v", args[2], err)
				}
				cred = string(credBytes)
			}
			bucket := strings.TrimPrefix(args[0], "gs://")
			if err = assets.WriteGoogleAssets(manifest, opts, bucket, cred, volumeSize); err != nil {
				return err
			}
			return kubectlCreate(dryRun, manifest, opts, metrics)
		}),
	}
	commands = append(commands, cmdutil.CreateAlias(deployGoogle, "deploy google"))

	var objectStoreBackend string
	var persistentDiskBackend string
	var secure bool
	var isS3V2 bool
	deployCustom := &cobra.Command{
		Use:   "{{alias}} --persistent-disk <persistent disk backend> --object-store <object store backend> <persistent disk args> <object store args>",
		Short: "Deploy a custom Pachyderm cluster configuration",
		Long: `Deploy a custom Pachyderm cluster configuration.
If <object store backend> is \"s3\", then the arguments are:
    <volumes> <size of volumes (in GB)> <bucket> <id> <secret> <endpoint>`,
		Run: cmdutil.RunBoundedArgs(4, 7, func(args []string) (retErr error) {
			metrics := !*noMetrics

			if metrics {
				start := time.Now()
				startMetricsWait := _metrics.StartReportAndFlushUserAction("Deploy", start)
				defer startMetricsWait()
				defer func() {
					finishMetricsWait := _metrics.FinishReportAndFlushUserAction("Deploy", retErr, start)
					finishMetricsWait()
				}()
			}
			manifest := getEncoder(outputFormat)
			err := assets.WriteCustomAssets(manifest, opts, args, objectStoreBackend, persistentDiskBackend, secure, isS3V2)
			if err != nil {
				return err
			}
			return kubectlCreate(dryRun, manifest, opts, metrics)
		}),
	}
	deployCustom.Flags().BoolVarP(&secure, "secure", "s", false, "Enable secure access to a Minio server.")
	deployCustom.Flags().StringVar(&persistentDiskBackend, "persistent-disk", "aws",
		"(required) Backend providing persistent local volumes to stateful pods. "+
			"One of: aws, google, or azure.")
	deployCustom.Flags().StringVar(&objectStoreBackend, "object-store", "s3",
		"(required) Backend providing an object-storage API to pachyderm. One of: "+
			"s3, gcs, or azure-blob.")
	deployCustom.Flags().BoolVar(&isS3V2, "isS3V2", false, "Enable S3V2 client")
	commands = append(commands, cmdutil.CreateAlias(deployCustom, "deploy custom"))

	var cloudfrontDistribution string
	var creds string
	var iamRole string
	var vault string
	deployAmazon := &cobra.Command{
		Use:   "{{alias}} <bucket-name> <region> <disk-size>",
		Short: "Deploy a Pachyderm cluster running on AWS.",
		Long: `Deploy a Pachyderm cluster running on AWS.
  <bucket-name>: An S3 bucket where Pachyderm will store PFS data.
  <region>: The AWS region where Pachyderm is being deployed (e.g. us-west-1)
  <disk-size>: Size of EBS volumes, in GB (assumed to all be the same).`,
		Run: cmdutil.RunFixedArgs(3, func(args []string) (retErr error) {
			metrics := !*noMetrics

			if metrics {
				start := time.Now()
				startMetricsWait := _metrics.StartReportAndFlushUserAction("Deploy", start)
				defer startMetricsWait()
				defer func() {
					finishMetricsWait := _metrics.FinishReportAndFlushUserAction("Deploy", retErr, start)
					finishMetricsWait()
				}()
			}
			if creds == "" && vault == "" && iamRole == "" {
				return fmt.Errorf("One of --credentials, --vault, or --iam-role needs to be provided")
			}

			// populate 'amazonCreds' & validate
			var amazonCreds *assets.AmazonCreds
			s := bufio.NewScanner(os.Stdin)
			if creds != "" {
				parts := strings.Split(creds, ",")
				if len(parts) < 2 || len(parts) > 3 || containsEmpty(parts[:2]) {
					return fmt.Errorf("Incorrect format of --credentials")
				}
				amazonCreds = &assets.AmazonCreds{ID: parts[0], Secret: parts[1]}
				if len(parts) > 2 {
					amazonCreds.Token = parts[2]
				}

				if !awsAccessKeyIDRE.MatchString(amazonCreds.ID) {
					fmt.Printf("The AWS Access Key seems invalid (does not match %q). "+
						"Do you want to continue deploying? [yN]\n", awsAccessKeyIDRE)
					if s.Scan(); s.Text()[0] != 'y' && s.Text()[0] != 'Y' {
						os.Exit(1)
					}
				}

				if !awsSecretRE.MatchString(amazonCreds.Secret) {
					fmt.Printf("The AWS Secret seems invalid (does not match %q). "+
						"Do you want to continue deploying? [yN]\n", awsSecretRE)
					if s.Scan(); s.Text()[0] != 'y' && s.Text()[0] != 'Y' {
						os.Exit(1)
					}
				}
			}
			if vault != "" {
				if amazonCreds != nil {
					return fmt.Errorf("Only one of --credentials, --vault, or --iam-role needs to be provided")
				}
				parts := strings.Split(vault, ",")
				if len(parts) != 3 || containsEmpty(parts) {
					return fmt.Errorf("Incorrect format of --vault")
				}
				amazonCreds = &assets.AmazonCreds{VaultAddress: parts[0], VaultRole: parts[1], VaultToken: parts[2]}
			}
			if iamRole != "" {
				if amazonCreds != nil {
					return fmt.Errorf("Only one of --credentials, --vault, or --iam-role needs to be provided")
				}
				opts.IAMRole = iamRole
			}
			volumeSize, err := strconv.Atoi(args[2])
			if err != nil {
				return fmt.Errorf("volume size needs to be an integer; instead got %v", args[2])
			}
			if strings.TrimSpace(cloudfrontDistribution) != "" {
				fmt.Printf("WARNING: You specified a cloudfront distribution. Deploying on AWS with cloudfront is currently " +
					"an alpha feature. No security restrictions have been applied to cloudfront, making all data public (obscured but not secured)\n")
			}
			bucket, region := strings.TrimPrefix(args[0], "s3://"), args[1]
			if !awsRegionRE.MatchString(region) {
				fmt.Printf("The AWS region seems invalid (does not match %q). "+
					"Do you want to continue deploying? [yN]\n", awsRegionRE)
				if s.Scan(); s.Text()[0] != 'y' && s.Text()[0] != 'Y' {
					os.Exit(1)
				}
			}

			// generate manifest and write assets
			manifest := getEncoder(outputFormat)
			if err = assets.WriteAmazonAssets(manifest, opts, region, bucket, volumeSize, amazonCreds, cloudfrontDistribution); err != nil {
				return err
			}
			return kubectlCreate(dryRun, manifest, opts, metrics)
		}),
	}
	deployAmazon.Flags().StringVar(&cloudfrontDistribution, "cloudfront-distribution", "",
		"Deploying on AWS with cloudfront is currently "+
			"an alpha feature. No security restrictions have been"+
			"applied to cloudfront, making all data public (obscured but not secured)")
	deployAmazon.Flags().StringVar(&creds, "credentials", "", "Use the format \"<id>,<secret>[,<token>]\". You can get a token by running \"aws sts get-session-token\".")
	deployAmazon.Flags().StringVar(&vault, "vault", "", "Use the format \"<address/hostport>,<role>,<token>\".")
	deployAmazon.Flags().StringVar(&iamRole, "iam-role", "", fmt.Sprintf("Use the given IAM role for authorization, as opposed to using static credentials. The given role will be applied as the annotation %s, this used with a Kubernetes IAM role management system such as kube2iam allows you to give pachd credentials in a more secure way.", assets.IAMAnnotation))
	commands = append(commands, cmdutil.CreateAlias(deployAmazon, "deploy amazon"))

	deployMicrosoft := &cobra.Command{
		Use:   "{{alias}} <container> <account-name> <account-key> <disk-size>",
		Short: "Deploy a Pachyderm cluster running on Microsoft Azure.",
		Long: `Deploy a Pachyderm cluster running on Microsoft Azure.
  <container>: An Azure container where Pachyderm will store PFS data.
  <disk-size>: Size of persistent volumes, in GB (assumed to all be the same).`,
		Run: cmdutil.RunFixedArgs(4, func(args []string) (retErr error) {
			metrics := !*noMetrics

			if metrics {
				start := time.Now()
				startMetricsWait := _metrics.StartReportAndFlushUserAction("Deploy", start)
				defer startMetricsWait()
				defer func() {
					finishMetricsWait := _metrics.FinishReportAndFlushUserAction("Deploy", retErr, start)
					finishMetricsWait()
				}()
			}
			if _, err := base64.StdEncoding.DecodeString(args[2]); err != nil {
				return fmt.Errorf("storage-account-key needs to be base64 encoded; instead got '%v'", args[2])
			}
			if opts.EtcdVolume != "" {
				tempURI, err := url.ParseRequestURI(opts.EtcdVolume)
				if err != nil {
					return fmt.Errorf("Volume URI needs to be a well-formed URI; instead got '%v'", opts.EtcdVolume)
				}
				opts.EtcdVolume = tempURI.String()
			}
			volumeSize, err := strconv.Atoi(args[3])
			if err != nil {
				return fmt.Errorf("volume size needs to be an integer; instead got %v", args[3])
			}
			manifest := getEncoder(outputFormat)
			container := strings.TrimPrefix(args[0], "wasb://")
			accountName, accountKey := args[1], args[2]
			if err = assets.WriteMicrosoftAssets(manifest, opts, container, accountName, accountKey, volumeSize); err != nil {
				return err
			}
			return kubectlCreate(dryRun, manifest, opts, metrics)
		}),
	}
	commands = append(commands, cmdutil.CreateAlias(deployMicrosoft, "deploy microsoft"))

	deployStorageSecrets := func(data map[string][]byte) error {
		c, err := client.NewOnUserMachine(!*noMetrics, !*noPortForwarding, "user")
		if err != nil {
			return fmt.Errorf("error constructing pachyderm client: %v", err)
		}
		defer c.Close()

		// clean up any empty, but non-nil strings in the data, since those will prevent those fields from getting merged when we do the patch
		for k, v := range data {
			if v != nil && len(v) == 0 {
				delete(data, k)
			}
		}

		manifest := getEncoder(outputFormat)
		err = assets.WriteSecret(manifest, data, opts)
		if err != nil {
			return err
		}
		if dryRun {
			_, err := os.Stdout.Write(manifest.Buffer().Bytes())
			return err
		}

		io := cmdutil.IO{
			Stdin:  manifest.Buffer(),
			Stdout: os.Stdout,
			Stderr: os.Stderr,
		}

		// it can't unmarshal it from stdin in the given format for some reason, so we pass it in directly
		s := string(manifest.Buffer().Bytes())
		return cmdutil.RunIO(io, `kubectl`, "patch", "secret", "pachyderm-storage-secret", "-p", s, "--namespace", opts.Namespace, "--type=merge")
	}

	deployStorageAmazon := &cobra.Command{
<<<<<<< HEAD
		Use:   "{{alias}} <region> <access-key-id> <secret-access-key> [<session-token>]",
=======
		Use:   "{{alias}} <region> <access-key-id> <secret> [<token>]",
>>>>>>> a39562b1
		Short: "Deploy credentials for the Amazon S3 storage provider.",
		Long:  "Deploy credentials for the Amazon S3 storage provider, so that Pachyderm can ingress data from and egress data to it.",
		Run: cmdutil.RunBoundedArgs(3, 4, func(args []string) error {
			var token string
			if len(args) == 4 {
				token = args[3]
			}
			return deployStorageSecrets(assets.AmazonSecret(args[0], "", args[1], args[2], token, "", ""))
		}),
	}
	commands = append(commands, cmdutil.CreateAlias(deployStorageAmazon, "deploy storage amazon"))

	deployStorageGoogle := &cobra.Command{
		Use:   "{{alias}} <credentials-file>",
		Short: "Deploy credentials for the Google Cloud storage provider.",
		Long:  "Deploy credentials for the Google Cloud storage provider, so that Pachyderm can ingress data from and egress data to it.",
		Run: cmdutil.RunFixedArgs(1, func(args []string) error {
			credBytes, err := ioutil.ReadFile(args[0])
			if err != nil {
				return fmt.Errorf("error reading credentials file %s: %v", args[0], err)
			}
			return deployStorageSecrets(assets.GoogleSecret("", string(credBytes)))
		}),
	}
	commands = append(commands, cmdutil.CreateAlias(deployStorageGoogle, "deploy storage google"))

	deployStorageAzure := &cobra.Command{
		Use:   "{{alias}} <account-name> <account-key>",
		Short: "Deploy credentials for the Azure storage provider.",
		Long:  "Deploy credentials for the Azure storage provider, so that Pachyderm can ingress data from and egress data to it.",
		Run: cmdutil.RunFixedArgs(2, func(args []string) error {
			return deployStorageSecrets(assets.MicrosoftSecret("", args[0], args[1]))
		}),
	}
	commands = append(commands, cmdutil.CreateAlias(deployStorageAzure, "deploy storage microsoft"))

	deployStorage := &cobra.Command{
		Short: "Deploy credentials for a particular storage provider.",
		Long:  "Deploy credentials for a particular storage provider, so that Pachyderm can ingress data from and egress data to it.",
	}
	commands = append(commands, cmdutil.CreateAlias(deployStorage, "deploy storage"))

	listImages := &cobra.Command{
		Short: "Output the list of images in a deployment.",
		Long:  "Output the list of images in a deployment.",
		Run: cmdutil.RunFixedArgs(0, func(args []string) error {
			for _, image := range assets.Images(opts) {
				fmt.Println(image)
			}
			return nil
		}),
	}
	commands = append(commands, cmdutil.CreateAlias(listImages, "deploy list-images"))

	exportImages := &cobra.Command{
		Use:   "{{alias}} <output-file>",
		Short: "Export a tarball (to stdout) containing all of the images in a deployment.",
		Long:  "Export a tarball (to stdout) containing all of the images in a deployment.",
		Run: cmdutil.RunFixedArgs(1, func(args []string) (retErr error) {
			file, err := os.Create(args[0])
			if err != nil {
				return err
			}
			defer func() {
				if err := file.Close(); err != nil && retErr == nil {
					retErr = err
				}
			}()
			return images.Export(opts, file)
		}),
	}
	commands = append(commands, cmdutil.CreateAlias(exportImages, "deploy export-images"))

	importImages := &cobra.Command{
		Use:   "{{alias}} <input-file>",
		Short: "Import a tarball (from stdin) containing all of the images in a deployment and push them to a private registry.",
		Long:  "Import a tarball (from stdin) containing all of the images in a deployment and push them to a private registry.",
		Run: cmdutil.RunFixedArgs(1, func(args []string) (retErr error) {
			file, err := os.Open(args[0])
			if err != nil {
				return err
			}
			defer func() {
				if err := file.Close(); err != nil && retErr == nil {
					retErr = err
				}
			}()
			return images.Import(opts, file)
		}),
	}
	commands = append(commands, cmdutil.CreateAlias(importImages, "deploy import-images"))

	var blockCacheSize string
	var dashImage string
	var dashOnly bool
	var etcdCPURequest string
	var etcdMemRequest string
	var etcdNodes int
	var etcdStorageClassName string
	var etcdVolume string
	var exposeObjectAPI bool
	var imagePullSecret string
	var localRoles bool
	var logLevel string
	var namespace string
	var newHashTree bool
	var noDash bool
	var noExposeDockerSocket bool
	var noGuaranteed bool
	var noRBAC bool
	var pachdCPURequest string
	var pachdNonCacheMemRequest string
	var pachdShards int
	var registry string
	var tlsCertKey string
	deploy := &cobra.Command{
		Short: "Deploy a Pachyderm cluster.",
		Long:  "Deploy a Pachyderm cluster.",
		PersistentPreRun: cmdutil.Run(func([]string) error {
			dashImage = getDefaultOrLatestDashImage(dashImage, dryRun)
			opts = &assets.AssetOpts{
				FeatureFlags: assets.FeatureFlags{
					NewHashTree: newHashTree,
				},
				PachdShards:             uint64(pachdShards),
				Version:                 version.PrettyPrintVersion(version.Version),
				LogLevel:                logLevel,
				Metrics:                 !*noMetrics,
				PachdCPURequest:         pachdCPURequest,
				PachdNonCacheMemRequest: pachdNonCacheMemRequest,
				BlockCacheSize:          blockCacheSize,
				EtcdCPURequest:          etcdCPURequest,
				EtcdMemRequest:          etcdMemRequest,
				EtcdNodes:               etcdNodes,
				EtcdVolume:              etcdVolume,
				EtcdStorageClassName:    etcdStorageClassName,
				DashOnly:                dashOnly,
				NoDash:                  noDash,
				DashImage:               dashImage,
				Registry:                registry,
				ImagePullSecret:         imagePullSecret,
				NoGuaranteed:            noGuaranteed,
				NoRBAC:                  noRBAC,
				LocalRoles:              localRoles,
				Namespace:               namespace,
				NoExposeDockerSocket:    noExposeDockerSocket,
				ExposeObjectAPI:         exposeObjectAPI,
			}
			if tlsCertKey != "" {
				// TODO(msteffen): If either the cert path or the key path contains a
				// comma, this doesn't work
				certKey := strings.Split(tlsCertKey, ",")
				if len(certKey) != 2 {
					return fmt.Errorf("could not split TLS certificate and key correctly; must have two parts but got: %#v", certKey)
				}
				opts.TLS = &assets.TLSOpts{
					ServerCert: certKey[0],
					ServerKey:  certKey[1],
				}
			}
			return nil
		}),
	}
	deploy.PersistentFlags().IntVar(&pachdShards, "shards", 16, "(rarely set) The maximum number of pachd nodes allowed in the cluster; increasing this number blindly can result in degraded performance.")
	deploy.PersistentFlags().IntVar(&etcdNodes, "dynamic-etcd-nodes", 0, "Deploy etcd as a StatefulSet with the given number of pods.  The persistent volumes used by these pods are provisioned dynamically.  Note that StatefulSet is currently a beta kubernetes feature, which might be unavailable in older versions of kubernetes.")
	deploy.PersistentFlags().StringVar(&etcdVolume, "static-etcd-volume", "", "Deploy etcd as a ReplicationController with one pod.  The pod uses the given persistent volume.")
	deploy.PersistentFlags().StringVar(&etcdStorageClassName, "etcd-storage-class", "", "If set, the name of an existing StorageClass to use for etcd storage. Ignored if --static-etcd-volume is set.")
	deploy.PersistentFlags().BoolVar(&dryRun, "dry-run", false, "Don't actually deploy pachyderm to Kubernetes, instead just print the manifest.")
	deploy.PersistentFlags().StringVarP(&outputFormat, "output", "o", "json", "Output formmat. One of: json|yaml")
	deploy.PersistentFlags().StringVar(&logLevel, "log-level", "info", "The level of log messages to print options are, from least to most verbose: \"error\", \"info\", \"debug\".")
	deploy.PersistentFlags().BoolVar(&dashOnly, "dashboard-only", false, "Only deploy the Pachyderm UI (experimental), without the rest of pachyderm. This is for launching the UI adjacent to an existing Pachyderm cluster. After deployment, run \"pachctl port-forward\" to connect")
	deploy.PersistentFlags().BoolVar(&noDash, "no-dashboard", false, "Don't deploy the Pachyderm UI alongside Pachyderm (experimental).")
	deploy.PersistentFlags().StringVar(&registry, "registry", "", "The registry to pull images from.")
	deploy.PersistentFlags().StringVar(&imagePullSecret, "image-pull-secret", "", "A secret in Kubernetes that's needed to pull from your private registry.")
	deploy.PersistentFlags().StringVar(&dashImage, "dash-image", "", "Image URL for pachyderm dashboard")
	deploy.PersistentFlags().BoolVar(&noGuaranteed, "no-guaranteed", false, "Don't use guaranteed QoS for etcd and pachd deployments. Turning this on (turning guaranteed QoS off) can lead to more stable local clusters (such as a on Minikube), it should normally be used for production clusters.")
	deploy.PersistentFlags().BoolVar(&noRBAC, "no-rbac", false, "Don't deploy RBAC roles for Pachyderm. (for k8s versions prior to 1.8)")
	deploy.PersistentFlags().BoolVar(&localRoles, "local-roles", false, "Use namespace-local roles instead of cluster roles. Ignored if --no-rbac is set.")
	deploy.PersistentFlags().StringVar(&namespace, "namespace", "default", "Kubernetes namespace to deploy Pachyderm to.")
	deploy.PersistentFlags().BoolVar(&noExposeDockerSocket, "no-expose-docker-socket", false, "Don't expose the Docker socket to worker containers. This limits the privileges of workers which prevents them from automatically setting the container's working dir and user.")
	deploy.PersistentFlags().BoolVar(&exposeObjectAPI, "expose-object-api", false, "If set, instruct pachd to serve its object/block API on its public port (not safe with auth enabled, do not set in production).")
	deploy.PersistentFlags().StringVar(&tlsCertKey, "tls", "", "string of the form \"<cert path>,<key path>\" of the signed TLS certificate and private key that Pachd should use for TLS authentication (enables TLS-encrypted communication with Pachd)")
	deploy.PersistentFlags().BoolVar(&newHashTree, "new-hash-tree-flag", false, "(feature flag) Do not set, used for testing")

	// Flags for setting pachd resource requests. These should rarely be set --
	// only if we get the defaults wrong, or users have an unusual access pattern
	//
	// All of these are empty by default, because the actual default values depend
	// on the backend to which we're. The defaults are set in
	// s/s/pkg/deploy/assets/assets.go
	deploy.PersistentFlags().StringVar(&pachdCPURequest,
		"pachd-cpu-request", "", "(rarely set) The size of Pachd's CPU "+
			"request, which we give to Kubernetes. Size is in cores (with partial "+
			"cores allowed and encouraged).")
	deploy.PersistentFlags().StringVar(&blockCacheSize, "block-cache-size", "",
		"Size of pachd's in-memory cache for PFS files. Size is specified in "+
			"bytes, with allowed SI suffixes (M, K, G, Mi, Ki, Gi, etc).")
	deploy.PersistentFlags().StringVar(&pachdNonCacheMemRequest,
		"pachd-memory-request", "", "(rarely set) The size of PachD's memory "+
			"request in addition to its block cache (set via --block-cache-size). "+
			"Size is in bytes, with SI suffixes (M, K, G, Mi, Ki, Gi, etc).")
	deploy.PersistentFlags().StringVar(&etcdCPURequest,
		"etcd-cpu-request", "", "(rarely set) The size of etcd's CPU request, "+
			"which we give to Kubernetes. Size is in cores (with partial cores "+
			"allowed and encouraged).")
	deploy.PersistentFlags().StringVar(&etcdMemRequest,
		"etcd-memory-request", "", "(rarely set) The size of etcd's memory "+
			"request. Size is in bytes, with SI suffixes (M, K, G, Mi, Ki, Gi, "+
			"etc).")

	commands = append(commands, cmdutil.CreateAlias(deploy, "deploy"))

	return commands
}

// Cmds returns a list of cobra commands for deploying Pachyderm clusters.
func Cmds(noMetrics *bool, noPortForwarding *bool) []*cobra.Command {
	var commands []*cobra.Command

	commands = append(commands, deployCmds(noMetrics, noPortForwarding)...)

	var all bool
	var namespace string
	undeploy := &cobra.Command{
		Short: "Tear down a deployed Pachyderm cluster.",
		Long:  "Tear down a deployed Pachyderm cluster.",
		Run: cmdutil.RunFixedArgs(0, func(args []string) error {
			if all {
				fmt.Printf(`
By using the --all flag, you are going to delete everything, including the
persistent volumes where metadata is stored.  If your persistent volumes
were dynamically provisioned (i.e. if you used the "--dynamic-etcd-nodes"
flag), the underlying volumes will be removed, making metadata such repos,
commits, pipelines, and jobs unrecoverable. If your persistent volume was
manually provisioned (i.e. if you used the "--static-etcd-volume" flag), the
underlying volume will not be removed.
`)
			}
			fmt.Println("Are you sure you want to do this? (y/n):")
			r := bufio.NewReader(os.Stdin)
			bytes, err := r.ReadBytes('\n')
			if err != nil {
				return err
			}
			if bytes[0] == 'y' || bytes[0] == 'Y' {
				io := cmdutil.IO{
					Stdout: os.Stdout,
					Stderr: os.Stderr,
				}
				assets := []string{
					"service",
					"replicationcontroller",
					"deployment",
					"serviceaccount",
					"secret",
					"statefulset",
					"clusterrole",
					"clusterrolebinding",
				}
				if all {
					assets = append(assets, []string{
						"storageclass",
						"persistentvolumeclaim",
						"persistentvolume",
					}...)
				}
				for _, asset := range assets {
					if err := cmdutil.RunIO(io, "kubectl", "delete", asset, "-l", "suite=pachyderm", "--namespace", namespace); err != nil {
						return err
					}
				}
			}
			return nil
		}),
	}
	undeploy.Flags().BoolVarP(&all, "all", "a", false, `
Delete everything, including the persistent volumes where metadata
is stored.  If your persistent volumes were dynamically provisioned (i.e. if
you used the "--dynamic-etcd-nodes" flag), the underlying volumes will be
removed, making metadata such repos, commits, pipelines, and jobs
unrecoverable. If your persistent volume was manually provisioned (i.e. if
you used the "--static-etcd-volume" flag), the underlying volume will not be
removed.`)
	undeploy.Flags().StringVar(&namespace, "namespace", "default", "Kubernetes namespace to undeploy Pachyderm from.")
	commands = append(commands, cmdutil.CreateAlias(undeploy, "undeploy"))

	var updateDashDryRun bool
	var updateDashOutputFormat string
	updateDash := &cobra.Command{
		Short: "Update and redeploy the Pachyderm Dashboard at the latest compatible version.",
		Long:  "Update and redeploy the Pachyderm Dashboard at the latest compatible version.",
		Run: cmdutil.RunFixedArgs(0, func(args []string) error {
			// Undeploy the dash
			if !updateDashDryRun {
				io := cmdutil.IO{
					Stdout: os.Stdout,
					Stderr: os.Stderr,
				}
				if err := cmdutil.RunIO(io, "kubectl", "delete", "deploy", "-l", "suite=pachyderm,app=dash"); err != nil {
					return err
				}
				if err := cmdutil.RunIO(io, "kubectl", "delete", "svc", "-l", "suite=pachyderm,app=dash"); err != nil {
					return err
				}
			}
			// Redeploy the dash
			manifest := getEncoder(updateDashOutputFormat)
			opts := &assets.AssetOpts{
				DashOnly:  true,
				DashImage: getDefaultOrLatestDashImage("", updateDashDryRun),
			}
			assets.WriteDashboardAssets(manifest, opts)
			return kubectlCreate(updateDashDryRun, manifest, opts, false)
		}),
	}
	updateDash.Flags().BoolVar(&updateDashDryRun, "dry-run", false, "Don't actually deploy Pachyderm Dash to Kubernetes, instead just print the manifest.")
	updateDash.Flags().StringVarP(&updateDashOutputFormat, "output", "o", "json", "Output formmat. One of: json|yaml")
	commands = append(commands, cmdutil.CreateAlias(updateDash, "update-dash"))

	return commands
}

func getDefaultOrLatestDashImage(dashImage string, dryRun bool) string {
	var err error
	version := version.PrettyPrintVersion(version.Version)
	defer func() {
		if err != nil && !dryRun {
			fmt.Printf("No updated dash image found for pachctl %v: %v Falling back to dash image %v\n", version, err, defaultDashImage)
		}
	}()
	if dashImage != "" {
		// It has been supplied explicitly by version on the command line
		return dashImage
	}
	dashImage = defaultDashImage
	compatibleDashVersionsURL := fmt.Sprintf("https://raw.githubusercontent.com/pachyderm/pachyderm/master/etc/compatibility/%v", version)
	resp, err := http.Get(compatibleDashVersionsURL)
	if err != nil {
		return dashImage
	}
	body, err := ioutil.ReadAll(resp.Body)
	if err != nil {
		return dashImage
	}
	if resp.StatusCode != 200 {
		err = errors.New(string(body))
		return dashImage
	}
	allVersions := strings.Split(strings.TrimSpace(string(body)), "\n")
	if len(allVersions) < 1 {
		return dashImage
	}
	latestVersion := strings.TrimSpace(allVersions[len(allVersions)-1])

	return fmt.Sprintf("pachyderm/dash:%v", latestVersion)
}<|MERGE_RESOLUTION|>--- conflicted
+++ resolved
@@ -461,11 +461,7 @@
 	}
 
 	deployStorageAmazon := &cobra.Command{
-<<<<<<< HEAD
 		Use:   "{{alias}} <region> <access-key-id> <secret-access-key> [<session-token>]",
-=======
-		Use:   "{{alias}} <region> <access-key-id> <secret> [<token>]",
->>>>>>> a39562b1
 		Short: "Deploy credentials for the Amazon S3 storage provider.",
 		Long:  "Deploy credentials for the Amazon S3 storage provider, so that Pachyderm can ingress data from and egress data to it.",
 		Run: cmdutil.RunBoundedArgs(3, 4, func(args []string) error {
