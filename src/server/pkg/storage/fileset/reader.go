--- conflicted
+++ resolved
@@ -74,10 +74,6 @@
 
 type emptyReader struct{}
 
-<<<<<<< HEAD
-func (_ *emptyReader) Iterate(_ context.Context, _ func(File) error, _ ...bool) error {
-=======
 func (*emptyReader) Iterate(_ context.Context, _ func(File) error, _ ...bool) error {
->>>>>>> 3d11ab97
 	return nil
 }