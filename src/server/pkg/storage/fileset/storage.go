--- conflicted
+++ resolved
@@ -156,7 +156,7 @@
 	// TODO: perform this atomically with postgres
 	return s.objC.Walk(ctx, srcPrefix, func(srcPath string) error {
 		dstPath := dstPrefix + srcPath[len(srcPrefix):]
-		if err := copyObject(ctx, s.objC, srcPath, dstPath); err != nil {
+		if err := obj.Copy(ctx, s.objC, s.objC, srcPath, dstPath); err != nil {
 			return err
 		}
 		if ttl > 0 {
@@ -386,35 +386,4 @@
 	var y int
 	_, err := fmt.Sscanf(x, levelFmt, &y)
 	return y, err
-<<<<<<< HEAD
-}
-
-func copyObject(ctx context.Context, objC obj.Client, src, dst string) error {
-	w, err := objC.Writer(ctx, dst)
-	if err != nil {
-		return err
-	}
-	defer w.Close()
-	r, err := objC.Reader(ctx, src, 0, 0)
-	if err != nil {
-		return err
-	}
-	defer r.Close()
-	if _, err := io.Copy(w, r); err != nil {
-		return err
-	}
-	return w.Close()
-}
-
-func sleepCtx(ctx context.Context, d time.Duration) error {
-	timer := time.NewTimer(d)
-	defer timer.Stop()
-	select {
-	case <-ctx.Done():
-		return ctx.Err()
-	case <-timer.C:
-		return nil
-	}
-=======
->>>>>>> 6eaeb547
 }