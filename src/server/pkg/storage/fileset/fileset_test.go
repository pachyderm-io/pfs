package fileset

<<<<<<< HEAD
import (
	"bytes"
	"context"
	"io"
	"math/rand"
	"path"
	"strconv"
	"testing"

	units "github.com/docker/go-units"
	"github.com/pachyderm/pachyderm/src/client/pkg/require"
	"github.com/pachyderm/pachyderm/src/server/pkg/storage/chunk"
	"github.com/pachyderm/pachyderm/src/server/pkg/storage/fileset/index"
	"github.com/pachyderm/pachyderm/src/server/pkg/tar"
	"github.com/pachyderm/pachyderm/src/server/pkg/testutil/random"
)

const (
	max         = 20 * units.MB
	maxTags     = 10
	testPath    = "test"
	scratchPath = "scratch"
)

type testFile struct {
	name   string
	data   []byte
	hashes []string
	tags   []*chunk.Tag
}

func generateTags(n int) []*chunk.Tag {
	numTags := rand.Intn(maxTags) + 1
	tags := []*chunk.Tag{}
	tagSize := n / numTags
	for i := 0; i < numTags-1; i++ {
		tags = append(tags, &chunk.Tag{
			Id:        strconv.Itoa(i),
			SizeBytes: int64(tagSize),
		})
	}
	tags = append(tags, &chunk.Tag{
		Id:        strconv.Itoa(numTags - 1),
		SizeBytes: int64(n - (numTags-1)*tagSize),
	})
	return tags
}

func writeFile(t *testing.T, w *Writer, f *testFile, msg string) {
	// Write header.
	hdr := &tar.Header{
		Name: f.name,
		Size: int64(len(f.data)),
	}
	require.NoError(t, w.WriteHeader(hdr), msg)
	// Write content and tags.
	data := f.data
	for _, tag := range f.tags {
		w.Tag(tag.Id)
		_, err := w.Write(data[:tag.SizeBytes])
		require.NoError(t, err, msg)
		data = data[tag.SizeBytes:]
	}
	_, err := w.Write(data)
	require.NoError(t, err, msg)
}

func writeFileSet(t *testing.T, fileSets *Storage, fileSet string, files []*testFile, msg string) {
	w := fileSets.newWriter(context.Background(), fileSet)
	for _, file := range files {
		writeFile(t, w, file, msg)
	}
	require.NoError(t, w.Close(), msg)
}

type fileReader interface {
	Index() *index.Index
	Get(w io.Writer) error
}

func checkFile(t *testing.T, fr fileReader, f *testFile, msg string) {
	// Check header.
	buf := &bytes.Buffer{}
	require.NoError(t, fr.Get(buf), msg)
	tr := tar.NewReader(buf)
	hdr, err := tr.Next()
	require.NoError(t, err, msg)
	require.Equal(t, f.name, hdr.Name, msg)
	require.Equal(t, int64(len(f.data)), hdr.Size, msg)
	// Check content.
	actualData := &bytes.Buffer{}
	_, err = io.Copy(actualData, tr)
	require.NoError(t, err, msg)
	require.Equal(t, 0, bytes.Compare(f.data, actualData.Bytes()), msg)
	// Check hashes.
	actualHashes := dataRefsToHashes(fr.Index().DataOp.DataRefs)
	// If no hashes are recorded then set them based on what was read.
	if len(f.hashes) == 0 {
		f.hashes = actualHashes
	}
	require.Equal(t, f.hashes, actualHashes, msg)
}

func dataRefsToHashes(dataRefs []*chunk.DataRef) []string {
	var hashes []string
	for _, dataRef := range dataRefs {
		if dataRef.Hash == "" {
			panic("this shouldn't happen anymore")
		}
		hashes = append(hashes, dataRef.Hash)
	}
	return hashes
}

func TestWriteThenRead(t *testing.T) {
	WithTestStorage(t, func(fileSets *Storage) error {
		msg := random.SeedRand()
		fileNames := index.Generate("abc")
		files := []*testFile{}
		for _, fileName := range fileNames {
			data := chunk.RandSeq(rand.Intn(max))
			files = append(files, &testFile{
				name: "/" + fileName,
				data: data,
				tags: generateTags(len(data)),
			})
		}
		// Write out ten filesets where each subsequent fileset has the content of one random file changed.
		// Confirm that all of the content and hashes other than the changed file remain the same.
		for i := 0; i < 10; i++ {
			fileSet := path.Join(testPath, strconv.Itoa(i))
			// Write the files to the fileset.
			writeFileSet(t, fileSets, fileSet, files, msg)
			// Read the files from the fileset, checking against the recorded files.
			r, err := fileSets.NewReader(context.Background(), fileSet)
			require.NoError(t, err)
			filesIter := files
			require.NoError(t, r.iterate(func(fr *FileReader) error {
				checkFile(t, fr, filesIter[0], msg)
				filesIter = filesIter[1:]
				return nil
			}), msg)
			// Change one random file
			data := chunk.RandSeq(rand.Intn(max))
			i := rand.Intn(len(files))
			files[i] = &testFile{
				name: files[i].name,
				data: data,
				tags: generateTags(len(data)),
			}
			require.NoError(t, fileSets.Delete(context.Background(), fileSet), msg)
		}
		return nil
	})
}

func TestCopy(t *testing.T) {
	WithTestStorage(t, func(fileSets *Storage) error {
		msg := random.SeedRand()
		fileNames := index.Generate("abc")
		files := []*testFile{}
		// Write the initial fileset and count the chunks.
		for _, fileName := range fileNames {
			data := chunk.RandSeq(rand.Intn(max))
			files = append(files, &testFile{
				name: "/" + fileName,
				data: data,
				tags: generateTags(len(data)),
			})
		}
		originalPath := path.Join(testPath, "original")
		writeFileSet(t, fileSets, originalPath, files, msg)
		var initialChunkCount int64
		require.NoError(t, fileSets.ChunkStorage().List(context.Background(), func(_ string) error {
			initialChunkCount++
			return nil
		}), msg)
		// Copy intial fileset to a new copy fileset.
		r, err := fileSets.NewReader(context.Background(), originalPath)
		require.NoError(t, err)
		copyPath := path.Join(testPath, "copy")
		wCopy := fileSets.newWriter(context.Background(), copyPath)
		require.NoError(t, r.iterate(func(fr *FileReader) error {
			return wCopy.CopyFile(fr)
		}), msg)
		require.NoError(t, wCopy.Close(), msg)
		// Compare initial fileset and copy fileset.
		rCopy, err := fileSets.NewReader(context.Background(), copyPath)
		require.NoError(t, err)
		require.NoError(t, rCopy.iterate(func(fr *FileReader) error {
			checkFile(t, fr, files[0], msg)
			files = files[1:]
			return nil
		}), msg)
		// No new chunks should get created by the copy.
		var finalChunkCount int64
		require.NoError(t, fileSets.ChunkStorage().List(context.Background(), func(_ string) error {
			finalChunkCount++
			return nil
		}), msg)
		require.Equal(t, initialChunkCount, finalChunkCount, msg)
		return nil
	})
}

func TestCompaction(t *testing.T) {
	WithTestStorage(t, func(fileSets *Storage) error {
		msg := random.SeedRand()
		numFileSets := 5
		// Generate filesets.
		files := generateFileSets(t, fileSets, numFileSets, testPath, msg)
		// Get the file hashes.
		getHashes(t, fileSets, files, msg)
		// Compact the files.
		_, err := fileSets.Compact(context.Background(), path.Join(testPath, Compacted), []string{testPath}, 0)
		require.NoError(t, err, msg)
		// Check the files.
		r, err := fileSets.NewReader(context.Background(), path.Join(testPath, Compacted))
		require.NoError(t, err)
		require.NoError(t, r.iterate(func(fr *FileReader) error {
			checkFile(t, fr, files[0], msg)
			files = files[1:]
			return nil
		}), msg)
		return nil
	})
}

func generateFileSets(t *testing.T, fileSets *Storage, numFileSets int, prefix, msg string) []*testFile {
	fileNames := index.Generate("abcd")
	files := []*testFile{}
	// Generate the files and randomly distribute them across the filesets.
	var ws []*Writer
	for i := 0; i < numFileSets; i++ {
		ws = append(ws, fileSets.newWriter(context.Background(), path.Join(prefix, strconv.Itoa(i))))
	}
	for i, fileName := range fileNames {
		data := chunk.RandSeq(rand.Intn(max))
		files = append(files, &testFile{
			name: "/" + fileName,
			data: data,
			tags: generateTags(len(data)),
		})
		// Shallow copy for slicing as data is distributed.
		f := *files[i]
		wsCopy := make([]*Writer, len(ws))
		copy(wsCopy, ws)
		// Randomly distribute tagged data among filesets.
		for len(f.tags) > 0 {
			// Randomly select fileset to write to.
			i := rand.Intn(len(wsCopy))
			w := wsCopy[i]
			wsCopy = append(wsCopy[:i], wsCopy[i+1:]...)
			// Write the rest of the file if this is the last fileset.
			if len(wsCopy) == 0 {
				writeFile(t, w, &f, msg)
				break
			}
			// Choose a random number of the tags left.
			numTags := rand.Intn(len(f.tags)) + 1
			var size int
			for _, tag := range f.tags[:numTags] {
				size += int(tag.SizeBytes)
			}
			// Create file for writing and remove data/tags from rest of the file.
			fWrite := f
			fWrite.data = fWrite.data[:size]
			fWrite.tags = fWrite.tags[:numTags]
			f.data = f.data[size:]
			f.tags = f.tags[numTags:]
			writeFile(t, w, &fWrite, msg)
		}
	}
	for _, w := range ws {
		require.NoError(t, w.Close(), msg)
	}
	return files
}

func getHashes(t *testing.T, fileSets *Storage, files []*testFile, msg string) {
	writeFileSet(t, fileSets, path.Join(scratchPath, Compacted), files, msg)
	r, err := fileSets.NewReader(context.Background(), path.Join(scratchPath, Compacted))
	require.NoError(t, err)
	require.NoError(t, r.iterate(func(fr *FileReader) error {
		files[0].hashes = dataRefsToHashes(fr.Index().DataOp.DataRefs)
		files = files[1:]
		return nil
	}), msg)
}
=======
// TODO: Rewrite these to account for format change.
//const (
//	max         = 20 * units.MB
//	maxTags     = 10
//	testPath    = "test"
//	scratchPath = "scratch"
//)
//
//type testFileOp struct {
//	name string
//}
//
//type testDataOp struct {
//	data   []byte
//	tag    string
//	hashes []string
//}
//
//func generateDataOps(n int) []*index.DataOp {
//	numTags := rand.Intn(maxTags) + 1
//	tags := []*chunk.Tag{}
//	tagSize := n / numTags
//	for i := 0; i < numTags-1; i++ {
//		tags = append(tags, &chunk.Tag{
//			Id:        strconv.Itoa(i),
//			SizeBytes: int64(tagSize),
//		})
//	}
//	tags = append(tags, &chunk.Tag{
//		Id:        strconv.Itoa(numTags - 1),
//		SizeBytes: int64(n - (numTags-1)*tagSize),
//	})
//	return tags
//}
//
//func writeFile(t *testing.T, w *Writer, f *testFile, msg string) {
//	// Write header.
//	hdr := &tar.Header{
//		Name: f.name,
//		Size: int64(len(f.data)),
//	}
//	require.NoError(t, w.WriteHeader(hdr), msg)
//	// Write content and tags.
//	data := f.data
//	for _, tag := range f.tags {
//		w.Tag(tag.Id)
//		_, err := w.Write(data[:tag.SizeBytes])
//		require.NoError(t, err, msg)
//		data = data[tag.SizeBytes:]
//	}
//	_, err := w.Write(data)
//	require.NoError(t, err, msg)
//}
//
//func writeFileSet(t *testing.T, fileSets *Storage, fileSet string, files []*testFile, msg string) {
//	w := fileSets.newWriter(context.Background(), fileSet)
//	for _, file := range files {
//		writeFile(t, w, file, msg)
//	}
//	require.NoError(t, w.Close(), msg)
//}
//
//type fileReader interface {
//	Index() *index.Index
//	Get(w io.Writer) error
//}
//
//func checkFile(t *testing.T, fr fileReader, f *testFile, msg string) {
//	// Check header.
//	buf := &bytes.Buffer{}
//	require.NoError(t, fr.Get(buf), msg)
//	tr := tar.NewReader(buf)
//	hdr, err := tr.Next()
//	require.NoError(t, err, msg)
//	require.Equal(t, f.name, hdr.Name, msg)
//	require.Equal(t, int64(len(f.data)), hdr.Size, msg)
//	// Check content.
//	actualData := &bytes.Buffer{}
//	_, err = io.Copy(actualData, tr)
//	require.NoError(t, err, msg)
//	require.Equal(t, 0, bytes.Compare(f.data, actualData.Bytes()), msg)
//	// Check hashes.
//	actualHashes := dataRefsToHashes(fr.Index().DataOp.DataRefs)
//	// If no hashes are recorded then set them based on what was read.
//	if len(f.hashes) == 0 {
//		f.hashes = actualHashes
//	}
//	require.Equal(t, f.hashes, actualHashes, msg)
//}
//
//func dataRefsToHashes(dataRefs []*chunk.DataRef) []string {
//	var hashes []string
//	for _, dataRef := range dataRefs {
//		if dataRef.Hash == "" {
//			hashes = append(hashes, dataRef.ChunkInfo.Chunk.Hash)
//			continue
//		}
//		hashes = append(hashes, dataRef.Hash)
//	}
//	return hashes
//}
//
//func TestWriteThenRead(t *testing.T) {
//	require.NoError(t, WithLocalStorage(func(fileSets *Storage) error {
//		msg := random.SeedRand()
//		fileNames := index.Generate("abc")
//		files := []*testFile{}
//		for _, fileName := range fileNames {
//			data := chunk.RandSeq(rand.Intn(max))
//			files = append(files, &testFile{
//				name: "/" + fileName,
//				data: data,
//				tags: generateTags(len(data)),
//			})
//		}
//		// Write out ten filesets where each subsequent fileset has the content of one random file changed.
//		// Confirm that all of the content and hashes other than the changed file remain the same.
//		fileSet := path.Join(testPath, "0")
//		for i := 0; i < 10; i++ {
//			// Write the files to the fileset.
//			writeFileSet(t, fileSets, fileSet, files, msg)
//			// Read the files from the fileset, checking against the recorded files.
//			r := fileSets.newReader(context.Background(), fileSet)
//			filesIter := files
//			require.NoError(t, r.iterate(func(fr *FileReader) error {
//				checkFile(t, fr, filesIter[0], msg)
//				filesIter = filesIter[1:]
//				return nil
//			}), msg)
//			// Change one random file
//			data := chunk.RandSeq(rand.Intn(max))
//			i := rand.Intn(len(files))
//			files[i] = &testFile{
//				name: files[i].name,
//				data: data,
//				tags: generateTags(len(data)),
//			}
//			require.NoError(t, fileSets.Delete(context.Background(), fileSet), msg)
//		}
//		return nil
//	}))
//}
//
//func TestCopy(t *testing.T) {
//	require.NoError(t, WithLocalStorage(func(fileSets *Storage) error {
//		msg := random.SeedRand()
//		fileNames := index.Generate("abc")
//		files := []*testFile{}
//		// Write the initial fileset and count the chunks.
//		for _, fileName := range fileNames {
//			data := chunk.RandSeq(rand.Intn(max))
//			files = append(files, &testFile{
//				name: "/" + fileName,
//				data: data,
//				tags: generateTags(len(data)),
//			})
//		}
//		originalPath := path.Join(testPath, "original")
//		writeFileSet(t, fileSets, originalPath, files, msg)
//		var initialChunkCount int64
//		require.NoError(t, fileSets.ChunkStorage().List(context.Background(), func(_ string) error {
//			initialChunkCount++
//			return nil
//		}), msg)
//		// Copy intial fileset to a new copy fileset.
//		r := fileSets.newReader(context.Background(), originalPath)
//		copyPath := path.Join(testPath, "copy")
//		wCopy := fileSets.newWriter(context.Background(), copyPath)
//		require.NoError(t, r.iterate(func(fr *FileReader) error {
//			return wCopy.CopyFile(fr)
//		}), msg)
//		require.NoError(t, wCopy.Close(), msg)
//		// Compare initial fileset and copy fileset.
//		rCopy := fileSets.newReader(context.Background(), copyPath)
//		require.NoError(t, rCopy.iterate(func(fr *FileReader) error {
//			checkFile(t, fr, files[0], msg)
//			files = files[1:]
//			return nil
//		}), msg)
//		// No new chunks should get created by the copy.
//		var finalChunkCount int64
//		require.NoError(t, fileSets.ChunkStorage().List(context.Background(), func(_ string) error {
//			finalChunkCount++
//			return nil
//		}), msg)
//		require.Equal(t, initialChunkCount, finalChunkCount, msg)
//		return nil
//	}))
//}
//
//func TestCompaction(t *testing.T) {
//	require.NoError(t, WithLocalStorage(func(fileSets *Storage) error {
//		msg := random.SeedRand()
//		numFileSets := 5
//		// Generate filesets.
//		files := generateFileSets(t, fileSets, numFileSets, testPath, msg)
//		// Get the file hashes.
//		getHashes(t, fileSets, files, msg)
//		// Compact the files.
//		_, err := fileSets.Compact(context.Background(), path.Join(testPath, Compacted), []string{testPath}, 0)
//		require.NoError(t, err, msg)
//		// Check the files.
//		r := fileSets.NewReader(context.Background(), path.Join(testPath, Compacted))
//		require.NoError(t, r.iterate(func(fr *FileReader) error {
//			checkFile(t, fr, files[0], msg)
//			files = files[1:]
//			return nil
//		}), msg)
//		return nil
//	}))
//}
//
//func generateFileSets(t *testing.T, fileSets *Storage, numFileSets int, prefix, msg string) []*testFile {
//	fileNames := index.Generate("abcd")
//	files := []*testFile{}
//	// Generate the files and randomly distribute them across the filesets.
//	var ws []*Writer
//	for i := 0; i < numFileSets; i++ {
//		ws = append(ws, fileSets.newWriter(context.Background(), path.Join(prefix, strconv.Itoa(i))))
//	}
//	for i, fileName := range fileNames {
//		data := chunk.RandSeq(rand.Intn(max))
//		files = append(files, &testFile{
//			name: "/" + fileName,
//			data: data,
//			tags: generateTags(len(data)),
//		})
//		// Shallow copy for slicing as data is distributed.
//		f := *files[i]
//		wsCopy := make([]*Writer, len(ws))
//		copy(wsCopy, ws)
//		// Randomly distribute tagged data among filesets.
//		for len(f.tags) > 0 {
//			// Randomly select fileset to write to.
//			i := rand.Intn(len(wsCopy))
//			w := wsCopy[i]
//			wsCopy = append(wsCopy[:i], wsCopy[i+1:]...)
//			// Write the rest of the file if this is the last fileset.
//			if len(wsCopy) == 0 {
//				writeFile(t, w, &f, msg)
//				break
//			}
//			// Choose a random number of the tags left.
//			numTags := rand.Intn(len(f.tags)) + 1
//			var size int
//			for _, tag := range f.tags[:numTags] {
//				size += int(tag.SizeBytes)
//			}
//			// Create file for writing and remove data/tags from rest of the file.
//			fWrite := f
//			fWrite.data = fWrite.data[:size]
//			fWrite.tags = fWrite.tags[:numTags]
//			f.data = f.data[size:]
//			f.tags = f.tags[numTags:]
//			writeFile(t, w, &fWrite, msg)
//		}
//	}
//	for _, w := range ws {
//		require.NoError(t, w.Close(), msg)
//	}
//	return files
//}
//
//func getHashes(t *testing.T, fileSets *Storage, files []*testFile, msg string) {
//	writeFileSet(t, fileSets, path.Join(scratchPath, Compacted), files, msg)
//	r := fileSets.newReader(context.Background(), path.Join(scratchPath, Compacted))
//	require.NoError(t, r.iterate(func(fr *FileReader) error {
//		files[0].hashes = dataRefsToHashes(fr.Index().DataOp.DataRefs)
//		files = files[1:]
//		return nil
//	}), msg)
//}
>>>>>>> 641e5f6c
<|MERGE_RESOLUTION|>--- conflicted
+++ resolved
@@ -1,296 +1,5 @@
 package fileset
 
-<<<<<<< HEAD
-import (
-	"bytes"
-	"context"
-	"io"
-	"math/rand"
-	"path"
-	"strconv"
-	"testing"
-
-	units "github.com/docker/go-units"
-	"github.com/pachyderm/pachyderm/src/client/pkg/require"
-	"github.com/pachyderm/pachyderm/src/server/pkg/storage/chunk"
-	"github.com/pachyderm/pachyderm/src/server/pkg/storage/fileset/index"
-	"github.com/pachyderm/pachyderm/src/server/pkg/tar"
-	"github.com/pachyderm/pachyderm/src/server/pkg/testutil/random"
-)
-
-const (
-	max         = 20 * units.MB
-	maxTags     = 10
-	testPath    = "test"
-	scratchPath = "scratch"
-)
-
-type testFile struct {
-	name   string
-	data   []byte
-	hashes []string
-	tags   []*chunk.Tag
-}
-
-func generateTags(n int) []*chunk.Tag {
-	numTags := rand.Intn(maxTags) + 1
-	tags := []*chunk.Tag{}
-	tagSize := n / numTags
-	for i := 0; i < numTags-1; i++ {
-		tags = append(tags, &chunk.Tag{
-			Id:        strconv.Itoa(i),
-			SizeBytes: int64(tagSize),
-		})
-	}
-	tags = append(tags, &chunk.Tag{
-		Id:        strconv.Itoa(numTags - 1),
-		SizeBytes: int64(n - (numTags-1)*tagSize),
-	})
-	return tags
-}
-
-func writeFile(t *testing.T, w *Writer, f *testFile, msg string) {
-	// Write header.
-	hdr := &tar.Header{
-		Name: f.name,
-		Size: int64(len(f.data)),
-	}
-	require.NoError(t, w.WriteHeader(hdr), msg)
-	// Write content and tags.
-	data := f.data
-	for _, tag := range f.tags {
-		w.Tag(tag.Id)
-		_, err := w.Write(data[:tag.SizeBytes])
-		require.NoError(t, err, msg)
-		data = data[tag.SizeBytes:]
-	}
-	_, err := w.Write(data)
-	require.NoError(t, err, msg)
-}
-
-func writeFileSet(t *testing.T, fileSets *Storage, fileSet string, files []*testFile, msg string) {
-	w := fileSets.newWriter(context.Background(), fileSet)
-	for _, file := range files {
-		writeFile(t, w, file, msg)
-	}
-	require.NoError(t, w.Close(), msg)
-}
-
-type fileReader interface {
-	Index() *index.Index
-	Get(w io.Writer) error
-}
-
-func checkFile(t *testing.T, fr fileReader, f *testFile, msg string) {
-	// Check header.
-	buf := &bytes.Buffer{}
-	require.NoError(t, fr.Get(buf), msg)
-	tr := tar.NewReader(buf)
-	hdr, err := tr.Next()
-	require.NoError(t, err, msg)
-	require.Equal(t, f.name, hdr.Name, msg)
-	require.Equal(t, int64(len(f.data)), hdr.Size, msg)
-	// Check content.
-	actualData := &bytes.Buffer{}
-	_, err = io.Copy(actualData, tr)
-	require.NoError(t, err, msg)
-	require.Equal(t, 0, bytes.Compare(f.data, actualData.Bytes()), msg)
-	// Check hashes.
-	actualHashes := dataRefsToHashes(fr.Index().DataOp.DataRefs)
-	// If no hashes are recorded then set them based on what was read.
-	if len(f.hashes) == 0 {
-		f.hashes = actualHashes
-	}
-	require.Equal(t, f.hashes, actualHashes, msg)
-}
-
-func dataRefsToHashes(dataRefs []*chunk.DataRef) []string {
-	var hashes []string
-	for _, dataRef := range dataRefs {
-		if dataRef.Hash == "" {
-			panic("this shouldn't happen anymore")
-		}
-		hashes = append(hashes, dataRef.Hash)
-	}
-	return hashes
-}
-
-func TestWriteThenRead(t *testing.T) {
-	WithTestStorage(t, func(fileSets *Storage) error {
-		msg := random.SeedRand()
-		fileNames := index.Generate("abc")
-		files := []*testFile{}
-		for _, fileName := range fileNames {
-			data := chunk.RandSeq(rand.Intn(max))
-			files = append(files, &testFile{
-				name: "/" + fileName,
-				data: data,
-				tags: generateTags(len(data)),
-			})
-		}
-		// Write out ten filesets where each subsequent fileset has the content of one random file changed.
-		// Confirm that all of the content and hashes other than the changed file remain the same.
-		for i := 0; i < 10; i++ {
-			fileSet := path.Join(testPath, strconv.Itoa(i))
-			// Write the files to the fileset.
-			writeFileSet(t, fileSets, fileSet, files, msg)
-			// Read the files from the fileset, checking against the recorded files.
-			r, err := fileSets.NewReader(context.Background(), fileSet)
-			require.NoError(t, err)
-			filesIter := files
-			require.NoError(t, r.iterate(func(fr *FileReader) error {
-				checkFile(t, fr, filesIter[0], msg)
-				filesIter = filesIter[1:]
-				return nil
-			}), msg)
-			// Change one random file
-			data := chunk.RandSeq(rand.Intn(max))
-			i := rand.Intn(len(files))
-			files[i] = &testFile{
-				name: files[i].name,
-				data: data,
-				tags: generateTags(len(data)),
-			}
-			require.NoError(t, fileSets.Delete(context.Background(), fileSet), msg)
-		}
-		return nil
-	})
-}
-
-func TestCopy(t *testing.T) {
-	WithTestStorage(t, func(fileSets *Storage) error {
-		msg := random.SeedRand()
-		fileNames := index.Generate("abc")
-		files := []*testFile{}
-		// Write the initial fileset and count the chunks.
-		for _, fileName := range fileNames {
-			data := chunk.RandSeq(rand.Intn(max))
-			files = append(files, &testFile{
-				name: "/" + fileName,
-				data: data,
-				tags: generateTags(len(data)),
-			})
-		}
-		originalPath := path.Join(testPath, "original")
-		writeFileSet(t, fileSets, originalPath, files, msg)
-		var initialChunkCount int64
-		require.NoError(t, fileSets.ChunkStorage().List(context.Background(), func(_ string) error {
-			initialChunkCount++
-			return nil
-		}), msg)
-		// Copy intial fileset to a new copy fileset.
-		r, err := fileSets.NewReader(context.Background(), originalPath)
-		require.NoError(t, err)
-		copyPath := path.Join(testPath, "copy")
-		wCopy := fileSets.newWriter(context.Background(), copyPath)
-		require.NoError(t, r.iterate(func(fr *FileReader) error {
-			return wCopy.CopyFile(fr)
-		}), msg)
-		require.NoError(t, wCopy.Close(), msg)
-		// Compare initial fileset and copy fileset.
-		rCopy, err := fileSets.NewReader(context.Background(), copyPath)
-		require.NoError(t, err)
-		require.NoError(t, rCopy.iterate(func(fr *FileReader) error {
-			checkFile(t, fr, files[0], msg)
-			files = files[1:]
-			return nil
-		}), msg)
-		// No new chunks should get created by the copy.
-		var finalChunkCount int64
-		require.NoError(t, fileSets.ChunkStorage().List(context.Background(), func(_ string) error {
-			finalChunkCount++
-			return nil
-		}), msg)
-		require.Equal(t, initialChunkCount, finalChunkCount, msg)
-		return nil
-	})
-}
-
-func TestCompaction(t *testing.T) {
-	WithTestStorage(t, func(fileSets *Storage) error {
-		msg := random.SeedRand()
-		numFileSets := 5
-		// Generate filesets.
-		files := generateFileSets(t, fileSets, numFileSets, testPath, msg)
-		// Get the file hashes.
-		getHashes(t, fileSets, files, msg)
-		// Compact the files.
-		_, err := fileSets.Compact(context.Background(), path.Join(testPath, Compacted), []string{testPath}, 0)
-		require.NoError(t, err, msg)
-		// Check the files.
-		r, err := fileSets.NewReader(context.Background(), path.Join(testPath, Compacted))
-		require.NoError(t, err)
-		require.NoError(t, r.iterate(func(fr *FileReader) error {
-			checkFile(t, fr, files[0], msg)
-			files = files[1:]
-			return nil
-		}), msg)
-		return nil
-	})
-}
-
-func generateFileSets(t *testing.T, fileSets *Storage, numFileSets int, prefix, msg string) []*testFile {
-	fileNames := index.Generate("abcd")
-	files := []*testFile{}
-	// Generate the files and randomly distribute them across the filesets.
-	var ws []*Writer
-	for i := 0; i < numFileSets; i++ {
-		ws = append(ws, fileSets.newWriter(context.Background(), path.Join(prefix, strconv.Itoa(i))))
-	}
-	for i, fileName := range fileNames {
-		data := chunk.RandSeq(rand.Intn(max))
-		files = append(files, &testFile{
-			name: "/" + fileName,
-			data: data,
-			tags: generateTags(len(data)),
-		})
-		// Shallow copy for slicing as data is distributed.
-		f := *files[i]
-		wsCopy := make([]*Writer, len(ws))
-		copy(wsCopy, ws)
-		// Randomly distribute tagged data among filesets.
-		for len(f.tags) > 0 {
-			// Randomly select fileset to write to.
-			i := rand.Intn(len(wsCopy))
-			w := wsCopy[i]
-			wsCopy = append(wsCopy[:i], wsCopy[i+1:]...)
-			// Write the rest of the file if this is the last fileset.
-			if len(wsCopy) == 0 {
-				writeFile(t, w, &f, msg)
-				break
-			}
-			// Choose a random number of the tags left.
-			numTags := rand.Intn(len(f.tags)) + 1
-			var size int
-			for _, tag := range f.tags[:numTags] {
-				size += int(tag.SizeBytes)
-			}
-			// Create file for writing and remove data/tags from rest of the file.
-			fWrite := f
-			fWrite.data = fWrite.data[:size]
-			fWrite.tags = fWrite.tags[:numTags]
-			f.data = f.data[size:]
-			f.tags = f.tags[numTags:]
-			writeFile(t, w, &fWrite, msg)
-		}
-	}
-	for _, w := range ws {
-		require.NoError(t, w.Close(), msg)
-	}
-	return files
-}
-
-func getHashes(t *testing.T, fileSets *Storage, files []*testFile, msg string) {
-	writeFileSet(t, fileSets, path.Join(scratchPath, Compacted), files, msg)
-	r, err := fileSets.NewReader(context.Background(), path.Join(scratchPath, Compacted))
-	require.NoError(t, err)
-	require.NoError(t, r.iterate(func(fr *FileReader) error {
-		files[0].hashes = dataRefsToHashes(fr.Index().DataOp.DataRefs)
-		files = files[1:]
-		return nil
-	}), msg)
-}
-=======
 // TODO: Rewrite these to account for format change.
 //const (
 //	max         = 20 * units.MB
@@ -562,5 +271,4 @@
 //		files = files[1:]
 //		return nil
 //	}), msg)
-//}
->>>>>>> 641e5f6c
+//}