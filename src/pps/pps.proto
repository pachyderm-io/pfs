syntax = "proto3";

package pps_v2;
option go_package = "github.com/pachyderm/pachyderm/v2/src/pps";

import "google/protobuf/empty.proto";
import "google/protobuf/timestamp.proto";
import "google/protobuf/duration.proto";

import "gogoproto/gogo.proto";

import "pfs/pfs.proto";

message SecretMount {
  // Name must be the name of the secret in kubernetes.
  string name = 1;
  // Key of the secret to load into env_var, this field only has meaning if EnvVar != "".
  string key = 2;
  string mount_path = 3;
  string env_var = 4;
}

message Transform {
  string image = 1;
  repeated string cmd = 2;
  repeated string err_cmd = 3;
  map<string, string> env = 4;
  repeated SecretMount secrets = 5;
  repeated string image_pull_secrets = 6;
  repeated string stdin = 7;
  repeated string err_stdin = 8;
  repeated int64 accept_return_code = 9;
  bool debug = 10;
  string user = 11;
  string working_dir = 12;
  string dockerfile = 13;
  BuildSpec build = 14;
}

message BuildSpec {
  string path = 1;
  string language = 2;
  string image = 3;
}

message TFJob {
  // tf_job  is a serialized Kubeflow TFJob spec. Pachyderm sends this directly
  // to a kubernetes cluster on which kubeflow has been installed, instead of
  // creating a pipeline ReplicationController as it normally would.
  string tf_job = 1 [(gogoproto.customname) = "TFJob"];
}

message Egress {
  string URL = 1;
}

message Job {
  string id = 1 [(gogoproto.customname) = "ID"];
  Pipeline pipeline = 2;
}

enum JobState {
  JOB_CREATED = 0;
  JOB_STARTING = 1;
  JOB_RUNNING = 2;
  JOB_FAILURE = 3;
  JOB_SUCCESS = 4;
  JOB_KILLED = 5;
  JOB_EGRESSING = 6;
}

message Metadata {
  map<string, string> annotations = 1;
  map<string, string> labels = 2;
}

message Service {
  int32 internal_port = 1;
  int32 external_port = 2;
  string ip = 3 [(gogoproto.customname) = "IP"];
  string type = 4;
}

message Spout {
  Service service = 1;
}

message PFSInput {
  string name = 1;
  string repo = 2;
  string repo_type = 13;
  string branch = 3;
  string commit = 4;
  string glob = 5;
  string join_on = 6;
  bool outer_join = 7;
  string group_by = 8;
  bool lazy = 9;
  // EmptyFiles, if true, will cause files from this PFS input to be
  // presented as empty files. This is useful in shuffle pipelines where you
  // want to read the names of files and reorganize them using symlinks.
  bool empty_files = 10;
  // S3, if true, will cause the worker to NOT download or link files from this
  // input into the /pfs_v2 directory. Instead, an instance of our S3 gateway
  // service will run on each of the sidecars, and data can be retrieved from
  // this input by querying
  // http://<pipeline>-s3.<namespace>/<job id>.<input>/my/file
  bool s3 = 11;
  // Trigger defines when this input is processed by the pipeline, if it's nil
  // the input is processed anytime something is committed to the input branch.
  pfs_v2.Trigger trigger = 12;
}

message CronInput {
  string name = 1;
  string repo = 2;
  string repo_type = 13;
  string commit = 3;
  string spec = 4;
  // Overwrite, if true, will expose a single datum that gets overwritten each
  // tick. If false, it will create a new datum for each tick.
  bool overwrite = 5;
  google.protobuf.Timestamp start = 6;
}


message Input {
  PFSInput pfs = 1;
  repeated Input join = 2;
  repeated Input group = 3;
  repeated Input cross = 4;
  repeated Input union = 5;
  CronInput cron = 6;
}

message JobInput {
  string name = 1;
  pfs_v2.Commit commit = 2;
  string glob = 3;
  bool lazy = 4;
}

message ParallelismSpec {
  // Starts the pipeline/job with a 'constant' workers, unless 'constant' is
  // zero. If 'constant' is zero (which is the zero value of ParallelismSpec),
  // then Pachyderm will choose the number of workers that is started,
  // (currently it chooses the number of workers in the cluster)
  uint64 constant = 1;

  // Starts the pipeline/job with number of workers equal to 'coefficient' * N,
  // where N is the number of nodes in the kubernetes cluster.
  //
  // For example, if each Kubernetes node has four CPUs, you might set
  // 'coefficient' to four, so that there are four Pachyderm workers per
  // Kubernetes node, and each Pachyderm worker gets one CPU. If you want to
  // reserve half the nodes in your cluster for other tasks, you might set
  // 'coefficient' to 0.5.
  double coefficient = 2;
}

message InputFile {
  // This file's absolute path within its pfs_v2 repo.
  string path = 1;

  // This file's hash
  bytes hash = 2;
}

message Datum {
  // ID is the hash computed from all the files
  string id = 1 [(gogoproto.customname) = "ID"];
  Job job = 2;
}

enum DatumState {
  FAILED = 0;
  SUCCESS = 1;
  SKIPPED = 2;
  STARTING = 3;
  RECOVERED = 4;
}

message DatumInfo {
  Datum datum = 1;
  DatumState state = 2;
  ProcessStats stats = 3;
  pfs_v2.File pfs_state = 4;
  repeated pfs_v2.FileInfo data = 5;
}

message Aggregate {
  int64 count = 1;
  double mean = 2;
  double stddev = 3;
  double fifth_percentile = 4;
  double ninety_fifth_percentile = 5;
}

message ProcessStats {
  google.protobuf.Duration download_time = 1;
  google.protobuf.Duration process_time = 2;
  google.protobuf.Duration upload_time = 3;
  uint64 download_bytes = 4;
  uint64 upload_bytes = 5;
}

message AggregateProcessStats {
  Aggregate download_time = 1;
  Aggregate process_time = 2;
  Aggregate upload_time = 3;
  Aggregate download_bytes = 4;
  Aggregate upload_bytes = 5;
}

message WorkerStatus {
  string worker_id = 1 [(gogoproto.customname) = "WorkerID"];
  string job_id = 2 [(gogoproto.customname) = "JobID"];
  DatumStatus datum_status = 3;
}

message DatumStatus {
  // Started is the time processing on the current datum began.
  google.protobuf.Timestamp started = 1;
  repeated InputFile data = 2;
}

// ResourceSpec describes the amount of resources that pipeline pods should
// request from kubernetes, for scheduling.
message ResourceSpec {
  // The number of CPUs each worker needs (partial values are allowed, and
  // encouraged)
  float cpu = 1;

  // The amount of memory each worker needs (in bytes, with allowed
  // SI suffixes (M, K, G, Mi, Ki, Gi, etc).
  string memory = 2;

  // The spec for GPU resources.
  GPUSpec gpu = 3;

  // The amount of ephemeral storage each worker needs (in bytes, with allowed
  // SI suffixes (M, K, G, Mi, Ki, Gi, etc).
  string disk = 4;
}

message GPUSpec {
  // The type of GPU (nvidia.com/gpu or amd.com/gpu for example).
  string type = 1;
  // The number of GPUs to request.
  int64 number = 2;
}

// StoredJobInfo is the portion of the JobInfo that gets stored
// in the database during job execution. It contains fields which change over
// the lifetime of the job but aren't used in the execution of the job.
message StoredJobInfo {
  Job job = 1;
  uint64 pipeline_version = 2;
  pfs_v2.Commit output_commit = 3;
  // Job restart count (e.g. due to datum failure)
  uint64 restart = 4;

  // Counts of how many times we processed or skipped a datum
  int64 data_processed = 5;
  int64 data_skipped = 6;
  int64 data_total = 7;
  int64 data_failed = 8;
  int64 data_recovered = 9;

  // Download/process/upload time and download/upload bytes
  ProcessStats stats = 10;

  JobState state = 11;
  string reason = 12;
  google.protobuf.Timestamp started = 13;
  google.protobuf.Timestamp finished = 14;
}

message JobInfo {
  Job job = 1;
  Transform transform = 2;                     // requires ListJobRequest.Full
  uint64 pipeline_version = 3;
  ParallelismSpec parallelism_spec = 4;       // requires ListJobRequest.Full
  Egress egress = 5;                          // requires ListJobRequest.Full
  Job parent_job = 6;
  google.protobuf.Timestamp started = 7;
  google.protobuf.Timestamp finished = 8;
  pfs_v2.Commit output_commit = 9;
  JobState state = 10;
  string reason = 11;  // reason explains why the job is in the current state
  Service service = 12;                        // requires ListJobRequest.Full
  Spout spout = 13;                            // requires ListJobRequest.Full
  pfs_v2.Repo output_repo = 14;
  string output_branch = 15;                   // requires ListJobRequest.Full
  uint64 restart = 16;
  int64 data_processed = 17;
  int64 data_skipped = 18;
  int64 data_failed = 19;
  int64 data_recovered = 20;
  int64 data_total = 21;
  ProcessStats stats = 22;
  repeated WorkerStatus worker_status = 23;
  ResourceSpec resource_requests = 24;         // requires ListJobRequest.Full
  ResourceSpec resource_limits = 25;           // requires ListJobRequest.Full
  ResourceSpec sidecar_resource_limits = 26;   // requires ListJobRequest.Full
  Input input = 27;                            // requires ListJobRequest.Full
  pfs_v2.BranchInfo new_branch = 28;
  bool enable_stats = 29;                      // requires ListJobRequest.Full
  string salt = 30;                            // requires ListJobRequest.Full
  ChunkSpec chunk_spec = 31;                   // requires ListJobRequest.Full
  google.protobuf.Duration datum_timeout = 32; // requires ListJobRequest.Full
  google.protobuf.Duration job_timeout = 33;   // requires ListJobRequest.Full
  int64 datum_tries = 34;                      // requires ListJobRequest.Full
  SchedulingSpec scheduling_spec = 35;         // requires ListJobRequest.Full
  string pod_spec = 36;                        // requires ListJobRequest.Full
  string pod_patch = 37;                       // requires ListJobRequest.Full
}

enum WorkerState {
  POD_RUNNING = 0;
  POD_SUCCESS = 1;
  POD_FAILED = 2;
}

message Worker {
  string name = 1;
  WorkerState state = 2;
}

message Pipeline {
  string name = 1;
}

enum PipelineState {
  // There is a StoredPipelineInfo + spec commit, but no RC
  // This happens when a pipeline has been created but not yet picked up by a
  // PPS server.
  PIPELINE_STARTING = 0;
  // A pipeline has a spec commit and a service + RC
  // This is the normal state of a pipeline.
  PIPELINE_RUNNING = 1;
  // Equivalent to STARTING (there is a StoredPipelineInfo + commit, but no RC)
  // After some error caused runPipeline to exit, but before the pipeline is
  // re-run. This is when the exponential backoff is in effect.
  PIPELINE_RESTARTING = 2;
  // The pipeline has encountered unrecoverable errors and is no longer being
  // retried. It won't leave this state until the pipeline is updated.
  PIPELINE_FAILURE = 3;
  // The pipeline has been explicitly paused by the user (the pipeline spec's
  // Stopped field should be true if the pipeline is in this state)
  PIPELINE_PAUSED = 4;
  // The pipeline is fully functional, but there are no commits to process.
  PIPELINE_STANDBY = 5;
  // The pipeline's workers are crashing, or failing to come up, this may
  // resolve itself, the pipeline may make progress while in this state if the
  // problem is only being experienced by some workers.
  PIPELINE_CRASHING = 6;
}

// StoredPipelineInfo is proto for each pipeline that Pachd stores in the
// database. It tracks the state of the pipeline, and points to its metadata in
// PFS (and, by pointing to a PFS commit, de facto tracks the pipeline's
// version)
message StoredPipelineInfo {
  Pipeline pipeline = 1;
  uint64 version = 2;
  pfs_v2.Commit original_spec_commit = 3; // The first spec commit for this version of the pipeline
  PipelineState state = 4;
  string reason = 5;
  map<int32, int32> job_counts = 6;
  string auth_token = 7;
  JobState last_job_state = 8;

  // parallelism tracks the literal number of workers that this pipeline should
  // run. Unlike PipelineInfo.ParallelismSpec, this accounts for the number of
  // nodes in the k8s cluster if Coefficient parallelism is used (i.e. if
  // Coefficient is 2 and the cluster has 5 nodes, this will be set to 10 by
  // pachd). This allows the worker master to shard work correctly without
  // k8s privileges and without knowing the number of cluster nodes in the
  // Coefficient case.
  uint64 parallelism = 9;
}

message PipelineInfo {
  Pipeline pipeline = 1;
  uint64 version = 2;
  Transform transform = 3;
  // tf_job encodes a Kubeflow TFJob spec. Pachyderm uses this to create TFJobs
  // when running in a kubernetes cluster on which kubeflow has been installed.
  // Exactly one of 'tf_job' and 'transform' should be set
  TFJob tf_job = 4 [(gogoproto.customname) = "TFJob"];
  ParallelismSpec parallelism_spec = 5;
  Egress egress = 6;
  google.protobuf.Timestamp created_at = 7;

  // state indicates the current state of the pipeline. This is not stored in
  // PFS along with the rest of this data structure--PPS.InspectPipeline fills
  // it in
  PipelineState state = 8;
  // same for stopped field
  bool stopped = 9;
  string recent_error = 10;

  int64 workers_requested = 11;
  int64 workers_available = 12;

  // job_counts and last_job_state indicates the number of jobs within this
  // pipeline in a given state and the state of the most recently created job,
  // respectively. This is not stored in PFS along with the rest of this data
  // structure--PPS.InspectPipeline fills it in from the StoredPipelineInfo.
  map<int32, int32> job_counts = 13;
  JobState last_job_state = 14;

  string output_branch = 15;
  ResourceSpec resource_requests = 16;
  ResourceSpec resource_limits = 17;
  ResourceSpec sidecar_resource_limits = 18;
  Input input = 19;
  string description = 20;
  string cache_size = 21;
  bool enable_stats = 22;
  string salt = 23;

  // reason includes any error messages associated with a failed pipeline
  string reason = 24;
  int64 max_queue_size = 25;
  Service service = 26;
  Spout spout = 27;
  ChunkSpec chunk_spec = 28;
  google.protobuf.Duration datum_timeout = 29;
  google.protobuf.Duration job_timeout = 30;
<<<<<<< HEAD
  string githook_url = 31 [(gogoproto.customname) = "GithookURL"];
=======
  pfs_v2.Commit spec_commit = 32;
>>>>>>> 085c20d1
  bool standby = 33;
  int64 datum_tries = 34;
  SchedulingSpec scheduling_spec = 35;
  string pod_spec = 36;
  string pod_patch = 37;
  bool s3_out = 38;
  Metadata metadata = 39;
  string reprocess_spec = 40;
}

message PipelineInfos {
  repeated PipelineInfo pipeline_info = 1;
}

message InspectJobRequest {
  // Callers should set either Job or OutputCommit, not both.
  Job job = 1;
  pfs_v2.Commit output_commit = 2;
  bool block_state = 3; // block until state is either FAILURE or SUCCESS
  bool full = 4;
}

message ListJobRequest {
  Pipeline pipeline = 1;                // nil means all pipelines
  repeated pfs_v2.Commit input_commit = 2; // nil means all inputs
  pfs_v2.Commit output_commit = 3;         // nil means all outputs

  // History indicates return jobs from historical versions of pipelines
  // semantics are:
  // 0: Return jobs from the current version of the pipeline or pipelines.
  // 1: Return the above and jobs from the next most recent version
  // 2: etc.
  //-1: Return jobs from all historical versions.
  int64 history = 4;

  // Full indicates whether the result should include all pipeline details in
  // each JobInfo, or limited information including name and status, but
  // excluding information in the pipeline spec. Leaving this "false" can make
  // the call significantly faster in clusters with a large number of pipelines
  // and jobs.
  // Note that if 'input_commit' is set, this field is coerced to "true"
  bool full = 5;

  // A jq program string for additional result filtering
  string jqFilter = 6;
}

// Streams active jobs until canceled
message SubscribeJobRequest {
  Pipeline pipeline = 1;
  bool full = 2; // Same as ListJobRequest.Full
}

message FlushJobRequest {
  repeated pfs_v2.Commit commits = 1;
  repeated Pipeline to_pipelines = 2;
}

message DeleteJobRequest {
  Job job = 1;
}

message StopJobRequest {
  Job job = 1;
  pfs_v2.Commit output_commit = 2;
  string reason = 3;
}

message UpdateJobStateRequest {
  Job job = 1;
  JobState state = 2;
  string reason = 3;
  google.protobuf.Timestamp started = 4;
  uint64 restart = 5;
  int64 data_processed = 6;
  int64 data_skipped = 7;
  int64 data_failed = 8;
  int64 data_recovered = 9;
  int64 data_total = 10;
  ProcessStats stats = 11;
}

message GetLogsRequest {
  // The pipeline from which we want to get logs (required if the job in 'job'
  // was created as part of a pipeline. To get logs from a non-orphan job
  // without the pipeline that created it, you need to use ElasticSearch).
  Pipeline pipeline = 1;

  // The job from which we want to get logs.
  Job job = 2;

  // Names of input files from which we want processing logs. This may contain
  // multiple files, to query pipelines that contain multiple inputs. Each
  // filter may be an absolute path of a file within a pps repo, or it may be
  // a hash for that file (to search for files at specific versions)
  repeated string data_filters = 3;

  Datum datum = 4;

  // If true get logs from the master process
  bool master = 5;

  // Continue to follow new logs as they become available.
  bool follow = 6;

  // If nonzero, the number of lines from the end of the logs to return.  Note:
  // tail applies per container, so you will get tail * <number of pods> total
  // lines back.
  int64 tail = 7;

  // UseLokiBackend causes the logs request to go through the loki backend
  // rather than through kubernetes. This behavior can also be achieved by
  // setting the LOKI_LOGGING feature flag.
  bool use_loki_backend = 8;

  // Since specifies how far in the past to return logs from. It defaults to 24 hours.
  google.protobuf.Duration since = 9;
}

// LogMessage is a log line from a PPS worker, annotated with metadata
// indicating when and why the line was logged.
message LogMessage {
  // The job and pipeline for which a PFS file is being processed (if the job
  // is an orphan job, pipeline name and ID will be unset)
  string pipeline_name = 1;
  string job_id = 2 [(gogoproto.customname) = "JobID"];
  string worker_id = 3 [(gogoproto.customname) = "WorkerID"];
  string datum_id = 4 [(gogoproto.customname) = "DatumID"];
  bool master = 5;

  // The PFS files being processed (one per pipeline/job input)
  repeated InputFile data = 6;

  // User is true if log message comes from the users code.
  bool user = 7;

  // The message logged, and the time at which it was logged
  google.protobuf.Timestamp ts = 8;
  string message = 9;
}

message RestartDatumRequest {
  Job job = 1;
  repeated string data_filters = 2;
}

message InspectDatumRequest {
  Datum datum = 1;
}

message ListDatumRequest {
  // Job and Input are two different ways to specify the datums you want.
  // Only one can be set.
  // Job is the job to list datums from.
  Job job = 1;
  // Input is the input to list datums from.
  // The datums listed are the ones that would be run if a pipeline was created
  // with the provided input.
  Input input = 2;
  // TODO:
  //int64 page_size = 2;
  //int64 page = 3;
}

// ChunkSpec specifies how a pipeline should chunk its datums.
message ChunkSpec {
  // number, if nonzero, specifies that each chunk should contain `number`
  // datums. Chunks may contain fewer if the total number of datums don't
  // divide evenly.
  int64 number = 1;
  // size_bytes, if nonzero, specifies a target size for each chunk of datums.
  // Chunks may be larger or smaller than size_bytes, but will usually be
  // pretty close to size_bytes in size.
  int64 size_bytes = 2;
}

message SchedulingSpec {
  map<string, string> node_selector = 1;
  string priority_class_name = 2;
}

message CreatePipelineRequest {
  Pipeline pipeline = 1;
  // tf_job encodes a Kubeflow TFJob spec. Pachyderm uses this to create TFJobs
  // when running in a kubernetes cluster on which kubeflow has been installed.
  // Exactly one of 'tf_job' and 'transform' should be set
  TFJob tf_job = 2 [(gogoproto.customname) = "TFJob"];
  Transform transform = 3;
  ParallelismSpec parallelism_spec = 4;
  Egress egress = 5;
  bool update = 6;
  string output_branch = 7;
  // s3_out, if set, requires a pipeline's user to write to its output repo
  // via Pachyderm's s3 gateway (if set, workers will serve Pachyderm's s3
  // gateway API at http://<pipeline>-s3.<namespace>/<job id>.out/my/file).
  // In this mode /pfs_v2/out won't be walked or uploaded, and the s3 gateway
  // service in the workers will allow writes to the job's output commit
  bool s3_out = 8;
  ResourceSpec resource_requests = 9;
  ResourceSpec resource_limits = 10;
  ResourceSpec sidecar_resource_limits = 11;
  Input input = 12;
  string description = 13;
  string cache_size = 14;
  bool enable_stats = 15;
  // Reprocess forces the pipeline to reprocess all datums.
  // It only has meaning if Update is true
  bool reprocess = 16;
  int64 max_queue_size = 17;
  Service service = 18;
  Spout spout = 19;
  ChunkSpec chunk_spec = 20;
  google.protobuf.Duration datum_timeout = 21;
  google.protobuf.Duration job_timeout = 22;
  string salt = 23;
  bool standby = 24;
  int64 datum_tries = 25;
  SchedulingSpec scheduling_spec = 26;
  string pod_spec = 27; // deprecated, use pod_patch below
  string pod_patch = 28; // a json patch will be applied to the pipeline's pod_spec before it's created;
  pfs_v2.Commit spec_commit = 29;
  Metadata metadata = 30;
  string reprocess_spec = 31;
}

message InspectPipelineRequest {
  Pipeline pipeline = 1;
}

message ListPipelineRequest {
  // If non-nil, only return info about a single pipeline, this is redundant
  // with InspectPipeline unless history is non-zero.
  Pipeline pipeline = 1;
  // History indicates how many historical versions you want returned. Its
  // semantics are:
  // 0: Return the current version of the pipeline or pipelines.
  // 1: Return the above and the next most recent version
  // 2: etc.
  //-1: Return all historical versions.
  int64 history = 2;

  // Return PipelineInfos with incomplete data if the pipeline spec cannot be
  // retrieved. Incomplete PipelineInfos will have a nil Transform field, but
  // will have the fields present in StoredPipelineInfo.
  bool allow_incomplete = 3;

  // A jq program string for additional result filtering
  string jqFilter = 4;
}

message DeletePipelineRequest {
  Pipeline pipeline = 1;
  bool all = 2;
  bool force = 3;
  bool keep_repo = 4;
}

message StartPipelineRequest {
  Pipeline pipeline = 1;
}

message StopPipelineRequest {
  Pipeline pipeline = 1;
}

message RunPipelineRequest {
  Pipeline pipeline = 1;
  repeated pfs_v2.CommitProvenance provenance = 2;
  string job_id = 3 [(gogoproto.customname) = "JobID"];
}

message RunCronRequest {
  Pipeline pipeline = 1;
}

message CreateSecretRequest {
  bytes file = 1;
}

message DeleteSecretRequest {
  Secret secret = 1;
}

message InspectSecretRequest {
  Secret secret = 1;
}

message Secret {
  string name = 1;
}

message SecretInfo {
  Secret secret = 1;
  string type = 2;
  google.protobuf.Timestamp creation_timestamp = 3;
}

message SecretInfos {
  repeated SecretInfo secret_info = 1;
}

message ActivateAuthRequest {}
message ActivateAuthResponse {}

service API {
  rpc InspectJob(InspectJobRequest) returns (JobInfo) {}
  // ListJob returns information about current and past Pachyderm jobs.
  rpc ListJob(ListJobRequest) returns (stream JobInfo) {}
  rpc SubscribeJob(SubscribeJobRequest) returns (stream JobInfo) {}
  rpc FlushJob(FlushJobRequest) returns (stream JobInfo) {}
  rpc DeleteJob(DeleteJobRequest) returns (google.protobuf.Empty) {}
  rpc StopJob(StopJobRequest) returns (google.protobuf.Empty) {}
  rpc InspectDatum(InspectDatumRequest) returns (DatumInfo) {}
  // ListDatum returns information about each datum fed to a Pachyderm job
  rpc ListDatum(ListDatumRequest) returns (stream DatumInfo) {}
  rpc RestartDatum(RestartDatumRequest) returns (google.protobuf.Empty) {}

  rpc CreatePipeline(CreatePipelineRequest) returns (google.protobuf.Empty) {}
  rpc InspectPipeline(InspectPipelineRequest) returns (PipelineInfo) {}
  rpc ListPipeline(ListPipelineRequest) returns (PipelineInfos) {}
  rpc DeletePipeline(DeletePipelineRequest) returns (google.protobuf.Empty) {}
  rpc StartPipeline(StartPipelineRequest) returns (google.protobuf.Empty) {}
  rpc StopPipeline(StopPipelineRequest) returns (google.protobuf.Empty) {}
  rpc RunPipeline(RunPipelineRequest) returns (google.protobuf.Empty) {}
  rpc RunCron(RunCronRequest) returns (google.protobuf.Empty) {}

  rpc CreateSecret(CreateSecretRequest) returns (google.protobuf.Empty) {}
  rpc DeleteSecret(DeleteSecretRequest) returns (google.protobuf.Empty) {}
  rpc ListSecret(google.protobuf.Empty) returns (SecretInfos) {}
  rpc InspectSecret(InspectSecretRequest) returns (SecretInfo) {}

  // DeleteAll deletes everything
  rpc DeleteAll(google.protobuf.Empty) returns (google.protobuf.Empty) {}
  rpc GetLogs(GetLogsRequest) returns (stream LogMessage) {}

  // An internal call that causes PPS to put itself into an auth-enabled state
  // (all pipeline have tokens, correct permissions, etcd)
  rpc ActivateAuth(ActivateAuthRequest) returns (ActivateAuthResponse) {}

  // An internal call used to move a job from one state to another
  rpc UpdateJobState(UpdateJobStateRequest) returns(google.protobuf.Empty) {}
}<|MERGE_RESOLUTION|>--- conflicted
+++ resolved
@@ -429,19 +429,14 @@
   ChunkSpec chunk_spec = 28;
   google.protobuf.Duration datum_timeout = 29;
   google.protobuf.Duration job_timeout = 30;
-<<<<<<< HEAD
-  string githook_url = 31 [(gogoproto.customname) = "GithookURL"];
-=======
-  pfs_v2.Commit spec_commit = 32;
->>>>>>> 085c20d1
-  bool standby = 33;
-  int64 datum_tries = 34;
-  SchedulingSpec scheduling_spec = 35;
-  string pod_spec = 36;
-  string pod_patch = 37;
-  bool s3_out = 38;
-  Metadata metadata = 39;
-  string reprocess_spec = 40;
+  bool standby = 31;
+  int64 datum_tries = 32;
+  SchedulingSpec scheduling_spec = 33;
+  string pod_spec = 34;
+  string pod_patch = 35;
+  bool s3_out = 36;
+  Metadata metadata = 37;
+  string reprocess_spec = 38;
 }
 
 message PipelineInfos {
