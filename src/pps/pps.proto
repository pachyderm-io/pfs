syntax = "proto3";

package pps;
option go_package = "github.com/pachyderm/pachyderm/v2/src/pps";

import "google/protobuf/empty.proto";
import "google/protobuf/timestamp.proto";
import "google/protobuf/duration.proto";

import "gogoproto/gogo.proto";

import "pfs/pfs.proto";

message SecretMount {
  // Name must be the name of the secret in kubernetes.
  string name = 1;
  // Key of the secret to load into env_var, this field only has meaning if EnvVar != "".
  string key = 2;
  string mount_path = 3;
  string env_var = 4;
}

message Transform {
  string image = 1;
  repeated string cmd = 2;
  repeated string err_cmd = 3;
  map<string, string> env = 4;
  repeated SecretMount secrets = 5;
  repeated string image_pull_secrets = 6;
  repeated string stdin = 7;
  repeated string err_stdin = 8;
  repeated int64 accept_return_code = 9;
  bool debug = 10;
  string user = 11;
  string working_dir = 12;
  string dockerfile = 13;
  BuildSpec build = 14;
}

message BuildSpec {
  string path = 1;
  string language = 2;
  string image = 3;
}

message TFJob {
  // tf_job  is a serialized Kubeflow TFJob spec. Pachyderm sends this directly
  // to a kubernetes cluster on which kubeflow has been installed, instead of
  // creating a pipeline ReplicationController as it normally would.
  string tf_job = 1 [(gogoproto.customname) = "TFJob"];
}

message Egress {
  string URL = 1;
}

message PipelineJob {
  string id = 1 [(gogoproto.customname) = "ID"];
}

enum JobState {
  JOB_STARTING = 0;
  JOB_RUNNING = 1;
  JOB_FAILURE = 2;
  JOB_SUCCESS = 3;
  JOB_KILLED = 4;
  JOB_EGRESSING = 5;
}

message Metadata {
  map<string, string> annotations = 1;
  map<string, string> labels = 2;
}

message Service {
  int32 internal_port = 1;
  int32 external_port = 2;
  string ip = 3 [(gogoproto.customname) = "IP"];
  string type = 4;
}

message Spout {
  Service service = 1;
}

message PFSInput {
  string name = 1;
  string repo = 2;
  string repo_type = 13;
  string branch = 3;
  string commit = 4;
  string glob = 5;
  string join_on = 6;
  bool outer_join = 7;
  string group_by = 8;
  bool lazy = 9;
  // EmptyFiles, if true, will cause files from this PFS input to be
  // presented as empty files. This is useful in shuffle pipelines where you
  // want to read the names of files and reorganize them using symlinks.
  bool empty_files = 10;
  // S3, if true, will cause the worker to NOT download or link files from this
  // input into the /pfs directory. Instead, an instance of our S3 gateway
  // service will run on each of the sidecars, and data can be retrieved from
  // this input by querying
  // http://<pipeline>-s3.<namespace>/<job id>.<input>/my/file
  bool s3 = 11;
  // Trigger defines when this input is processed by the pipeline, if it's nil
  // the input is processed anytime something is committed to the input branch.
  pfs.Trigger trigger = 12;
}

message CronInput {
  string name = 1;
  string repo = 2;
  string repo_type = 13;
  string commit = 3;
  string spec = 4;
  // Overwrite, if true, will expose a single datum that gets overwritten each
  // tick. If false, it will create a new datum for each tick.
  bool overwrite = 5;
  google.protobuf.Timestamp start = 6;
}

message GitInput {
  string name = 1;
  string url = 2 [(gogoproto.customname) = "URL"];
  string branch = 3;
  string commit = 4;
}

message Input {
  PFSInput pfs = 1;
  repeated Input join = 2;
  repeated Input group = 3;
  repeated Input cross = 4;
  repeated Input union = 5;
  CronInput cron = 6;
  GitInput git = 7;
}

message JobInput {
  string name = 1;
  pfs.Commit commit = 2;
  string glob = 3;
  bool lazy = 4;
}

message ParallelismSpec {
  // Starts the pipeline/job with a 'constant' workers, unless 'constant' is
  // zero. If 'constant' is zero (which is the zero value of ParallelismSpec),
  // then Pachyderm will choose the number of workers that is started,
  // (currently it chooses the number of workers in the cluster)
  uint64 constant = 1;

  // Starts the pipeline/job with number of workers equal to 'coefficient' * N,
  // where N is the number of nodes in the kubernetes cluster.
  //
  // For example, if each Kubernetes node has four CPUs, you might set
  // 'coefficient' to four, so that there are four Pachyderm workers per
  // Kubernetes node, and each Pachyderm worker gets one CPU. If you want to
  // reserve half the nodes in your cluster for other tasks, you might set
  // 'coefficient' to 0.5.
  double coefficient = 2;
}

message InputFile {
  // This file's absolute path within its pfs repo.
  string path = 1;

  // This file's hash
  bytes hash = 2;
}

message Datum {
  // ID is the hash computed from all the files
  string id = 1 [(gogoproto.customname) = "ID"];
  PipelineJob pipeline_job = 2;
}

enum DatumState {
    FAILED = 0;
    SUCCESS = 1;
    SKIPPED = 2;
    STARTING = 3;
    RECOVERED = 4;
}

message DatumInfo {
  Datum datum = 1;
  DatumState state = 2;
  ProcessStats stats = 3;
  pfs.File pfs_state = 4;
  repeated pfs.FileInfo data = 5;
}

message Aggregate {
  int64 count = 1;
  double mean = 2;
  double stddev = 3;
  double fifth_percentile = 4;
  double ninety_fifth_percentile = 5;
}

message ProcessStats {
  google.protobuf.Duration download_time = 1;
  google.protobuf.Duration process_time = 2;
  google.protobuf.Duration upload_time = 3;
  uint64 download_bytes = 4;
  uint64 upload_bytes = 5;
}

message AggregateProcessStats {
  Aggregate download_time = 1;
  Aggregate process_time = 2;
  Aggregate upload_time = 3;
  Aggregate download_bytes = 4;
  Aggregate upload_bytes = 5;
}

message WorkerStatus {
  string worker_id = 1 [(gogoproto.customname) = "WorkerID"];
  string job_id = 2 [(gogoproto.customname) = "JobID"];
  repeated pps.InputFile data = 3;
  // Started is the time processing on the current datum began.
  google.protobuf.Timestamp started = 4;
  ProcessStats stats = 5;
  int64 queue_size = 6;
  int64 data_processed = 7;
  int64 data_recovered = 8;
}

// ResourceSpec describes the amount of resources that pipeline pods should
// request from kubernetes, for scheduling.
message ResourceSpec {
  // The number of CPUs each worker needs (partial values are allowed, and
  // encouraged)
  float cpu = 1;

  // The amount of memory each worker needs (in bytes, with allowed
  // SI suffixes (M, K, G, Mi, Ki, Gi, etc).
  string memory = 2;

  // The spec for GPU resources.
  GPUSpec gpu = 3;

  // The amount of ephemeral storage each worker needs (in bytes, with allowed
  // SI suffixes (M, K, G, Mi, Ki, Gi, etc).
  string disk = 4;
}

message GPUSpec {
  // The type of GPU (nvidia.com/gpu or amd.com/gpu for example).
  string type = 1;
  // The number of GPUs to request.
  int64 number = 2;
}

// StoredPipelineJobInfo is the portion of the PipelineJobInfo that gets stored
// in the database during job execution. It contains fields which change over
// the lifetime of the job but aren't used in the execution of the job.
message StoredPipelineJobInfo {
  PipelineJob pipeline_job = 1;
  Pipeline pipeline = 2;
  pfs.Commit output_commit = 3;
  // PipelineJob restart count (e.g. due to datum failure)
  uint64 restart = 4;

  // Counts of how many times we processed or skipped a datum
  int64 data_processed = 5;
  int64 data_skipped = 6;
  int64 data_total = 7;
  int64 data_failed = 8;
  int64 data_recovered = 9;

  // Download/process/upload time and download/upload bytes
  ProcessStats stats = 10;

<<<<<<< HEAD
  JobState state = 11;
  string reason = 12;
  google.protobuf.Timestamp started = 13;
  google.protobuf.Timestamp finished = 14;
}

message PipelineJobInfo {
  reserved 4, 5, 28, 34;
  PipelineJob pipeline_job = 1;
  Transform transform = 2;                     // requires ListJobRequest.Full
  Pipeline pipeline = 3;
  uint64 pipeline_version = 13;                // requires ListJobRequest.Full
  pfs.Commit spec_commit = 47;
  ParallelismSpec parallelism_spec = 12;       // requires ListJobRequest.Full
  Egress egress = 15;                          // requires ListJobRequest.Full
  PipelineJob parent_job = 6;
  google.protobuf.Timestamp started = 7;
  google.protobuf.Timestamp finished = 8;
  pfs.Commit output_commit = 9;
  JobState state = 10;
  string reason = 35;  // reason explains why the job is in the current state
=======
  pfs.Commit stats_commit = 11;
  JobState state = 12;
  string reason = 13;
  google.protobuf.Timestamp started = 14;
  google.protobuf.Timestamp finished = 15;
}

message PipelineJobInfo {
  Job job = 1;
  Transform transform = 2;                     // requires ListJobRequest.Full
  Pipeline pipeline = 3;
  uint64 pipeline_version = 4;                // requires ListJobRequest.Full
  pfs.Commit spec_commit = 5;
  ParallelismSpec parallelism_spec = 6;       // requires ListJobRequest.Full
  Egress egress = 7;                          // requires ListJobRequest.Full
  Job parent_job = 8;
  google.protobuf.Timestamp started = 9;
  google.protobuf.Timestamp finished = 10;
  pfs.Commit output_commit = 11;
  JobState state = 12;
  string reason = 13;  // reason explains why the job is in the current state
>>>>>>> 6c3f99f7
  Service service = 14;                        // requires ListJobRequest.Full
  Spout spout = 15;                            // requires ListJobRequest.Full
  pfs.Repo output_repo = 16;
  string output_branch = 17;                   // requires ListJobRequest.Full
  uint64 restart = 18;
  int64 data_processed = 19;
  int64 data_skipped = 20;
  int64 data_failed = 21;
  int64 data_recovered = 22;
  int64 data_total = 23;
  ProcessStats stats = 24;
  repeated WorkerStatus worker_status = 25;
  ResourceSpec resource_requests = 26;         // requires ListJobRequest.Full
  ResourceSpec resource_limits = 27;           // requires ListJobRequest.Full
  ResourceSpec sidecar_resource_limits = 28;   // requires ListJobRequest.Full
  Input input = 29;                            // requires ListJobRequest.Full
  pfs.BranchInfo new_branch = 30;
  pfs.Commit stats_commit = 31;
  bool enable_stats = 32;                      // requires ListJobRequest.Full
  string salt = 33;                            // requires ListJobRequest.Full
  ChunkSpec chunk_spec = 34;                   // requires ListJobRequest.Full
  google.protobuf.Duration datum_timeout = 35; // requires ListJobRequest.Full
  google.protobuf.Duration job_timeout = 36;   // requires ListJobRequest.Full
  int64 datum_tries = 37;                      // requires ListJobRequest.Full
  SchedulingSpec scheduling_spec = 38;         // requires ListJobRequest.Full
  string pod_spec = 39;                        // requires ListJobRequest.Full
  string pod_patch = 40;                       // requires ListJobRequest.Full
}

enum WorkerState {
  POD_RUNNING = 0;
  POD_SUCCESS = 1;
  POD_FAILED = 2;
}

message Worker {
  string name = 1;
  WorkerState state = 2;
}

message Pipeline {
  string name = 1;
}

enum PipelineState {
  // There is a StoredPipelineInfo + spec commit, but no RC
  // This happens when a pipeline has been created but not yet picked up by a
  // PPS server.
  PIPELINE_STARTING = 0;
  // A pipeline has a spec commit and a service + RC
  // This is the normal state of a pipeline.
  PIPELINE_RUNNING = 1;
  // Equivalent to STARTING (there is a StoredPipelineInfo + commit, but no RC)
  // After some error caused runPipeline to exit, but before the pipeline is
  // re-run. This is when the exponential backoff is in effect.
  PIPELINE_RESTARTING = 2;
  // The pipeline has encountered unrecoverable errors and is no longer being
  // retried. It won't leave this state until the pipeline is updated.
  PIPELINE_FAILURE = 3;
  // The pipeline has been explicitly paused by the user (the pipeline spec's
  // Stopped field should be true if the pipeline is in this state)
  PIPELINE_PAUSED = 4;
  // The pipeline is fully functional, but there are no commits to process.
  PIPELINE_STANDBY = 5;
  // The pipeline's workers are crashing, or failing to come up, this may
  // resolve itself, the pipeline may make progress while in this state if the
  // problem is only being experienced by some workers.
  PIPELINE_CRASHING = 6;
}

// StoredPipelineInfo is proto for each pipeline that Pachd stores in the
// database. It tracks the state of the pipeline, and points to its metadata in
// PFS (and, by pointing to a PFS commit, de facto tracks the pipeline's
// version)
message StoredPipelineInfo {
  PipelineState state = 1;
  string reason = 2;
  pfs.Commit spec_commit = 3;
  map<int32, int32> job_counts = 4;
  string auth_token = 5;
  JobState last_job_state = 6;

  // parallelism tracks the literal number of workers that this pipeline should
  // run. Unlike PipelineInfo.ParallelismSpec, this accounts for the number of
  // nodes in the k8s cluster if Coefficient parallelism is used (i.e. if
  // Coefficient is 2 and the cluster has 5 nodes, this will be set to 10 by
  // pachd). This allows the worker master to shard work correctly without
  // k8s privileges and without knowing the number of cluster nodes in the
  // Coefficient case.
  uint64 parallelism = 7;
  Pipeline pipeline = 8;
}

message PipelineInfo {
  Pipeline pipeline = 1;
  uint64 version = 2;
  Transform transform = 3;
  // tf_job encodes a Kubeflow TFJob spec. Pachyderm uses this to create TFJobs
  // when running in a kubernetes cluster on which kubeflow has been installed.
  // Exactly one of 'tf_job' and 'transform' should be set
  TFJob tf_job = 4 [(gogoproto.customname) = "TFJob"];
  ParallelismSpec parallelism_spec = 5;
  Egress egress = 6;
  google.protobuf.Timestamp created_at = 7;

  // state indicates the current state of the pipeline. This is not stored in
  // PFS along with the rest of this data structure--PPS.InspectPipeline fills
  // it in
  PipelineState state = 8;
  // same for stopped field
  bool stopped = 9;
  string recent_error = 10;

  int64 workers_requested = 11;
  int64 workers_available = 12;

  // job_counts and last_job_state indicates the number of jobs within this
  // pipeline in a given state and the state of the most recently created job,
  // respectively. This is not stored in PFS along with the rest of this data
  // structure--PPS.InspectPipeline fills it in from the StoredPipelineInfo.
  map<int32, int32> job_counts = 13;
  JobState last_job_state = 14;

  string output_branch = 15;
  ResourceSpec resource_requests = 16;
  ResourceSpec resource_limits = 17;
  ResourceSpec sidecar_resource_limits = 18;
  Input input = 19;
  string description = 20;
  string cache_size = 21;
  bool enable_stats = 22;
  string salt = 23;

  // reason includes any error messages associated with a failed pipeline
  string reason = 24;
  int64 max_queue_size = 25;
  Service service = 26;
  Spout spout = 27;
  ChunkSpec chunk_spec = 28;
  google.protobuf.Duration datum_timeout = 29;
  google.protobuf.Duration job_timeout = 30;
  string githook_url = 31 [(gogoproto.customname) = "GithookURL"];
  pfs.Commit spec_commit = 32;
  bool standby = 33;
  int64 datum_tries = 34;
  SchedulingSpec scheduling_spec = 35;
  string pod_spec = 36;
  string pod_patch = 37;
  bool s3_out = 38;
  Metadata metadata = 39;
  string reprocess_spec = 40;
}

message PipelineInfos {
  repeated PipelineInfo pipeline_info = 1;
}

message CreateJobRequest {
  Pipeline pipeline = 1;
  pfs.Commit output_commit = 2;

  // Fields below should only be set when restoring an extracted job.
  uint64 restart = 3;

  // Counts of how many times we processed or skipped a datum
  int64 data_processed = 4;
  int64 data_skipped = 5;
  int64 data_total = 6;
  int64 data_failed = 7;
  int64 data_recovered = 8;

  // Download/process/upload time and download/upload bytes
  ProcessStats stats = 9;

<<<<<<< HEAD
  JobState state = 34;
  string reason = 35;
  google.protobuf.Timestamp started = 36;
  google.protobuf.Timestamp finished = 37;
}

message InspectJobRequest {
  // Callers should set either PipelineJob or OutputCommit, not both.
  PipelineJob pipeline_job = 1;
  pfs.Commit output_commit = 3;
  bool block_state = 2; // block until state is either JOB_STATE_FAILURE or JOB_STATE_SUCCESS
=======
  pfs.Commit stats_commit = 10;
  JobState state = 11;
  string reason = 12;
  google.protobuf.Timestamp started = 13;
  google.protobuf.Timestamp finished = 14;
}

message InspectJobRequest {
  // Callers should set either Job or OutputCommit, not both.
  Job job = 1;
  pfs.Commit output_commit = 2;
  bool block_state = 3; // block until state is either JOB_STATE_FAILURE or JOB_STATE_SUCCESS
>>>>>>> 6c3f99f7
  bool full = 4;
}

message ListJobRequest {
  Pipeline pipeline = 1;                // nil means all pipelines
  repeated pfs.Commit input_commit = 2; // nil means all inputs
  pfs.Commit output_commit = 3;         // nil means all outputs

  // History indicates return jobs from historical versions of pipelines
  // semantics are:
  // 0: Return jobs from the current version of the pipeline or pipelines.
  // 1: Return the above and jobs from the next most recent version
  // 2: etc.
  //-1: Return jobs from all historical versions.
  int64 history = 4;

  // Full indicates whether the result should include all pipeline details in
  // each PipelineJobInfo, or limited information including name and status, but
  // excluding information in the pipeline spec. Leaving this "false" can make
  // the call significantly faster in clusters with a large number of pipelines
  // and jobs.
  // Note that if 'input_commit' is set, this field is coerced to "true"
  bool full = 5;

  // A jq program string for additional result filtering
  string jqFilter = 6;
}

message FlushJobRequest {
  repeated pfs.Commit commits = 1;
  repeated Pipeline to_pipelines = 2;
}

message DeleteJobRequest {
  PipelineJob pipeline_job = 1;
}

message StopJobRequest {
  PipelineJob pipeline_job = 1;
  pfs.Commit output_commit = 2;
}

message UpdateJobStateRequest {
  PipelineJob pipeline_job = 1;
  JobState state = 2;
  string reason = 3;
  uint64 restart = 4;
  int64 data_processed = 5;
  int64 data_skipped = 6;
  int64 data_failed = 7;
  int64 data_recovered = 8;
  int64 data_total = 9;
  ProcessStats stats = 10;
}

message GetLogsRequest {
  // The pipeline from which we want to get logs (required if the job in 'job'
  // was created as part of a pipeline. To get logs from a non-orphan job
  // without the pipeline that created it, you need to use ElasticSearch).
  Pipeline pipeline = 1;

  // The job from which we want to get logs.
<<<<<<< HEAD
  PipelineJob pipeline_job = 1;
=======
  Job job = 2;
>>>>>>> 6c3f99f7

  // Names of input files from which we want processing logs. This may contain
  // multiple files, to query pipelines that contain multiple inputs. Each
  // filter may be an absolute path of a file within a pps repo, or it may be
  // a hash for that file (to search for files at specific versions)
  repeated string data_filters = 3;

  Datum datum = 4;

  // If true get logs from the master process
  bool master = 5;

  // Continue to follow new logs as they become available.
  bool follow = 6;

  // If nonzero, the number of lines from the end of the logs to return.  Note:
  // tail applies per container, so you will get tail * <number of pods> total
  // lines back.
  int64 tail = 7;

  // UseLokiBackend causes the logs request to go through the loki backend
  // rather than through kubernetes. This behavior can also be achieved by
  // setting the LOKI_LOGGING feature flag.
  bool use_loki_backend = 8;

  // Since specifies how far in the past to return logs from. It defaults to 24 hours.
  google.protobuf.Duration since = 9;
}

// LogMessage is a log line from a PPS worker, annotated with metadata
// indicating when and why the line was logged.
message LogMessage {
  // The job and pipeline for which a PFS file is being processed (if the job
  // is an orphan job, pipeline name and ID will be unset)
  string pipeline_name = 1;
  string job_id = 2 [(gogoproto.customname) = "JobID"];
  string worker_id = 3 [(gogoproto.customname) = "WorkerID"];
  string datum_id = 4 [(gogoproto.customname) = "DatumID"];
  bool master = 5;

  // The PFS files being processed (one per pipeline/job input)
  repeated InputFile data = 6;

  // User is true if log message comes from the users code.
  bool user = 7;

  // The message logged, and the time at which it was logged
  google.protobuf.Timestamp ts = 8;
  string message = 9;
}

message RestartDatumRequest {
  PipelineJob pipeline_job = 1;
  repeated string data_filters = 2;
}

message InspectDatumRequest {
  Datum datum = 1;
}

message ListDatumRequest {
  // PipelineJob and Input are two different ways to specify the datums you want.
  // Only one can be set.
  // PipelineJob is the job to list datums from.
  PipelineJob pipeline_job = 1;
  // Input is the input to list datums from.
  // The datums listed are the ones that would be run if a pipeline was created
  // with the provided input.
  Input input = 2;
  // TODO:
  //int64 page_size = 2;
  //int64 page = 3;
}

// ChunkSpec specifies how a pipeline should chunk its datums.
message ChunkSpec {
  // number, if nonzero, specifies that each chunk should contain `number`
  // datums. Chunks may contain fewer if the total number of datums don't
  // divide evenly.
  int64 number = 1;
  // size_bytes, if nonzero, specifies a target size for each chunk of datums.
  // Chunks may be larger or smaller than size_bytes, but will usually be
  // pretty close to size_bytes in size.
  int64 size_bytes = 2;
}

message SchedulingSpec {
  map<string, string> node_selector = 1;
  string priority_class_name = 2;
}

message CreatePipelineRequest {
  Pipeline pipeline = 1;
  // tf_job encodes a Kubeflow TFJob spec. Pachyderm uses this to create TFJobs
  // when running in a kubernetes cluster on which kubeflow has been installed.
  // Exactly one of 'tf_job' and 'transform' should be set
  TFJob tf_job = 2 [(gogoproto.customname) = "TFJob"];
  Transform transform = 3;
  ParallelismSpec parallelism_spec = 4;
  Egress egress = 5;
  bool update = 6;
  string output_branch = 7;
  // s3_out, if set, requires a pipeline's user to write to its output repo
  // via Pachyderm's s3 gateway (if set, workers will serve Pachyderm's s3
  // gateway API at http://<pipeline>-s3.<namespace>/<job id>.out/my/file).
  // In this mode /pfs/out won't be walked or uploaded, and the s3 gateway
  // service in the workers will allow writes to the job's output commit
  bool s3_out = 8;
  ResourceSpec resource_requests = 9;
  ResourceSpec resource_limits = 10;
  ResourceSpec sidecar_resource_limits = 11;
  Input input = 12;
  string description = 13;
  string cache_size = 14;
  bool enable_stats = 15;
  // Reprocess forces the pipeline to reprocess all datums.
  // It only has meaning if Update is true
  bool reprocess = 16;
  int64 max_queue_size = 17;
  Service service = 18;
  Spout spout = 19;
  ChunkSpec chunk_spec = 20;
  google.protobuf.Duration datum_timeout = 21;
  google.protobuf.Duration job_timeout = 22;
  string salt = 23;
  bool standby = 24;
  int64 datum_tries = 25;
  SchedulingSpec scheduling_spec = 26;
  string pod_spec = 27; // deprecated, use pod_patch below
  string pod_patch = 28; // a json patch will be applied to the pipeline's pod_spec before it's created;
  pfs.Commit spec_commit = 29;
  Metadata metadata = 30;
  string reprocess_spec = 31;
}

message InspectPipelineRequest {
  Pipeline pipeline = 1;
}

message ListPipelineRequest {
  // If non-nil, only return info about a single pipeline, this is redundant
  // with InspectPipeline unless history is non-zero.
  Pipeline pipeline = 1;
  // History indicates how many historical versions you want returned. Its
  // semantics are:
  // 0: Return the current version of the pipeline or pipelines.
  // 1: Return the above and the next most recent version
  // 2: etc.
  //-1: Return all historical versions.
  int64 history = 2;

  // Return PipelineInfos with incomplete data if the pipeline spec cannot be
  // retrieved. Incomplete PipelineInfos will have a nil Transform field, but
  // will have the fields present in StoredPipelineInfo.
  bool allow_incomplete = 3;

  // A jq program string for additional result filtering
  string jqFilter = 4;
}

message DeletePipelineRequest {
  Pipeline pipeline = 1;
  bool all = 2;
  bool force = 3;
  bool keep_repo = 4;
}

message StartPipelineRequest {
  Pipeline pipeline = 1;
}

message StopPipelineRequest {
  Pipeline pipeline = 1;
}

message RunPipelineRequest {
  Pipeline pipeline = 1;
  repeated pfs.CommitProvenance provenance = 2;
  string job_id = 3 [(gogoproto.customname) = "JobID"];
}

message RunCronRequest {
  Pipeline pipeline = 1;
}

message CreateSecretRequest {
  bytes file = 1;
}

message DeleteSecretRequest {
  Secret secret = 1;
}

message InspectSecretRequest {
  Secret secret = 1;
}

message Secret {
  string name = 1;
}

message SecretInfo {
  Secret secret = 1;
  string type = 2;
  google.protobuf.Timestamp creation_timestamp = 3;
}

message SecretInfos {
  repeated SecretInfo secret_info = 1;
}

message GarbageCollectRequest {
    // Memory is how much memory to use in computing which objects are alive. A
    // larger number will result in more precise garbage collection (at the
    // cost of more memory usage).
    int64 memory_bytes = 1;
}
message GarbageCollectResponse {}

message ActivateAuthRequest {}
message ActivateAuthResponse {}

service API {
  rpc CreateJob(CreateJobRequest) returns (PipelineJob) {}
  rpc InspectJob(InspectJobRequest) returns (PipelineJobInfo) {}
  // ListJob returns information about current and past Pachyderm jobs.
  rpc ListJob(ListJobRequest) returns (stream PipelineJobInfo) {}
  rpc FlushJob(FlushJobRequest) returns (stream PipelineJobInfo) {}
  rpc DeleteJob(DeleteJobRequest) returns (google.protobuf.Empty) {}
  rpc StopJob(StopJobRequest) returns (google.protobuf.Empty) {}
  rpc InspectDatum(InspectDatumRequest) returns (DatumInfo) {}
  // ListDatum returns information about each datum fed to a Pachyderm job
  rpc ListDatum(ListDatumRequest) returns (stream DatumInfo) {}
  rpc RestartDatum(RestartDatumRequest) returns (google.protobuf.Empty) {}

  rpc CreatePipeline(CreatePipelineRequest) returns (google.protobuf.Empty) {}
  rpc InspectPipeline(InspectPipelineRequest) returns (PipelineInfo) {}
  rpc ListPipeline(ListPipelineRequest) returns (PipelineInfos) {}
  rpc DeletePipeline(DeletePipelineRequest) returns (google.protobuf.Empty) {}
  rpc StartPipeline(StartPipelineRequest) returns (google.protobuf.Empty) {}
  rpc StopPipeline(StopPipelineRequest) returns (google.protobuf.Empty) {}
  rpc RunPipeline(RunPipelineRequest) returns (google.protobuf.Empty) {}
  rpc RunCron(RunCronRequest) returns (google.protobuf.Empty) {}

  rpc CreateSecret(CreateSecretRequest) returns (google.protobuf.Empty) {}
  rpc DeleteSecret(DeleteSecretRequest) returns (google.protobuf.Empty) {}
  rpc ListSecret(google.protobuf.Empty) returns (SecretInfos) {}
  rpc InspectSecret(InspectSecretRequest) returns (SecretInfo) {}

  // DeleteAll deletes everything
  rpc DeleteAll(google.protobuf.Empty) returns (google.protobuf.Empty) {}
  rpc GetLogs(GetLogsRequest) returns (stream LogMessage) {}

  // An internal call that causes PPS to put itself into an auth-enabled state
  // (all pipeline have tokens, correct permissions, etcd)
  rpc ActivateAuth(ActivateAuthRequest) returns (ActivateAuthResponse) {}

  // An internal call used to move a job from one state to another
  rpc UpdateJobState(UpdateJobStateRequest) returns(google.protobuf.Empty) {}
}<|MERGE_RESOLUTION|>--- conflicted
+++ resolved
@@ -275,7 +275,6 @@
   // Download/process/upload time and download/upload bytes
   ProcessStats stats = 10;
 
-<<<<<<< HEAD
   JobState state = 11;
   string reason = 12;
   google.protobuf.Timestamp started = 13;
@@ -283,43 +282,19 @@
 }
 
 message PipelineJobInfo {
-  reserved 4, 5, 28, 34;
   PipelineJob pipeline_job = 1;
-  Transform transform = 2;                     // requires ListJobRequest.Full
-  Pipeline pipeline = 3;
-  uint64 pipeline_version = 13;                // requires ListJobRequest.Full
-  pfs.Commit spec_commit = 47;
-  ParallelismSpec parallelism_spec = 12;       // requires ListJobRequest.Full
-  Egress egress = 15;                          // requires ListJobRequest.Full
-  PipelineJob parent_job = 6;
-  google.protobuf.Timestamp started = 7;
-  google.protobuf.Timestamp finished = 8;
-  pfs.Commit output_commit = 9;
-  JobState state = 10;
-  string reason = 35;  // reason explains why the job is in the current state
-=======
-  pfs.Commit stats_commit = 11;
-  JobState state = 12;
-  string reason = 13;
-  google.protobuf.Timestamp started = 14;
-  google.protobuf.Timestamp finished = 15;
-}
-
-message PipelineJobInfo {
-  Job job = 1;
   Transform transform = 2;                     // requires ListJobRequest.Full
   Pipeline pipeline = 3;
   uint64 pipeline_version = 4;                // requires ListJobRequest.Full
   pfs.Commit spec_commit = 5;
   ParallelismSpec parallelism_spec = 6;       // requires ListJobRequest.Full
   Egress egress = 7;                          // requires ListJobRequest.Full
-  Job parent_job = 8;
+  PipelineJob parent_job = 8;
   google.protobuf.Timestamp started = 9;
   google.protobuf.Timestamp finished = 10;
   pfs.Commit output_commit = 11;
   JobState state = 12;
   string reason = 13;  // reason explains why the job is in the current state
->>>>>>> 6c3f99f7
   Service service = 14;                        // requires ListJobRequest.Full
   Spout spout = 15;                            // requires ListJobRequest.Full
   pfs.Repo output_repo = 16;
@@ -494,32 +469,17 @@
   // Download/process/upload time and download/upload bytes
   ProcessStats stats = 9;
 
-<<<<<<< HEAD
-  JobState state = 34;
-  string reason = 35;
-  google.protobuf.Timestamp started = 36;
-  google.protobuf.Timestamp finished = 37;
+  JobState state = 10;
+  string reason = 11;
+  google.protobuf.Timestamp started = 12;
+  google.protobuf.Timestamp finished = 13;
 }
 
 message InspectJobRequest {
   // Callers should set either PipelineJob or OutputCommit, not both.
   PipelineJob pipeline_job = 1;
-  pfs.Commit output_commit = 3;
-  bool block_state = 2; // block until state is either JOB_STATE_FAILURE or JOB_STATE_SUCCESS
-=======
-  pfs.Commit stats_commit = 10;
-  JobState state = 11;
-  string reason = 12;
-  google.protobuf.Timestamp started = 13;
-  google.protobuf.Timestamp finished = 14;
-}
-
-message InspectJobRequest {
-  // Callers should set either Job or OutputCommit, not both.
-  Job job = 1;
   pfs.Commit output_commit = 2;
   bool block_state = 3; // block until state is either JOB_STATE_FAILURE or JOB_STATE_SUCCESS
->>>>>>> 6c3f99f7
   bool full = 4;
 }
 
@@ -582,11 +542,7 @@
   Pipeline pipeline = 1;
 
   // The job from which we want to get logs.
-<<<<<<< HEAD
-  PipelineJob pipeline_job = 1;
-=======
-  Job job = 2;
->>>>>>> 6c3f99f7
+  PipelineJob pipeline_job = 2;
 
   // Names of input files from which we want processing logs. This may contain
   // multiple files, to query pipelines that contain multiple inputs. Each
