--- conflicted
+++ resolved
@@ -621,24 +621,6 @@
   string description = 13;
   // Reprocess forces the pipeline to reprocess all datums.
   // It only has meaning if Update is true
-<<<<<<< HEAD
-  bool reprocess = 16;
-  Service service = 18;
-  Spout spout = 19;
-  DatumSetSpec datum_set_spec = 20;
-  google.protobuf.Duration datum_timeout = 21;
-  google.protobuf.Duration job_timeout = 22;
-  string salt = 23;
-  bool standby = 24;
-  int64 datum_tries = 25;
-  SchedulingSpec scheduling_spec = 26;
-  string pod_spec = 27; // deprecated, use pod_patch below
-  string pod_patch = 28; // a json patch will be applied to the pipeline's pod_spec before it's created;
-  pfs_v2.Commit spec_commit = 29;
-  Metadata metadata = 30;
-  string reprocess_spec = 31;
-  bool autoscaling = 32;
-=======
   bool reprocess = 15;
   int64 max_queue_size = 16;
   Service service = 17;
@@ -655,7 +637,6 @@
   Metadata metadata = 28;
   string reprocess_spec = 29;
   bool autoscaling = 30;
->>>>>>> dd67e9cf
 }
 
 message InspectPipelineRequest {
