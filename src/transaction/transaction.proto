--- conflicted
+++ resolved
@@ -16,29 +16,16 @@
 
 message TransactionRequest {
   // Exactly one of these fields should be set
-<<<<<<< HEAD
-  pfs.CreateRepoRequest create_repo = 1;
-  pfs.DeleteRepoRequest delete_repo = 2;
-  pfs.StartCommitRequest start_commit = 3;
-  pfs.FinishCommitRequest finish_commit = 4;
-  pfs.SquashCommitsetRequest squash_commitset = 5;
-  pfs.CreateBranchRequest create_branch = 6;
-  pfs.DeleteBranchRequest delete_branch = 7;
-  pps.UpdateJobStateRequest update_job_state = 8;
-  pps.CreatePipelineRequest create_pipeline = 9;
-  pps.StopJobRequest stop_job = 10;
-=======
   pfs_v2.CreateRepoRequest create_repo = 1;
   pfs_v2.DeleteRepoRequest delete_repo = 2;
   pfs_v2.StartCommitRequest start_commit = 3;
   pfs_v2.FinishCommitRequest finish_commit = 4;
-  pfs_v2.SquashCommitRequest squash_commit = 5;
+  pfs_v2.SquashCommitsetRequest squash_commitset = 5;
   pfs_v2.CreateBranchRequest create_branch = 6;
   pfs_v2.DeleteBranchRequest delete_branch = 7;
   pps_v2.UpdateJobStateRequest update_job_state = 8;
   pps_v2.CreatePipelineRequest create_pipeline = 9;
   pps_v2.StopJobRequest stop_job = 10;
->>>>>>> 7b727d04
   DeleteAllRequest delete_all = 11;
 }
 
@@ -50,11 +37,7 @@
 
 message CreatePipelineTransactionResponse {
   string fileset_id = 1; // The fileset ID that the pipeline info was written to outside of the transaction
-<<<<<<< HEAD
   uint64 prev_pipeline_version = 2; // The version of the pipeline spec that the fileset was based off of
-=======
-  pfs_v2.Commit prev_spec_commit = 2; // The commit of the pipeline spec that the fileset was based off of
->>>>>>> 7b727d04
 }
 
 message Transaction {
