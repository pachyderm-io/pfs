#!/bin/sh

set -Eex

DIR="$(cd "$(dirname "${0}")/../.." && pwd)"
cd "${DIR}"
pwd

BINARY="${1}"
LD_FLAGS="${2}"
PROFILE="${3}"

<<<<<<< HEAD
mkdir -p _tmp
CGO_ENABLED=0 GOOS=linux GO111MODULE=on go build \
=======
# Note that github.com/pachyderm/pachyderm is mounted into the
# {pachd,worker}_compile docker container that this script is running in, so
# 'mkdir' below actually creates a dir on the host machine. The dir name
# includes ${BINARY} so that it doesn't collide with any concurrently-running
# pachyderm builds (e.g. when we build pachd and worker concurrently in 'make
# docker-build'). See https://github.com/pachyderm/pachyderm/issues/3845
TMP=docker_build_${BINARY}.tmpdir
mkdir -p "${TMP}"
CGO_ENABLED=0 GOOS=linux go build \
>>>>>>> e5400727
  -installsuffix netgo \
  -tags netgo \
  -o ${TMP}/${BINARY} \
  -ldflags "${LD_FLAGS}" \
  -gcflags "all=-trimpath=$GOPATH" \
  src/server/cmd/${BINARY}/main.go

echo "LD_FLAGS=$LD_FLAGS"

# When creating profile binaries, we dont want to detach or do docker ops
if [ -z ${PROFILE} ]
then
    cp Dockerfile.${BINARY} ${TMP}/Dockerfile
    if [ ${BINARY} = "worker" ]; then
        cp ./etc/worker/* ${TMP}/
    fi
    cp /etc/ssl/certs/ca-certificates.crt ${TMP}/ca-certificates.crt
    docker build ${DOCKER_BUILD_FLAGS} -t pachyderm_${BINARY} ${TMP}
    docker tag pachyderm_${BINARY}:latest pachyderm/${BINARY}:latest
    docker tag pachyderm_${BINARY}:latest pachyderm/${BINARY}:local
else
    cd ${TMP}
    tar cf - ${BINARY}
fi
rm -rf "${TMP}"<|MERGE_RESOLUTION|>--- conflicted
+++ resolved
@@ -10,10 +10,7 @@
 LD_FLAGS="${2}"
 PROFILE="${3}"
 
-<<<<<<< HEAD
 mkdir -p _tmp
-CGO_ENABLED=0 GOOS=linux GO111MODULE=on go build \
-=======
 # Note that github.com/pachyderm/pachyderm is mounted into the
 # {pachd,worker}_compile docker container that this script is running in, so
 # 'mkdir' below actually creates a dir on the host machine. The dir name
@@ -22,8 +19,7 @@
 # docker-build'). See https://github.com/pachyderm/pachyderm/issues/3845
 TMP=docker_build_${BINARY}.tmpdir
 mkdir -p "${TMP}"
-CGO_ENABLED=0 GOOS=linux go build \
->>>>>>> e5400727
+CGO_ENABLED=0 GOOS=linux GO111MODULE=on go build \
   -installsuffix netgo \
   -tags netgo \
   -o ${TMP}/${BINARY} \
