#### VARIABLES
# TESTFLAGS: flags for test
# KUBECTLFLAGS: flags for kubectl
# DOCKER_BUILD_FLAGS: flags for 'docker build'
####

RUN= # used by go tests to decide which tests to run (i.e. passed to -run)
<<<<<<< HEAD
# Label it w the go version we bundle in:
export VERSION_ADDITIONAL = -$(shell git log --pretty=format:%H | head -n 1)
export LD_FLAGS = github.com/pachyderm/pachyderm/src/client/version.AdditionalVersion=$(VERSION_ADDITIONAL)
export GC_FLAGS = "all=-trimpath=${PWD}"
=======

# Don't set the version to the git hash in CI, as it breaks the go build cache.
ifdef CIRCLE_BRANCH
	export VERSION_ADDITIONAL = "ci_build"
	LD_FLAGS = -X github.com/pachyderm/pachyderm/src/client/version.AdditionalVersion=$(VERSION_ADDITIONAL)
	export GC_FLAGS = ""
else
	export VERSION_ADDITIONAL = -$(shell git log --pretty=format:%H | head -n 1)
	LD_FLAGS = -X github.com/pachyderm/pachyderm/src/client/version.AdditionalVersion=$(VERSION_ADDITIONAL)
	export GC_FLAGS = "all=-trimpath=${PWD}"
endif
>>>>>>> bfc49d14
export DOCKER_BUILD_FLAGS

CLUSTER_NAME ?= pachyderm
CLUSTER_MACHINE_TYPE ?= n1-standard-4
CLUSTER_SIZE ?= 4

MINIKUBE_MEM = 8192 # MB of memory allocated to minikube
MINIKUBE_CPU = 4 # Number of CPUs allocated to minikube

CHLOGFILE = /tmp/pachyderm/release/changelog.diff
export GOVERSION = $(shell cat etc/compile/GO_VERSION)
GORELSNAP = #--snapshot # uncomment --snapshot if you want to do a dry run.
SKIP = #\# # To skip push to docker and github remove # in front of \#

ifdef TRAVIS_BUILD_NUMBER
	# Upper bound for travis test timeout
	TIMEOUT = 3600s
else
ifndef TIMEOUT
	# You should be able to specify your own timeout, but by default we'll use the same bound as travis
	TIMEOUT = 3600s
endif
endif

install:
	# GOPATH/bin must be on your PATH to access these binaries:
	go install -ldflags "-X $(LD_FLAGS)" -gcflags "$(GC_FLAGS)" ./src/server/cmd/pachctl

install-clean:
	@# Need to blow away pachctl binary if its already there
	@rm -f $(GOPATH)/bin/pachctl
	@make install

install-doc:
	go install -gcflags "$(GC_FLAGS)" ./src/server/cmd/pachctl-doc

doc-custom: install-doc install-clean
	./etc/build/doc.sh

doc:
	@make VERSION_ADDITIONAL= doc-custom

point-release:
	@./etc/build/make_changelog.sh $(CHLOGFILE)
	@VERSION_ADDITIONAL= ./etc/build/make_release.sh
	@make doc
	@echo "Release completed"

# Run via 'make VERSION_ADDITIONAL=-rc2 release-candidate' to specify a version string
release-candidate:
	@make custom-release

custom-release:
	echo "" > $(CHLOGFILE)
	@VERSION_ADDITIONAL=$(VERSION_ADDITIONAL) ./etc/build/make_release.sh
	# Need to check for homebrew updates from release-pachctl-custom

# This is getting called from etc/build/make_release.sh
# Git tag is force pushed. We are assuming if the same build is done again, it is done with intent
release:
	@git tag -f -am "Release tag v$(VERSION)" v$(VERSION)
	$(SKIP) @git push origin v$(VERSION)
	@make release-helper
	@make release-pachctl
	@echo "Release $(VERSION) completed"

release-helper: docker-build docker-push docker-build-pipeline-build docker-push-pipeline-build

release-pachctl:
	@# Run pachctl release script w deploy branch name
	@goreleaser release -p 1 $(GORELSNAP) --release-notes=$(CHLOGFILE) --rm-dist -f goreleaser/pachctl.yml

docker-build:
	DOCKER_BUILDKIT=1 goreleaser release -p 1 $(GORELSNAP) --skip-publish --rm-dist -f goreleaser/docker.yml

docker-build-pipeline-build:
	DOCKER_BUILDKIT=1 goreleaser release -p 1 $(GORELSNAP) --skip-publish --rm-dist -f goreleaser/docker-build-pipelines.yml

docker-build-proto:
	docker build $(DOCKER_BUILD_FLAGS) -t pachyderm_proto etc/proto

docker-build-netcat:
	docker build $(DOCKER_BUILD_FLAGS) -t pachyderm_netcat etc/netcat

docker-build-gpu:
	docker build $(DOCKER_BUILD_FLAGS) -t pachyderm_nvidia_driver_install etc/deploy/gpu
	docker tag pachyderm_nvidia_driver_install pachyderm/nvidia_driver_install

docker-build-kafka:
	docker build -t kafka-demo etc/testing/kafka

docker-build-spout-test:
	docker build -t spout-test etc/testing/spout

docker-push-gpu:
	$(SKIP) docker push pachyderm/nvidia_driver_install

docker-push-gpu-dev:
	docker tag pachyderm/nvidia_driver_install pachyderm/nvidia_driver_install:`git rev-list HEAD --max-count=1`
	$(SKIP) docker push pachyderm/nvidia_driver_install:`git rev-list HEAD --max-count=1`
	echo pushed pachyderm/nvidia_driver_install:`git rev-list HEAD --max-count=1`

docker-gpu: docker-build-gpu docker-push-gpu

docker-gpu-dev: docker-build-gpu docker-push-gpu-dev

docker-build-test-entrypoint:
	docker build $(DOCKER_BUILD_FLAGS) -t pachyderm_entrypoint etc/testing/entrypoint

docker-tag:
	docker tag pachyderm/pachd pachyderm/pachd:$(VERSION)
	docker tag pachyderm/worker pachyderm/worker:$(VERSION)
	docker tag pachyderm/pachctl pachyderm/pachctl:$(VERSION)

docker-push: docker-tag
	$(SKIP) docker push pachyderm/etcd:v3.3.5
	$(SKIP) docker push pachyderm/pachd:$(VERSION)
	$(SKIP) docker push pachyderm/worker:$(VERSION)
	$(SKIP) docker push pachyderm/pachctl:$(VERSION)

docker-push-pipeline-build:
	$(SKIP) docker push pachyderm/go-build:$(VERSION)
	$(SKIP) docker push pachyderm/python-build:$(VERSION)

check-kubectl:
	@# check that kubectl is installed
	@which kubectl >/dev/null || { \
		echo "error: kubectl not found"; \
		exit 1; \
	}

check-kubectl-connection:
	kubectl $(KUBECTLFLAGS) get all > /dev/null

launch-kube: check-kubectl
	etc/kube/start-minikube.sh

launch-dev-vm: check-kubectl
	# Making sure minikube isn't still up from a previous run...
	@if minikube ip 2>/dev/null || sudo minikube ip 2>/dev/null; \
	then \
	  echo "minikube is still up. Run 'make clean-launch-kube'"; \
	  exit 1; \
	fi
	etc/kube/start-minikube-vm.sh --cpus=$(MINIKUBE_CPU) --memory=$(MINIKUBE_MEM)

# launch-release-vm is like launch-dev-vm but it doesn't build pachctl locally, and uses the same
# version of pachd associated with the current pachctl (useful if you want to start a VM with a
# point-release version of pachd, instead of whatever's in the current branch)
launch-release-vm:
	# Making sure minikube isn't still up from a previous run...
	@if minikube ip 2>/dev/null || sudo minikube ip 2>/dev/null; \
	then \
	  echo "minikube is still up. Run 'make clean-launch-kube'"; \
	  exit 1; \
	fi
	etc/kube/start-minikube-vm.sh --cpus=$(MINIKUBE_CPU) --memory=$(MINIKUBE_MEM) --tag=v$$(pachctl version --client-only)

clean-launch-kube:
	@# clean up both of the following cases:
	@# make launch-dev-vm - minikube config is owned by $USER
	@# make launch-kube - minikube config is owned by root
	minikube ip 2>/dev/null && minikube delete || true
	sudo minikube ip 2>/dev/null && sudo minikube delete || true
	killall kubectl || true

launch: install check-kubectl
	$(eval STARTTIME := $(shell date +%s))
	pachctl deploy local --dry-run | kubectl $(KUBECTLFLAGS) apply -f -
	# wait for the pachyderm to come up
	until timeout 1s ./etc/kube/check_ready.sh app=pachd; do sleep 1; done
	@echo "pachd launch took $$(($$(date +%s) - $(STARTTIME))) seconds"

launch-dev: check-kubectl check-kubectl-connection install
	$(eval STARTTIME := $(shell date +%s))
	pachctl deploy local --no-guaranteed -d --dry-run $(LAUNCH_DEV_ARGS) | kubectl $(KUBECTLFLAGS) apply -f -
	# wait for the pachyderm to come up
	until timeout 1s ./etc/kube/check_ready.sh app=pachd; do sleep 1; done
	@echo "pachd launch took $$(($$(date +%s) - $(STARTTIME))) seconds"

clean-launch: check-kubectl install
	yes | pachctl undeploy

clean-launch-dev: check-kubectl install
	yes | pachctl undeploy

full-clean-launch: check-kubectl
	kubectl $(KUBECTLFLAGS) delete --ignore-not-found job -l suite=pachyderm
	kubectl $(KUBECTLFLAGS) delete --ignore-not-found all -l suite=pachyderm
	kubectl $(KUBECTLFLAGS) delete --ignore-not-found serviceaccount -l suite=pachyderm
	kubectl $(KUBECTLFLAGS) delete --ignore-not-found secret -l suite=pachyderm

test-proto-static:
	./etc/proto/test_no_changes.sh || echo "Protos need to be recompiled; run 'DOCKER_BUILD_FLAGS=--no-cache make proto'."

test-deploy-manifests: install
	./etc/testing/deploy-manifests/validate.sh

regenerate-test-deploy-manifests: install
	./etc/testing/deploy-manifests/validate.sh --regenerate

proto: docker-build-proto
	./etc/proto/build.sh

# Run all the tests. Note! This is no longer the test entrypoint for travis
test: clean-launch-dev launch-dev lint enterprise-code-checkin-test docker-build test-pfs-server test-cmds test-libs test-vault test-auth test-enterprise test-worker test-admin test-pps

enterprise-code-checkin-test:
	@which ag || { printf "'ag' not found. Run:\n  sudo apt-get install -y silversearcher-ag\n  brew install the_silver_searcher\nto install it\n\n"; exit 1; }
	# Check if our test activation code is anywhere in the repo
	@echo "Files containing test Pachyderm Enterprise activation token:"; \
	if ag --ignore=Makefile -p .gitignore 'RM2o1Qit6YlZhS1RGdXVac'; \
	then \
	  $$( which echo ) -e "\n*** It looks like Pachyderm Engineering's test activation code may be in this repo. Please remove it before committing! ***\n"; \
	  false; \
	fi

test-pfs-server:
	./etc/testing/start_postgres.sh
	./etc/testing/pfs_server.sh $(TIMEOUT)

test-pfs-storage:
	./etc/testing/start_postgres.sh
	go test  -count=1 ./src/server/pkg/storage/... -timeout $(TIMEOUT)

test-pps: launch-stats docker-build-spout-test docker-build-test-entrypoint
	@# Use the count flag to disable test caching for this test suite.
	PROM_PORT=$$(kubectl --namespace=monitoring get svc/prometheus -o json | jq -r .spec.ports[0].nodePort) \
	  go test -v -count=1 ./src/server -parallel 1 -timeout $(TIMEOUT) $(RUN)

test-cmds:
	go install -v ./src/testing/match
	CGOENABLED=0 go test -v -count=1 ./src/server/cmd/pachctl/cmd
	go test -v -count=1 ./src/server/pkg/deploy/cmds -timeout $(TIMEOUT)
	go test -v -count=1 ./src/server/pfs/cmds -timeout $(TIMEOUT)
	go test -v -count=1 ./src/server/pps/cmds -timeout $(TIMEOUT)
	go test -v -count=1 ./src/server/config -timeout $(TIMEOUT)
	@# TODO(msteffen) does this test leave auth active? If so it must run last
	go test -v -count=1 ./src/server/auth/cmds -timeout $(TIMEOUT)

test-transaction:
	go test -count=1 ./src/server/transaction/server/testing -timeout $(TIMEOUT)

test-client:
	go test -count=1 -cover $$(go list ./src/client/...)

test-libs:
	go test -count=1 ./src/client/pkg/grpcutil -timeout $(TIMEOUT)
	go test -count=1 ./src/server/pkg/collection -timeout $(TIMEOUT) -vet=off
	go test -count=1 ./src/server/pkg/hashtree -timeout $(TIMEOUT)
	go test -count=1 ./src/server/pkg/cert -timeout $(TIMEOUT)
	go test -count=1 ./src/server/pkg/localcache -timeout $(TIMEOUT)
	go test -count=1 ./src/server/pkg/work -timeout $(TIMEOUT)

test-vault:
	kill $$(cat /tmp/vault.pid) || true
	./src/plugin/vault/etc/start-vault.sh
	./src/plugin/vault/etc/pach-auth.sh --activate
	./src/plugin/vault/etc/setup-vault.sh
	go test -v -count=1 ./src/plugin/vault -timeout $(TIMEOUT)
	./src/plugin/vault/etc/pach-auth.sh --delete-all

test-s3gateway-conformance:
	@if [ -z $$CONFORMANCE_SCRIPT_PATH ]; then \
	  echo "Missing environment variable 'CONFORMANCE_SCRIPT_PATH'"; \
	  exit 1; \
	fi
	$(CONFORMANCE_SCRIPT_PATH) --s3tests-config=etc/testing/s3gateway/s3tests.conf --ignore-config=etc/testing/s3gateway/ignore.conf --runs-dir=etc/testing/s3gateway/runs

test-s3gateway-integration:
	@if [ -z $$INTEGRATION_SCRIPT_PATH ]; then \
	  echo "Missing environment variable 'INTEGRATION_SCRIPT_PATH'"; \
	  exit 1; \
	fi
	$(INTEGRATION_SCRIPT_PATH) http://localhost:30600 --access-key=none --secret-key=none

test-s3gateway-unit:
	go test -v -count=1 ./src/server/pfs/s3 -timeout $(TIMEOUT)

test-fuse:
	CGOENABLED=0 go test -count=1 -cover $$(go list ./src/server/... | grep '/src/server/pfs/fuse')

test-local:
	CGOENABLED=0 go test -count=1 -cover -short $$(go list ./src/server/... | grep -v '/src/server/pfs/fuse') -timeout $(TIMEOUT)

test-auth:
	yes | pachctl delete all
	go test -v -count=1 ./src/server/auth/server/testing -timeout $(TIMEOUT) $(RUN)

test-admin:
	go test -v -count=1 ./src/server/admin/server -timeout $(TIMEOUT)

test-enterprise:
	go test -v -count=1 ./src/server/enterprise/server -timeout $(TIMEOUT)

test-tls:
	./etc/testing/test_tls.sh

test-worker: launch-stats test-worker-helper

test-worker-helper:
	PROM_PORT=$$(kubectl --namespace=monitoring get svc/prometheus -o json | jq -r .spec.ports[0].nodePort) \
	  go test -v -count=1 ./src/server/worker/ -timeout $(TIMEOUT)

clean: clean-launch clean-launch-kube

compatibility:
	./etc/build/compatibility.sh

clean-launch-kafka:
	kubectl delete -f etc/kubernetes-kafka -R

launch-kafka:
	kubectl apply -f etc/kubernetes-kafka -R
	until timeout 10s ./etc/kube/check_ready.sh app=kafka kafka; do sleep 10; done

clean-launch-stats:
	kubectl delete --filename etc/kubernetes-prometheus -R

launch-stats:
	kubectl apply --filename etc/kubernetes-prometheus -R

clean-launch-monitoring:
	kubectl delete --ignore-not-found -f ./etc/plugin/monitoring

launch-monitoring:
	kubectl create -f ./etc/plugin/monitoring
	@echo "Waiting for services to spin up ..."
	until timeout 5s ./etc/kube/check_ready.sh k8s-app=heapster kube-system; do sleep 5; done
	until timeout 5s ./etc/kube/check_ready.sh k8s-app=influxdb kube-system; do sleep 5; done
	until timeout 5s ./etc/kube/check_ready.sh k8s-app=grafana kube-system; do sleep 5; done
	@echo "All services up. Now port forwarding grafana to localhost:3000"
	kubectl --namespace=kube-system port-forward `kubectl --namespace=kube-system get pods -l k8s-app=grafana -o json | jq '.items[0].metadata.name' -r` 3000:3000 &

clean-launch-logging: check-kubectl check-kubectl-connection
	git submodule update --init
	cd etc/plugin/logging && ./undeploy.sh

launch-logging: check-kubectl check-kubectl-connection
	@# Creates Fluentd / Elasticsearch / Kibana services for logging under --namespace=monitoring
	git submodule update --init
	cd etc/plugin/logging && ./deploy.sh
	kubectl --namespace=monitoring port-forward `kubectl --namespace=monitoring get pods -l k8s-app=kibana-logging -o json | jq '.items[0].metadata.name' -r` 35601:5601 &

launch-loki:
	helm repo delete loki || true
	helm repo add loki https://grafana.github.io/loki/charts
	helm repo update
	helm upgrade --install loki loki/loki-stack
	until timeout 1s ./etc/kube/check_ready.sh release=loki; do sleep 1; done

clean-launch-loki:
	helm uninstall loki

launch-dex:
	helm repo add --force-update stable https://charts.helm.sh/stable
	helm repo update
	helm upgrade --install dex stable/dex -f etc/testing/auth/dex.yaml
	until timeout 1s bash -x ./etc/kube/check_ready.sh 'app.kubernetes.io/name=dex'; do sleep 1; done

clean-launch-dex:
	helm uninstall dex

logs: check-kubectl
	kubectl $(KUBECTLFLAGS) get pod -l app=pachd | sed '1d' | cut -f1 -d ' ' | xargs -n 1 -I pod sh -c 'echo pod && kubectl $(KUBECTLFLAGS) logs pod'

follow-logs: check-kubectl
	kubectl $(KUBECTLFLAGS) get pod -l app=pachd | sed '1d' | cut -f1 -d ' ' | xargs -n 1 -I pod sh -c 'echo pod && kubectl $(KUBECTLFLAGS) logs -f pod'

google-cluster-manifest:
	@pachctl deploy --dry-run google $(BUCKET_NAME) $(STORAGE_NAME) $(STORAGE_SIZE)

google-cluster:
	gcloud container clusters create $(CLUSTER_NAME) --scopes storage-rw --machine-type $(CLUSTER_MACHINE_TYPE) --num-nodes $(CLUSTER_SIZE)
	gcloud config set container/cluster $(CLUSTER_NAME)
	gcloud container clusters get-credentials $(CLUSTER_NAME)
	gcloud components install kubectl
	-gcloud compute firewall-rules create pachd --allow=tcp:30650
	gsutil mb gs://$(BUCKET_NAME) # for PFS
	gcloud compute disks create --size=$(STORAGE_SIZE)GB $(STORAGE_NAME) # for PPS

clean-google-cluster:
	gcloud container clusters delete $(CLUSTER_NAME)
	gcloud compute firewall-rules delete pachd
	gsutil -m rm -r gs://$(BUCKET_NAME)
	gcloud compute disks delete $(STORAGE_NAME)

amazon-cluster-manifest: install
	@pachctl deploy --dry-run amazon $(BUCKET_NAME) $(AWS_ID) $(AWS_KEY) $(AWS_TOKEN) $(AWS_REGION) $(STORAGE_NAME) $(STORAGE_SIZE)

amazon-cluster:
	aws s3api create-bucket --bucket $(BUCKET_NAME) --region $(AWS_REGION)
	aws ec2 create-volume --size $(STORAGE_SIZE) --region $(AWS_REGION) --availability-zone $(AWS_AVAILABILITY_ZONE) --volume-type gp2

amazon-clean-cluster:
	aws s3api delete-bucket --bucket $(BUCKET_NAME) --region $(AWS_REGION)
	aws ec2 detach-volume --force --volume-id $(STORAGE_NAME)
	sleep 20
	aws ec2 delete-volume --volume-id $(STORAGE_NAME)

amazon-clean-launch: clean-launch
	kubectl $(KUBECTLFLAGS) delete --ignore-not-found secrets amazon-secret

amazon-clean:
	@while :; \
        do if echo "The following script will delete your AWS bucket and volume. The action cannot be undone. Do you want to proceed? (Y/n)";read REPLY; then \
        case $$REPLY in Y|y) make amazon-clean-launch;make amazon-clean-cluster;break;; \
	N|n) echo "The amazon clean process has been cancelled by user!";break;; \
	*) echo "input parameter error, please input again ";continue;;esac; \
        fi;done;

microsoft-cluster-manifest:
	@pachctl deploy --dry-run microsoft $(CONTAINER_NAME) $(AZURE_STORAGE_NAME) $(AZURE_STORAGE_KEY) $(VHD_URI) $(STORAGE_SIZE)

microsoft-cluster:
	azure group create --name $(AZURE_RESOURCE_GROUP) --location $(AZURE_LOCATION)
	azure storage account create $(AZURE_STORAGE_NAME) --location $(AZURE_LOCATION) --resource-group $(AZURE_RESOURCE_GROUP) --sku-name LRS --kind Storage

clean-microsoft-cluster:
	azure group delete $(AZURE_RESOURCE_GROUP) -q

lint:
	etc/testing/lint.sh

spellcheck:
	@mdspell doc/*.md doc/**/*.md *.md --en-us --ignore-numbers --ignore-acronyms --report --no-suggestions

.PHONY: \
	install \
	install-clean \
	install-doc \
	doc-custom \
	doc \
	point-release \
	release-candidate \
	custom-release \
	release \
	release-helper \
	release-pachctl \
	docker-build \
	docker-build-pipeline-build \
	docker-build-proto \
	docker-build-netcat \
	docker-build-gpu \
	docker-build-kafka \
	docker-build-spout-test \
	docker-push-gpu \
	docker-push-gpu-dev \
	docker-gpu \
	docker-gpu-dev \
	docker-build-test-entrypoint \
	docker-tag \
	docker-push \
	docker-push-pipeline-build \
	check-kubectl \
	check-kubectl-connection \
	launch-kube \
	launch-dev-vm \
	launch-release-vm \
	clean-launch-kube \
	launch \
	launch-dev \
	clean-launch \
	clean-launch-dev \
	full-clean-launch \
	test-proto-static \
	test-deploy-manifests \
	regenerate-test-deploy-manifests \
	proto \
	test \
	enterprise-code-checkin-test \
	test-pfs-server \
	test-pfs-storage \
	test-pps \
	test-cmds \
	test-transaction \
	test-client \
	test-libs \
	test-vault \
	test-s3gateway-conformance \
	test-s3gateway-integration \
	test-s3gateway-unit \
	test-fuse \
	test-local \
	test-auth \
	test-admin \
	test-enterprise \
	test-tls \
	test-worker \
	test-worker-helper \
	clean \
	compatibility \
	clean-launch-kafka \
	launch-kafka \
	clean-launch-stats \
	launch-stats \
	clean-launch-monitoring \
	launch-monitoring \
	clean-launch-logging \
	launch-logging \
	launch-loki \
	clean-launch-loki \
	launch-dex \
	clean-launch-dex \
	logs \
	follow-logs \
	google-cluster-manifest \
	google-cluster \
	clean-google-cluster \
	amazon-cluster-manifest \
	amazon-cluster \
	amazon-clean-cluster \
	amazon-clean-launch \
	amazon-clean \
	microsoft-cluster-manifest \
	microsoft-cluster \
	clean-microsoft-cluster \
	lint \
	spellcheck<|MERGE_RESOLUTION|>--- conflicted
+++ resolved
@@ -5,24 +5,16 @@
 ####
 
 RUN= # used by go tests to decide which tests to run (i.e. passed to -run)
-<<<<<<< HEAD
-# Label it w the go version we bundle in:
-export VERSION_ADDITIONAL = -$(shell git log --pretty=format:%H | head -n 1)
-export LD_FLAGS = github.com/pachyderm/pachyderm/src/client/version.AdditionalVersion=$(VERSION_ADDITIONAL)
-export GC_FLAGS = "all=-trimpath=${PWD}"
-=======
-
 # Don't set the version to the git hash in CI, as it breaks the go build cache.
 ifdef CIRCLE_BRANCH
 	export VERSION_ADDITIONAL = "ci_build"
-	LD_FLAGS = -X github.com/pachyderm/pachyderm/src/client/version.AdditionalVersion=$(VERSION_ADDITIONAL)
 	export GC_FLAGS = ""
 else
 	export VERSION_ADDITIONAL = -$(shell git log --pretty=format:%H | head -n 1)
-	LD_FLAGS = -X github.com/pachyderm/pachyderm/src/client/version.AdditionalVersion=$(VERSION_ADDITIONAL)
 	export GC_FLAGS = "all=-trimpath=${PWD}"
 endif
->>>>>>> bfc49d14
+
+export LD_FLAGS = github.com/pachyderm/pachyderm/src/client/version.AdditionalVersion=$(VERSION_ADDITIONAL)
 export DOCKER_BUILD_FLAGS
 
 CLUSTER_NAME ?= pachyderm
