rethink:
  image: rethinkdb:2.0.4
test:
  build: .
  privileged: true
  volumes:
    - /var/run/docker.sock:/var/run/docker.sock
    - /tmp/pfs/btrfs:/tmp/pfs/btrfs
  environment:
    - PFS_BTRFS_ROOT=/tmp/pfs/btrfs/global
<<<<<<< HEAD
=======
  links:
    - rethink
compile:
  build: .
  volumes:
    - _tmp:/compile
>>>>>>> 28714345
pfsd:
  build: .
  dockerfile: Dockerfile.pfsd
  privileged: true
  volumes:
    - /var/run/docker.sock:/var/run/docker.sock
    - /tmp/pfs/btrfs:/tmp/pfs/btrfs
  environment:
    - PFS_BTRFS_ROOT=/tmp/pfs/btrfs/global
  dockerfile: Dockerfile.pfsd
  ports:
    - "650:650"
ppsd:
<<<<<<< HEAD
  extends:
    file: docker-compose.yml
    service: pachyderm
  dockerfile: Dockerfile.ppsd
=======
  build: .
  dockerfile: Dockerfile.ppsd
  volumes:
    - /var/run/docker.sock:/var/run/docker.sock
  ports:
    - "651:651"
  links:
    - rethink
>>>>>>> 28714345
<|MERGE_RESOLUTION|>--- conflicted
+++ resolved
@@ -8,15 +8,12 @@
     - /tmp/pfs/btrfs:/tmp/pfs/btrfs
   environment:
     - PFS_BTRFS_ROOT=/tmp/pfs/btrfs/global
-<<<<<<< HEAD
-=======
   links:
     - rethink
 compile:
   build: .
   volumes:
     - _tmp:/compile
->>>>>>> 28714345
 pfsd:
   build: .
   dockerfile: Dockerfile.pfsd
@@ -30,12 +27,6 @@
   ports:
     - "650:650"
 ppsd:
-<<<<<<< HEAD
-  extends:
-    file: docker-compose.yml
-    service: pachyderm
-  dockerfile: Dockerfile.ppsd
-=======
   build: .
   dockerfile: Dockerfile.ppsd
   volumes:
@@ -43,5 +34,4 @@
   ports:
     - "651:651"
   links:
-    - rethink
->>>>>>> 28714345
+    - rethink