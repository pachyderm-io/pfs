# Release procedure

## Types of releases

|ReleaseType|Example Version|Built off master|Can build off any branch| Updates docs| Can host multiple install versions |
|---|---|---|---|---|---|
|Point Release| v1.7.2| Y | N | Y | N |
|Release Candidate| v1.8.0rc1 | Y | N | Y | N |
|Custom Release | v1.8.1-aeeff234982735987affee | N | Y | N | Y |

## Requirements

NOTE! At the moment, we require the release script to be run on an ubuntu
machine.

This is because of a dependency on CGO via
[this bug](https://github.com/opencontainers/runc/issues/841), as we don't
want to enable CGO in part because it doesn't play nice with macOS for us.

You'll need the following credentials / tools:

- A GitHub *Personal Access Token* with **repo** access
  - You can get your personal oauth token here: https://github.com/settings/tokens
- Add your GITHUB token as env variable in your profile. This is required by goreleaser
  - Eg. in ~/.bash_profile add the following line `export GITHUB_TOKEN="YOUR-GH-TOKEN"`
- access to `homebrew-tap` and `www` repositories
- S3 credentials
- A dockerhub account, with write access to
  [pachyderm](https://hub.docker.com/u/pachyderm/) (run `docker login`)
- `goreleaser`
    - on linux: 
    ```bash
    pushd /usr/local/
    curl -sfL https://install.goreleaser.com/github.com/goreleaser/goreleaser.sh | sudo sh
    popd
    ```
    - on mac: `brew install goreleaser/tap/goreleaser`
- `silversearcher`
    - on linux: `apt-get install -y silversearcher-ag`
    - on mac: `brew install the_silver_searcher`

If you're doing a custom release (off a branch that isn't master),
[skip to the section at the bottom](#custom-releases)

## Releasing

The following is the procedure for point releases, rcs, or anything else off
of master; i.e. for non-custom releases. For custom release instructions, see
below.

### Prerequisites

1. Make sure the HEAD commit (that you're about to release) has a passing
   build on circleci.
2. Make sure that you have no uncommitted files in the current branch.

### Update client version [apply step only when running point-release target]

Update `src/version/client.go` version values.

- for a major release, increment the MajorVersion and set the MinorVersion and
  MicroVersion to 0; e.g. `2.0.0`.
- for a minor release, leave the MajorVersion unchanged, increment the
  MinorVersion, and set the MicroVersion to 0; e.g. `1.10.0`.
- for a patch release, leave the MajorVersion and MinorVersion unchanged and
  increment the MicroVersion; e.g. `1.9.8`.

Commit these changes locally (you will push to GitHub in a later step):

```shell
make VERSION_ADDITIONAL= install
git add src/version/client.go
git commit -m"Increment version for $(pachctl version --client-only) release"
```

### Update the Pachyderm version in the Helm Chart

`etc/helm/pachyderm/Chart.yaml`

Update the `appVersion` key to the new pachyderm version

Update the `version` key to the new pachyderm version (Helm and pachyderm versions will be kept in lock step)

Note: When releasing an alpha/beta/RC version, ensure the helmchart is marked as a pre-release

`etc/helm/pachyderm/Chart.yaml`

```
annotations:
  artifacthub.io/prerelease: "true"
```

This will ensure the release is marked as a pre-release on artifact hub

Commit your change to the repo:

```git commit -am "Update Pachyderm version in helm for <new pachyderm version> release"```

### Update the changelog [apply step only when running point-release target]

Update the changelog in the branch and commit it locally. Edit `CHANGELOG.md`

```shell
git commit -am "Update change log for $(pachctl version --client-only) release"
```

Note: The changelog must be the last commit to be properly parsed by `etc/build/make_changelog.sh`

### Push changes [apply step only when running point-release target]

In a typical point release you will have 3 commits to push to the server.

```shell
git push
```

### Release! [apply step only when running point-release or release-candidate target]

* To release a major, minor, or patch version, run
```shell
make point-release
```
* To release an alpha/beta/RC version, specify the additional text to appear in the release version and run
```shell
make VERSION_ADDITIONAL=-alpha1 release-candidate
OR
make VERSION_ADDITIONAL=-beta1 release-candidate
OR
make VERSION_ADDITIONAL=-rc1 release-candidate
 ```

### Release notes [apply step only when running point-release target]
* [Release notes](https://github.com/pachyderm/pachyderm/releases) are automatically
updated in GitHub. These are pulled from `CHANGELOG.md`. Check to make sure the notes
are correct. Edit the release on GitHub to manually update any changes.

* Post update in the #users channel with the following template
```shell
@here Hi All,
    We’ve just released Pachyderm <X.Y.Z> — check it out!
    * RELEASE NOTES with links to PRs
```

### Helm
The helm chart will be released when the release tag is pushed to the repo. 

### New major or minor releases

In the case of a new major or minor release (x.0.0 or 1.x.0), you will need
to make a couple of additional changes. See
[this document](./major_minor_release_instructions.md) for details.

## Custom releases

Occasionally we have a need for a custom release off a non-master branch. This
is usually because some features we need to supply to users that are
incompatible with features on master, but the features on master we need to
keep longer-term.

Assuming the prerequisites are met, making a custom release should simply be a
matter of running `make custom-release`. This will create a release like
`v1.2.3-2342345aefda9879e87ad`, which can be installed like:

```shell
curl -o /tmp/pachctl.deb -L https://github.com/pachyderm/pachyderm/releases/download/v1.2.3-2342345aefda9879e87ad/pachctl_1.2.3-2342345aefda9879e87ad_amd64.deb && sudo dpkg -i /tmp/pachctl.deb
```

Or for mac/brew:

```shell
# Where 1.2 is the major.minor version of the release you just did,
# and you use the right commit SHA as well in the URL
brew install https://raw.githubusercontent.com/pachyderm/homebrew-tap/1.2.3-2342345aefda9879e87ad/pachctl@1.2.rb
```

## If the release failed

You'll need to delete the *release* and the *release tag* in github. Navigate
to the [pachyderm repo](https://www.github.com/pachyderm/pachyderm) and click
on the *Releases* tab. Click on the big, blue version number corresponding to
the release you want to delete, and you should be redirected to a page with
just that release, and red "Delete" button on the top right. Click the delete
button.

From here, go back to the list of Pachyderm releases, and click "tags". Click
on the tag for the release you want to delete, and then click "delete" again
to delete the tag. Finally, you'll need to sync your local set of Git tags
with those on GitHub: either re-clone the Pachyderm repo or run: `git fetch
--tags --prune --prune-tags` (This prevents the release process from failing
with `tag already exists`, but _will delete any local tags that haven't been
pushed_)

At this point, you can re-run the release process when you're ready.

## Rolling back a release

If a release has a problem and needs to be withdrawn, the steps in rolling
back a release are similar to the steps under "If the release failed". In
general, you'll need to:
- Delete the tag and GitHub Release for both the bad release *and the most
  recent good release*.
    - This will allow you to re-do the most recent good release, which will
      update homebrew such that the most recent good release is again the
      "latest"
- Re-release the previous version, to update homebrew (as described above)

All of these can be accomplished by:
- Checking out the git commit associated with the most recent good release
<<<<<<< HEAD
  (`git checkout tags/v<good release>`). Save this commit SHA
  (`git rev-list tags/v<good> --max-count=1`), in case you need it later, as
  we'll be deleting the tag.
- Delete the tag and GitHub release for the last good release (the one you
  just checked out)
- Syncing your local Git tags with the set of tags on Github (either re-clone
  the Pachyderm repo, or run
  `git tag -l | xargs git tag -d; git fetch origin master --tags`). This
  prevents the release process from failing with `tag already exists`.
- Run `make point-release` (or follow the release process for custom releases)

Helm
- Delete the release from the https://github.com/pachyderm/helmchart repo
- Rollback the commit on the gh-pages branch which added the release to the index.yaml 
in https://github.com/pachyderm/helmchart
=======
  (`git checkout v<good>`). Save this commit SHA (`git rev-parse v<good>`)
  just in case you need it later, as we'll be deleting the tag.
- Following the steps under "If the release failed" to delete the tag and
  GitHub release for both the bad release and the most recent good release.
  (the one you just checked out)
- Run `make point-release` (or follow the release process for custom releases)
>>>>>>> 527325c7
<|MERGE_RESOLUTION|>--- conflicted
+++ resolved
@@ -206,27 +206,14 @@
 
 All of these can be accomplished by:
 - Checking out the git commit associated with the most recent good release
-<<<<<<< HEAD
-  (`git checkout tags/v<good release>`). Save this commit SHA
-  (`git rev-list tags/v<good> --max-count=1`), in case you need it later, as
-  we'll be deleting the tag.
-- Delete the tag and GitHub release for the last good release (the one you
-  just checked out)
-- Syncing your local Git tags with the set of tags on Github (either re-clone
-  the Pachyderm repo, or run
-  `git tag -l | xargs git tag -d; git fetch origin master --tags`). This
-  prevents the release process from failing with `tag already exists`.
-- Run `make point-release` (or follow the release process for custom releases)
-
-Helm
-- Delete the release from the https://github.com/pachyderm/helmchart repo
-- Rollback the commit on the gh-pages branch which added the release to the index.yaml 
-in https://github.com/pachyderm/helmchart
-=======
   (`git checkout v<good>`). Save this commit SHA (`git rev-parse v<good>`)
   just in case you need it later, as we'll be deleting the tag.
 - Following the steps under "If the release failed" to delete the tag and
   GitHub release for both the bad release and the most recent good release.
   (the one you just checked out)
 - Run `make point-release` (or follow the release process for custom releases)
->>>>>>> 527325c7
+
+Helm
+- Delete the release from the https://github.com/pachyderm/helmchart repo
+- Rollback the commit on the gh-pages branch which added the release to the index.yaml 
+in https://github.com/pachyderm/helmchart